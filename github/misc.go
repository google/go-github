// Copyright 2014 The go-github AUTHORS. All rights reserved.
//
// Use of this source code is governed by a BSD-style
// license that can be found in the LICENSE file.

package github

import (
	"bytes"
	"context"
	"fmt"
	"net/url"
	"path"
	"strings"
)

// MarkdownOptions specifies optional parameters to the Markdown method.
type MarkdownOptions struct {
	// Mode identifies the rendering mode. Possible values are:
	//   markdown - render a document as plain Markdown, just like
	//   README files are rendered.
	//
	//   gfm - to render a document as user-content, e.g. like user
	//   comments or issues are rendered. In GFM mode, hard line breaks are
	//   always taken into account, and issue and user mentions are linked
	//   accordingly.
	//
	// Default is "markdown".
	Mode string

	// Context identifies the repository context. Only taken into account
	// when rendering as "gfm".
	Context string
}

type markdownRequest struct {
	Text    *string `json:"text,omitempty"`
	Mode    *string `json:"mode,omitempty"`
	Context *string `json:"context,omitempty"`
}

// Markdown renders an arbitrary Markdown document.
//
// GitHub API docs: https://developer.github.com/v3/markdown/
func (c *Client) Markdown(ctx context.Context, text string, opt *MarkdownOptions) (string, *Response, error) {
	request := &markdownRequest{Text: String(text)}
	if opt != nil {
		if opt.Mode != "" {
			request.Mode = String(opt.Mode)
		}
		if opt.Context != "" {
			request.Context = String(opt.Context)
		}
	}

	req, err := c.NewRequest("POST", "markdown", request)
	if err != nil {
		return "", nil, err
	}

	buf := new(bytes.Buffer)
	resp, err := c.Do(ctx, req, buf)
	if err != nil {
		return "", resp, err
	}

	return buf.String(), resp, nil
}

// ListEmojis returns the emojis available to use on GitHub.
//
// GitHub API docs: https://developer.github.com/v3/emojis/
func (c *Client) ListEmojis(ctx context.Context) (map[string]string, *Response, error) {
	req, err := c.NewRequest("GET", "emojis", nil)
	if err != nil {
		return nil, nil, err
	}

	var emoji map[string]string
	resp, err := c.Do(ctx, req, &emoji)
	if err != nil {
		return nil, resp, err
	}

	return emoji, resp, nil
}

// CodeOfConduct represents a code of conduct.
type CodeOfConduct struct {
	Name *string `json:"name,omitempty"`
	Key  *string `json:"key,omitempty"`
	URL  *string `json:"url,omitempty"`
	Body *string `json:"body,omitempty"`
}

func (c *CodeOfConduct) String() string {
	return Stringify(c)
}

// ListCodesOfConduct returns all codes of conduct.
//
// GitHub API docs: https://developer.github.com/v3/codes_of_conduct/#list-all-codes-of-conduct
func (c *Client) ListCodesOfConduct(ctx context.Context) ([]*CodeOfConduct, *Response, error) {
	req, err := c.NewRequest("GET", "codes_of_conduct", nil)
	if err != nil {
		return nil, nil, err
	}

	// TODO: remove custom Accept header when this API fully launches.
	req.Header.Set("Accept", mediaTypeCodesOfConductPreview)

	var cs []*CodeOfConduct
	resp, err := c.Do(ctx, req, &cs)
	if err != nil {
		return nil, resp, err
	}

	return cs, resp, nil
}

// GetCodeOfConduct returns an individual code of conduct.
//
// https://developer.github.com/v3/codes_of_conduct/#get-an-individual-code-of-conduct
func (c *Client) GetCodeOfConduct(ctx context.Context, key string) (*CodeOfConduct, *Response, error) {
	u := fmt.Sprintf("codes_of_conduct/%s", key)
	req, err := c.NewRequest("GET", u, nil)
	if err != nil {
		return nil, nil, err
	}

	// TODO: remove custom Accept header when this API fully launches.
	req.Header.Set("Accept", mediaTypeCodesOfConductPreview)

	coc := new(CodeOfConduct)
	resp, err := c.Do(ctx, req, coc)
	if err != nil {
		return nil, resp, err
	}

	return coc, resp, nil
}

// APIMeta represents metadata about the GitHub API.
type APIMeta struct {
	// An Array of IP addresses in CIDR format specifying the addresses
	// that incoming service hooks will originate from on GitHub.com.
	Hooks []string `json:"hooks,omitempty"`

	// An Array of IP addresses in CIDR format specifying the Git servers
	// for GitHub.com.
	Git []string `json:"git,omitempty"`

	// Whether authentication with username and password is supported.
	// (GitHub Enterprise instances using CAS or OAuth for authentication
	// will return false. Features like Basic Authentication with a
	// username and password, sudo mode, and two-factor authentication are
	// not supported on these servers.)
	VerifiablePasswordAuthentication *bool `json:"verifiable_password_authentication,omitempty"`

	// An array of IP addresses in CIDR format specifying the addresses
	// which serve GitHub Pages websites.
	Pages []string `json:"pages,omitempty"`
}

// APIMeta returns information about GitHub.com, the service. Or, if you access
// this endpoint on your organization’s GitHub Enterprise installation, this
// endpoint provides information about that installation.
//
// GitHub API docs: https://developer.github.com/v3/meta/
func (c *Client) APIMeta(ctx context.Context) (*APIMeta, *Response, error) {
	req, err := c.NewRequest("GET", "meta", nil)
	if err != nil {
		return nil, nil, err
	}

	meta := new(APIMeta)
	resp, err := c.Do(ctx, req, meta)
	if err != nil {
		return nil, resp, err
	}

	return meta, resp, nil
}

// Octocat returns an ASCII art octocat with the specified message in a speech
// bubble. If message is empty, a random zen phrase is used.
func (c *Client) Octocat(ctx context.Context, message string) (string, *Response, error) {
	u := "octocat"
	if message != "" {
		u = fmt.Sprintf("%s?s=%s", u, url.QueryEscape(message))
	}

	req, err := c.NewRequest("GET", u, nil)
	if err != nil {
		return "", nil, err
	}

	buf := new(bytes.Buffer)
	resp, err := c.Do(ctx, req, buf)
	if err != nil {
		return "", resp, err
	}

	return buf.String(), resp, nil
}

// Zen returns a random line from The Zen of GitHub.
//
// see also: http://warpspire.com/posts/taste/
func (c *Client) Zen(ctx context.Context) (string, *Response, error) {
	req, err := c.NewRequest("GET", "zen", nil)
	if err != nil {
		return "", nil, err
	}

	buf := new(bytes.Buffer)
	resp, err := c.Do(ctx, req, buf)
	if err != nil {
		return "", resp, err
	}

	return buf.String(), resp, nil
}

// ServiceHook represents a hook that has configuration settings, a list of
// available events, and default events.
type ServiceHook struct {
	Name            *string    `json:"name,omitempty"`
	Events          []string   `json:"events,omitempty"`
	SupportedEvents []string   `json:"supported_events,omitempty"`
	Schema          [][]string `json:"schema,omitempty"`
}

func (s *ServiceHook) String() string {
	return Stringify(s)
}

// ListServiceHooks lists all of the available service hooks.
//
// GitHub API docs: https://developer.github.com/webhooks/#services
func (c *Client) ListServiceHooks(ctx context.Context) ([]*ServiceHook, *Response, error) {
	u := "hooks"
	req, err := c.NewRequest("GET", u, nil)
	if err != nil {
		return nil, nil, err
	}

	var hooks []*ServiceHook
	resp, err := c.Do(ctx, req, &hooks)
	if err != nil {
		return nil, resp, err
	}

<<<<<<< HEAD
	return hooks, resp, nil
=======
	return *hooks, resp, err
}

// ParseURL parses a GitHub URL and returns the owner and repo (if provided).
// It returns an error if it is unable to parse the URL.
//
// Examples of valid URLs are:
//     https://github.com/bazelbuild/bazel
//     http://github.com/bazelbuild/bazel/tree/master
//     https://www.github.com/bazelbuild/bazel/tree/master
//     https://github.com/bazelbuild/bazel/releases/tag/0.2.1
//     https://github.com/bazelbuild/bazel/commit/19b5675725caf69008a717082149237400260edc
//     https://github.com/bazelbuild/bazel/archive/0.2.1.zip
func ParseURL(rawurl string) (owner, repo string, err error) {
	u, err := url.Parse(rawurl)
	if err != nil {
		return "", "", fmt.Errorf("unrecognized GitHub URL %q: %v", rawurl, err)
	}
	if u.Host != "github.com" && u.Host != "www.github.com" {
		return "", "", fmt.Errorf("unrecognized GitHub URL: %q", rawurl)
	}

	parts := strings.SplitN(path.Clean(u.Path), "/", 4)
	switch {
	case len(parts) < 2 || parts[1] == "":
		return "", "", fmt.Errorf("unrecognized GitHub URL: %q", rawurl)
	case len(parts) == 2:
		return parts[1], "", nil
	default:
		return parts[1], parts[2], nil
	}
>>>>>>> 698d392f
}<|MERGE_RESOLUTION|>--- conflicted
+++ resolved
@@ -251,10 +251,7 @@
 		return nil, resp, err
 	}
 
-<<<<<<< HEAD
 	return hooks, resp, nil
-=======
-	return *hooks, resp, err
 }
 
 // ParseURL parses a GitHub URL and returns the owner and repo (if provided).
@@ -285,5 +282,4 @@
 	default:
 		return parts[1], parts[2], nil
 	}
->>>>>>> 698d392f
 }