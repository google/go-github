// Copyright 2013 The go-github AUTHORS. All rights reserved.
//
// Use of this source code is governed by a BSD-style
// license that can be found in the LICENSE file.

package github

import (
	"context"
	"encoding/json"
	"errors"
	"fmt"
	"net/http"
	"strings"
)

const githubBranchNotProtected string = "Branch not protected"

var ErrBranchNotProtected = errors.New("branch is not protected")

// RepositoriesService handles communication with the repository related
// methods of the GitHub API.
//
// GitHub API docs: https://docs.github.com/en/free-pro-team@latest/rest/reference/repos/
type RepositoriesService service

// Repository represents a GitHub repository.
type Repository struct {
	ID                  *int64          `json:"id,omitempty"`
	NodeID              *string         `json:"node_id,omitempty"`
	Owner               *User           `json:"owner,omitempty"`
	Name                *string         `json:"name,omitempty"`
	FullName            *string         `json:"full_name,omitempty"`
	Description         *string         `json:"description,omitempty"`
	Homepage            *string         `json:"homepage,omitempty"`
	CodeOfConduct       *CodeOfConduct  `json:"code_of_conduct,omitempty"`
	DefaultBranch       *string         `json:"default_branch,omitempty"`
	MasterBranch        *string         `json:"master_branch,omitempty"`
	CreatedAt           *Timestamp      `json:"created_at,omitempty"`
	PushedAt            *Timestamp      `json:"pushed_at,omitempty"`
	UpdatedAt           *Timestamp      `json:"updated_at,omitempty"`
	HTMLURL             *string         `json:"html_url,omitempty"`
	CloneURL            *string         `json:"clone_url,omitempty"`
	GitURL              *string         `json:"git_url,omitempty"`
	MirrorURL           *string         `json:"mirror_url,omitempty"`
	SSHURL              *string         `json:"ssh_url,omitempty"`
	SVNURL              *string         `json:"svn_url,omitempty"`
	Language            *string         `json:"language,omitempty"`
	Fork                *bool           `json:"fork,omitempty"`
	ForksCount          *int            `json:"forks_count,omitempty"`
	NetworkCount        *int            `json:"network_count,omitempty"`
	OpenIssuesCount     *int            `json:"open_issues_count,omitempty"`
	OpenIssues          *int            `json:"open_issues,omitempty"` // Deprecated: Replaced by OpenIssuesCount. For backward compatibility OpenIssues is still populated.
	StargazersCount     *int            `json:"stargazers_count,omitempty"`
	SubscribersCount    *int            `json:"subscribers_count,omitempty"`
	WatchersCount       *int            `json:"watchers_count,omitempty"` // Deprecated: Replaced by StargazersCount. For backward compatibility WatchersCount is still populated.
	Watchers            *int            `json:"watchers,omitempty"`       // Deprecated: Replaced by StargazersCount. For backward compatibility Watchers is still populated.
	Size                *int            `json:"size,omitempty"`
	AutoInit            *bool           `json:"auto_init,omitempty"`
	Parent              *Repository     `json:"parent,omitempty"`
	Source              *Repository     `json:"source,omitempty"`
	TemplateRepository  *Repository     `json:"template_repository,omitempty"`
	Organization        *Organization   `json:"organization,omitempty"`
	Permissions         map[string]bool `json:"permissions,omitempty"`
	AllowRebaseMerge    *bool           `json:"allow_rebase_merge,omitempty"`
	AllowUpdateBranch   *bool           `json:"allow_update_branch,omitempty"`
	AllowSquashMerge    *bool           `json:"allow_squash_merge,omitempty"`
	AllowMergeCommit    *bool           `json:"allow_merge_commit,omitempty"`
	AllowAutoMerge      *bool           `json:"allow_auto_merge,omitempty"`
	AllowForking        *bool           `json:"allow_forking,omitempty"`
	DeleteBranchOnMerge *bool           `json:"delete_branch_on_merge,omitempty"`
	Topics              []string        `json:"topics,omitempty"`
	Archived            *bool           `json:"archived,omitempty"`
	Disabled            *bool           `json:"disabled,omitempty"`

	// Only provided when using RepositoriesService.Get while in preview
	License *License `json:"license,omitempty"`

	// Additional mutable fields when creating and editing a repository
	Private           *bool   `json:"private,omitempty"`
	HasIssues         *bool   `json:"has_issues,omitempty"`
	HasWiki           *bool   `json:"has_wiki,omitempty"`
	HasPages          *bool   `json:"has_pages,omitempty"`
	HasProjects       *bool   `json:"has_projects,omitempty"`
	HasDownloads      *bool   `json:"has_downloads,omitempty"`
	IsTemplate        *bool   `json:"is_template,omitempty"`
	LicenseTemplate   *string `json:"license_template,omitempty"`
	GitignoreTemplate *string `json:"gitignore_template,omitempty"`

	// Options for configuring Advanced Security and Secret Scanning
	SecurityAndAnalysis *SecurityAndAnalysis `json:"security_and_analysis,omitempty"`

	// Creating an organization repository. Required for non-owners.
	TeamID *int64 `json:"team_id,omitempty"`

	// API URLs
	URL              *string `json:"url,omitempty"`
	ArchiveURL       *string `json:"archive_url,omitempty"`
	AssigneesURL     *string `json:"assignees_url,omitempty"`
	BlobsURL         *string `json:"blobs_url,omitempty"`
	BranchesURL      *string `json:"branches_url,omitempty"`
	CollaboratorsURL *string `json:"collaborators_url,omitempty"`
	CommentsURL      *string `json:"comments_url,omitempty"`
	CommitsURL       *string `json:"commits_url,omitempty"`
	CompareURL       *string `json:"compare_url,omitempty"`
	ContentsURL      *string `json:"contents_url,omitempty"`
	ContributorsURL  *string `json:"contributors_url,omitempty"`
	DeploymentsURL   *string `json:"deployments_url,omitempty"`
	DownloadsURL     *string `json:"downloads_url,omitempty"`
	EventsURL        *string `json:"events_url,omitempty"`
	ForksURL         *string `json:"forks_url,omitempty"`
	GitCommitsURL    *string `json:"git_commits_url,omitempty"`
	GitRefsURL       *string `json:"git_refs_url,omitempty"`
	GitTagsURL       *string `json:"git_tags_url,omitempty"`
	HooksURL         *string `json:"hooks_url,omitempty"`
	IssueCommentURL  *string `json:"issue_comment_url,omitempty"`
	IssueEventsURL   *string `json:"issue_events_url,omitempty"`
	IssuesURL        *string `json:"issues_url,omitempty"`
	KeysURL          *string `json:"keys_url,omitempty"`
	LabelsURL        *string `json:"labels_url,omitempty"`
	LanguagesURL     *string `json:"languages_url,omitempty"`
	MergesURL        *string `json:"merges_url,omitempty"`
	MilestonesURL    *string `json:"milestones_url,omitempty"`
	NotificationsURL *string `json:"notifications_url,omitempty"`
	PullsURL         *string `json:"pulls_url,omitempty"`
	ReleasesURL      *string `json:"releases_url,omitempty"`
	StargazersURL    *string `json:"stargazers_url,omitempty"`
	StatusesURL      *string `json:"statuses_url,omitempty"`
	SubscribersURL   *string `json:"subscribers_url,omitempty"`
	SubscriptionURL  *string `json:"subscription_url,omitempty"`
	TagsURL          *string `json:"tags_url,omitempty"`
	TreesURL         *string `json:"trees_url,omitempty"`
	TeamsURL         *string `json:"teams_url,omitempty"`

	// TextMatches is only populated from search results that request text matches
	// See: search.go and https://docs.github.com/en/free-pro-team@latest/rest/reference/search/#text-match-metadata
	TextMatches []*TextMatch `json:"text_matches,omitempty"`

	// Visibility is only used for Create and Edit endpoints. The visibility field
	// overrides the field parameter when both are used.
	// Can be one of public, private or internal.
	Visibility *string `json:"visibility,omitempty"`
}

func (r Repository) String() string {
	return Stringify(r)
}

// BranchListOptions specifies the optional parameters to the
// RepositoriesService.ListBranches method.
type BranchListOptions struct {
	// Setting to true returns only protected branches.
	// When set to false, only unprotected branches are returned.
	// Omitting this parameter returns all branches.
	// Default: nil
	Protected *bool `url:"protected,omitempty"`

	ListOptions
}

// RepositoryListOptions specifies the optional parameters to the
// RepositoriesService.List method.
type RepositoryListOptions struct {
	// Visibility of repositories to list. Can be one of all, public, or private.
	// Default: all
	Visibility string `url:"visibility,omitempty"`

	// List repos of given affiliation[s].
	// Comma-separated list of values. Can include:
	// * owner: Repositories that are owned by the authenticated user.
	// * collaborator: Repositories that the user has been added to as a
	//   collaborator.
	// * organization_member: Repositories that the user has access to through
	//   being a member of an organization. This includes every repository on
	//   every team that the user is on.
	// Default: owner,collaborator,organization_member
	Affiliation string `url:"affiliation,omitempty"`

	// Type of repositories to list.
	// Can be one of all, owner, public, private, member. Default: all
	// Will cause a 422 error if used in the same request as visibility or
	// affiliation.
	Type string `url:"type,omitempty"`

	// How to sort the repository list. Can be one of created, updated, pushed,
	// full_name. Default: full_name
	Sort string `url:"sort,omitempty"`

	// Direction in which to sort repositories. Can be one of asc or desc.
	// Default: when using full_name: asc; otherwise desc
	Direction string `url:"direction,omitempty"`

	ListOptions
}

// SecurityAndAnalysis specifies the optional advanced security features
// that are enabled on a given repository.
type SecurityAndAnalysis struct {
	AdvancedSecurity *AdvancedSecurity `json:"advanced_security,omitempty"`
	SecretScanning   *SecretScanning   `json:"secret_scanning,omitempty"`
}

func (s SecurityAndAnalysis) String() string {
	return Stringify(s)
}

// AdvancedSecurity specifies the state of advanced security on a repository.
//
// GitHub API docs: https://docs.github.com/en/github/getting-started-with-github/learning-about-github/about-github-advanced-security
type AdvancedSecurity struct {
	Status *string `json:"status,omitempty"`
}

func (a AdvancedSecurity) String() string {
	return Stringify(a)
}

// SecretScanning specifies the state of secret scanning on a repository.
//
// GitHub API docs: https://docs.github.com/en/code-security/secret-security/about-secret-scanning
type SecretScanning struct {
	Status *string `json:"status,omitempty"`
}

func (s SecretScanning) String() string {
	return Stringify(s)
}

// List the repositories for a user. Passing the empty string will list
// repositories for the authenticated user.
//
// GitHub API docs: https://docs.github.com/en/free-pro-team@latest/rest/reference/repos/#list-repositories-for-the-authenticated-user
// GitHub API docs: https://docs.github.com/en/free-pro-team@latest/rest/reference/repos/#list-repositories-for-a-user
func (s *RepositoriesService) List(ctx context.Context, user string, opts *RepositoryListOptions) ([]*Repository, *Response, error) {
	var u string
	if user != "" {
		u = fmt.Sprintf("users/%v/repos", user)
	} else {
		u = "user/repos"
	}
	u, err := addOptions(u, opts)
	if err != nil {
		return nil, nil, err
	}

	req, err := s.client.NewRequest("GET", u, nil)
	if err != nil {
		return nil, nil, err
	}

	// TODO: remove custom Accept headers when APIs fully launch.
	acceptHeaders := []string{mediaTypeTopicsPreview, mediaTypeRepositoryVisibilityPreview}
	req.Header.Set("Accept", strings.Join(acceptHeaders, ", "))

	var repos []*Repository
	resp, err := s.client.Do(ctx, req, &repos)
	if err != nil {
		return nil, resp, err
	}

	return repos, resp, nil
}

// RepositoryListByOrgOptions specifies the optional parameters to the
// RepositoriesService.ListByOrg method.
type RepositoryListByOrgOptions struct {
	// Type of repositories to list. Possible values are: all, public, private,
	// forks, sources, member. Default is "all".
	Type string `url:"type,omitempty"`

	// How to sort the repository list. Can be one of created, updated, pushed,
	// full_name. Default is "created".
	Sort string `url:"sort,omitempty"`

	// Direction in which to sort repositories. Can be one of asc or desc.
	// Default when using full_name: asc; otherwise desc.
	Direction string `url:"direction,omitempty"`

	ListOptions
}

// ListByOrg lists the repositories for an organization.
//
// GitHub API docs: https://docs.github.com/en/free-pro-team@latest/rest/reference/repos/#list-organization-repositories
func (s *RepositoriesService) ListByOrg(ctx context.Context, org string, opts *RepositoryListByOrgOptions) ([]*Repository, *Response, error) {
	u := fmt.Sprintf("orgs/%v/repos", org)
	u, err := addOptions(u, opts)
	if err != nil {
		return nil, nil, err
	}

	req, err := s.client.NewRequest("GET", u, nil)
	if err != nil {
		return nil, nil, err
	}

	// TODO: remove custom Accept headers when APIs fully launch.
	acceptHeaders := []string{mediaTypeTopicsPreview, mediaTypeRepositoryVisibilityPreview}
	req.Header.Set("Accept", strings.Join(acceptHeaders, ", "))

	var repos []*Repository
	resp, err := s.client.Do(ctx, req, &repos)
	if err != nil {
		return nil, resp, err
	}

	return repos, resp, nil
}

// RepositoryListAllOptions specifies the optional parameters to the
// RepositoriesService.ListAll method.
type RepositoryListAllOptions struct {
	// ID of the last repository seen
	Since int64 `url:"since,omitempty"`
}

// ListAll lists all GitHub repositories in the order that they were created.
//
// GitHub API docs: https://docs.github.com/en/free-pro-team@latest/rest/reference/repos/#list-public-repositories
func (s *RepositoriesService) ListAll(ctx context.Context, opts *RepositoryListAllOptions) ([]*Repository, *Response, error) {
	u, err := addOptions("repositories", opts)
	if err != nil {
		return nil, nil, err
	}

	req, err := s.client.NewRequest("GET", u, nil)
	if err != nil {
		return nil, nil, err
	}

	var repos []*Repository
	resp, err := s.client.Do(ctx, req, &repos)
	if err != nil {
		return nil, resp, err
	}

	return repos, resp, nil
}

// createRepoRequest is a subset of Repository and is used internally
// by Create to pass only the known fields for the endpoint.
//
// See https://github.com/google/go-github/issues/1014 for more
// information.
type createRepoRequest struct {
	// Name is required when creating a repo.
	Name        *string `json:"name,omitempty"`
	Description *string `json:"description,omitempty"`
	Homepage    *string `json:"homepage,omitempty"`

	Private     *bool   `json:"private,omitempty"`
	Visibility  *string `json:"visibility,omitempty"`
	HasIssues   *bool   `json:"has_issues,omitempty"`
	HasProjects *bool   `json:"has_projects,omitempty"`
	HasWiki     *bool   `json:"has_wiki,omitempty"`
	IsTemplate  *bool   `json:"is_template,omitempty"`

	// Creating an organization repository. Required for non-owners.
	TeamID *int64 `json:"team_id,omitempty"`

	AutoInit            *bool   `json:"auto_init,omitempty"`
	GitignoreTemplate   *string `json:"gitignore_template,omitempty"`
	LicenseTemplate     *string `json:"license_template,omitempty"`
	AllowSquashMerge    *bool   `json:"allow_squash_merge,omitempty"`
	AllowMergeCommit    *bool   `json:"allow_merge_commit,omitempty"`
	AllowRebaseMerge    *bool   `json:"allow_rebase_merge,omitempty"`
	AllowUpdateBranch   *bool   `json:"allow_update_branch,omitempty"`
	AllowAutoMerge      *bool   `json:"allow_auto_merge,omitempty"`
	AllowForking        *bool   `json:"allow_forking,omitempty"`
	DeleteBranchOnMerge *bool   `json:"delete_branch_on_merge,omitempty"`
}

// Create a new repository. If an organization is specified, the new
// repository will be created under that org. If the empty string is
// specified, it will be created for the authenticated user.
//
// Note that only a subset of the repo fields are used and repo must
// not be nil.
//
// Also note that this method will return the response without actually
// waiting for GitHub to finish creating the repository and letting the
// changes propagate throughout its servers. You may set up a loop with
// exponential back-off to verify repository's creation.
//
// GitHub API docs: https://docs.github.com/en/free-pro-team@latest/rest/reference/repos/#create-a-repository-for-the-authenticated-user
// GitHub API docs: https://docs.github.com/en/free-pro-team@latest/rest/reference/repos/#create-an-organization-repository
func (s *RepositoriesService) Create(ctx context.Context, org string, repo *Repository) (*Repository, *Response, error) {
	var u string
	if org != "" {
		u = fmt.Sprintf("orgs/%v/repos", org)
	} else {
		u = "user/repos"
	}

	repoReq := &createRepoRequest{
		Name:                repo.Name,
		Description:         repo.Description,
		Homepage:            repo.Homepage,
		Private:             repo.Private,
		Visibility:          repo.Visibility,
		HasIssues:           repo.HasIssues,
		HasProjects:         repo.HasProjects,
		HasWiki:             repo.HasWiki,
		IsTemplate:          repo.IsTemplate,
		TeamID:              repo.TeamID,
		AutoInit:            repo.AutoInit,
		GitignoreTemplate:   repo.GitignoreTemplate,
		LicenseTemplate:     repo.LicenseTemplate,
		AllowSquashMerge:    repo.AllowSquashMerge,
		AllowMergeCommit:    repo.AllowMergeCommit,
		AllowRebaseMerge:    repo.AllowRebaseMerge,
		AllowUpdateBranch:   repo.AllowUpdateBranch,
		AllowAutoMerge:      repo.AllowAutoMerge,
		AllowForking:        repo.AllowForking,
		DeleteBranchOnMerge: repo.DeleteBranchOnMerge,
	}

	req, err := s.client.NewRequest("POST", u, repoReq)
	if err != nil {
		return nil, nil, err
	}

	acceptHeaders := []string{mediaTypeRepositoryTemplatePreview, mediaTypeRepositoryVisibilityPreview}
	req.Header.Set("Accept", strings.Join(acceptHeaders, ", "))
	r := new(Repository)
	resp, err := s.client.Do(ctx, req, r)
	if err != nil {
		return nil, resp, err
	}

	return r, resp, nil
}

// TemplateRepoRequest represents a request to create a repository from a template.
type TemplateRepoRequest struct {
	// Name is required when creating a repo.
	Name        *string `json:"name,omitempty"`
	Owner       *string `json:"owner,omitempty"`
	Description *string `json:"description,omitempty"`

	IncludeAllBranches *bool `json:"include_all_branches,omitempty"`
	Private            *bool `json:"private,omitempty"`
}

// CreateFromTemplate generates a repository from a template.
//
// GitHub API docs: https://docs.github.com/en/free-pro-team@latest/rest/reference/repos/#create-a-repository-using-a-template
func (s *RepositoriesService) CreateFromTemplate(ctx context.Context, templateOwner, templateRepo string, templateRepoReq *TemplateRepoRequest) (*Repository, *Response, error) {
	u := fmt.Sprintf("repos/%v/%v/generate", templateOwner, templateRepo)

	req, err := s.client.NewRequest("POST", u, templateRepoReq)
	if err != nil {
		return nil, nil, err
	}

	req.Header.Set("Accept", mediaTypeRepositoryTemplatePreview)
	r := new(Repository)
	resp, err := s.client.Do(ctx, req, r)
	if err != nil {
		return nil, resp, err
	}

	return r, resp, nil
}

// Get fetches a repository.
//
// GitHub API docs: https://docs.github.com/en/free-pro-team@latest/rest/reference/repos/#get-a-repository
func (s *RepositoriesService) Get(ctx context.Context, owner, repo string) (*Repository, *Response, error) {
	u := fmt.Sprintf("repos/%v/%v", owner, repo)
	req, err := s.client.NewRequest("GET", u, nil)
	if err != nil {
		return nil, nil, err
	}

	// TODO: remove custom Accept header when the license support fully launches
	// https://docs.github.com/en/free-pro-team@latest/rest/reference/licenses/#get-a-repositorys-license
	acceptHeaders := []string{
		mediaTypeCodesOfConductPreview,
		mediaTypeTopicsPreview,
		mediaTypeRepositoryTemplatePreview,
		mediaTypeRepositoryVisibilityPreview,
	}
	req.Header.Set("Accept", strings.Join(acceptHeaders, ", "))

	repository := new(Repository)
	resp, err := s.client.Do(ctx, req, repository)
	if err != nil {
		return nil, resp, err
	}

	return repository, resp, nil
}

// GetCodeOfConduct gets the contents of a repository's code of conduct.
//
// GitHub API docs: https://docs.github.com/en/free-pro-team@latest/rest/reference/codes-of-conduct/#get-the-code-of-conduct-for-a-repository
func (s *RepositoriesService) GetCodeOfConduct(ctx context.Context, owner, repo string) (*CodeOfConduct, *Response, error) {
	u := fmt.Sprintf("repos/%v/%v/community/code_of_conduct", owner, repo)
	req, err := s.client.NewRequest("GET", u, nil)
	if err != nil {
		return nil, nil, err
	}

	// TODO: remove custom Accept header when this API fully launches.
	req.Header.Set("Accept", mediaTypeCodesOfConductPreview)

	coc := new(CodeOfConduct)
	resp, err := s.client.Do(ctx, req, coc)
	if err != nil {
		return nil, resp, err
	}

	return coc, resp, nil
}

// GetByID fetches a repository.
//
// Note: GetByID uses the undocumented GitHub API endpoint /repositories/:id.
func (s *RepositoriesService) GetByID(ctx context.Context, id int64) (*Repository, *Response, error) {
	u := fmt.Sprintf("repositories/%d", id)
	req, err := s.client.NewRequest("GET", u, nil)
	if err != nil {
		return nil, nil, err
	}

	repository := new(Repository)
	resp, err := s.client.Do(ctx, req, repository)
	if err != nil {
		return nil, resp, err
	}

	return repository, resp, nil
}

// Edit updates a repository.
//
// GitHub API docs: https://docs.github.com/en/free-pro-team@latest/rest/reference/repos/#update-a-repository
func (s *RepositoriesService) Edit(ctx context.Context, owner, repo string, repository *Repository) (*Repository, *Response, error) {
	u := fmt.Sprintf("repos/%v/%v", owner, repo)
	req, err := s.client.NewRequest("PATCH", u, repository)
	if err != nil {
		return nil, nil, err
	}

	acceptHeaders := []string{mediaTypeRepositoryTemplatePreview, mediaTypeRepositoryVisibilityPreview}
	req.Header.Set("Accept", strings.Join(acceptHeaders, ", "))
	r := new(Repository)
	resp, err := s.client.Do(ctx, req, r)
	if err != nil {
		return nil, resp, err
	}

	return r, resp, nil
}

// Delete a repository.
//
// GitHub API docs: https://docs.github.com/en/free-pro-team@latest/rest/reference/repos/#delete-a-repository
func (s *RepositoriesService) Delete(ctx context.Context, owner, repo string) (*Response, error) {
	u := fmt.Sprintf("repos/%v/%v", owner, repo)
	req, err := s.client.NewRequest("DELETE", u, nil)
	if err != nil {
		return nil, err
	}

	return s.client.Do(ctx, req, nil)
}

// Contributor represents a repository contributor
type Contributor struct {
	Login             *string `json:"login,omitempty"`
	ID                *int64  `json:"id,omitempty"`
	NodeID            *string `json:"node_id,omitempty"`
	AvatarURL         *string `json:"avatar_url,omitempty"`
	GravatarID        *string `json:"gravatar_id,omitempty"`
	URL               *string `json:"url,omitempty"`
	HTMLURL           *string `json:"html_url,omitempty"`
	FollowersURL      *string `json:"followers_url,omitempty"`
	FollowingURL      *string `json:"following_url,omitempty"`
	GistsURL          *string `json:"gists_url,omitempty"`
	StarredURL        *string `json:"starred_url,omitempty"`
	SubscriptionsURL  *string `json:"subscriptions_url,omitempty"`
	OrganizationsURL  *string `json:"organizations_url,omitempty"`
	ReposURL          *string `json:"repos_url,omitempty"`
	EventsURL         *string `json:"events_url,omitempty"`
	ReceivedEventsURL *string `json:"received_events_url,omitempty"`
	Type              *string `json:"type,omitempty"`
	SiteAdmin         *bool   `json:"site_admin,omitempty"`
	Contributions     *int    `json:"contributions,omitempty"`
	Name              *string `json:"name,omitempty"`
	Email             *string `json:"email,omitempty"`
}

// ListContributorsOptions specifies the optional parameters to the
// RepositoriesService.ListContributors method.
type ListContributorsOptions struct {
	// Include anonymous contributors in results or not
	Anon string `url:"anon,omitempty"`

	ListOptions
}

// GetVulnerabilityAlerts checks if vulnerability alerts are enabled for a repository.
//
// GitHub API docs: https://docs.github.com/en/free-pro-team@latest/rest/reference/repos/#check-if-vulnerability-alerts-are-enabled-for-a-repository
func (s *RepositoriesService) GetVulnerabilityAlerts(ctx context.Context, owner, repository string) (bool, *Response, error) {
	u := fmt.Sprintf("repos/%v/%v/vulnerability-alerts", owner, repository)

	req, err := s.client.NewRequest("GET", u, nil)
	if err != nil {
		return false, nil, err
	}

	// TODO: remove custom Accept header when this API fully launches
	req.Header.Set("Accept", mediaTypeRequiredVulnerabilityAlertsPreview)

	resp, err := s.client.Do(ctx, req, nil)
	vulnerabilityAlertsEnabled, err := parseBoolResponse(err)
	if err != nil {
		return false, resp, err
	}

	return vulnerabilityAlertsEnabled, resp, nil
}

// EnableVulnerabilityAlerts enables vulnerability alerts and the dependency graph for a repository.
//
// GitHub API docs: https://docs.github.com/en/free-pro-team@latest/rest/reference/repos/#enable-vulnerability-alerts
func (s *RepositoriesService) EnableVulnerabilityAlerts(ctx context.Context, owner, repository string) (*Response, error) {
	u := fmt.Sprintf("repos/%v/%v/vulnerability-alerts", owner, repository)

	req, err := s.client.NewRequest("PUT", u, nil)
	if err != nil {
		return nil, err
	}

	// TODO: remove custom Accept header when this API fully launches
	req.Header.Set("Accept", mediaTypeRequiredVulnerabilityAlertsPreview)

	return s.client.Do(ctx, req, nil)
}

// DisableVulnerabilityAlerts disables vulnerability alerts and the dependency graph for a repository.
//
// GitHub API docs: https://docs.github.com/en/free-pro-team@latest/rest/reference/repos/#disable-vulnerability-alerts
func (s *RepositoriesService) DisableVulnerabilityAlerts(ctx context.Context, owner, repository string) (*Response, error) {
	u := fmt.Sprintf("repos/%v/%v/vulnerability-alerts", owner, repository)

	req, err := s.client.NewRequest("DELETE", u, nil)
	if err != nil {
		return nil, err
	}

	// TODO: remove custom Accept header when this API fully launches
	req.Header.Set("Accept", mediaTypeRequiredVulnerabilityAlertsPreview)

	return s.client.Do(ctx, req, nil)
}

// EnableAutomatedSecurityFixes enables the automated security fixes for a repository.
//
// GitHub API docs: https://docs.github.com/en/free-pro-team@latest/rest/reference/repos/#enable-automated-security-fixes
func (s *RepositoriesService) EnableAutomatedSecurityFixes(ctx context.Context, owner, repository string) (*Response, error) {
	u := fmt.Sprintf("repos/%v/%v/automated-security-fixes", owner, repository)

	req, err := s.client.NewRequest("PUT", u, nil)
	if err != nil {
		return nil, err
	}

	// TODO: remove custom Accept header when this API fully launches
	req.Header.Set("Accept", mediaTypeRequiredAutomatedSecurityFixesPreview)

	return s.client.Do(ctx, req, nil)
}

// DisableAutomatedSecurityFixes disables vulnerability alerts and the dependency graph for a repository.
//
// GitHub API docs: https://docs.github.com/en/free-pro-team@latest/rest/reference/repos/#disable-automated-security-fixes
func (s *RepositoriesService) DisableAutomatedSecurityFixes(ctx context.Context, owner, repository string) (*Response, error) {
	u := fmt.Sprintf("repos/%v/%v/automated-security-fixes", owner, repository)

	req, err := s.client.NewRequest("DELETE", u, nil)
	if err != nil {
		return nil, err
	}

	// TODO: remove custom Accept header when this API fully launches
	req.Header.Set("Accept", mediaTypeRequiredAutomatedSecurityFixesPreview)

	return s.client.Do(ctx, req, nil)
}

// ListContributors lists contributors for a repository.
//
// GitHub API docs: https://docs.github.com/en/free-pro-team@latest/rest/reference/repos/#list-repository-contributors
func (s *RepositoriesService) ListContributors(ctx context.Context, owner string, repository string, opts *ListContributorsOptions) ([]*Contributor, *Response, error) {
	u := fmt.Sprintf("repos/%v/%v/contributors", owner, repository)
	u, err := addOptions(u, opts)
	if err != nil {
		return nil, nil, err
	}

	req, err := s.client.NewRequest("GET", u, nil)
	if err != nil {
		return nil, nil, err
	}

	var contributor []*Contributor
	resp, err := s.client.Do(ctx, req, &contributor)
	if err != nil {
		return nil, resp, err
	}

	return contributor, resp, nil
}

// ListLanguages lists languages for the specified repository. The returned map
// specifies the languages and the number of bytes of code written in that
// language. For example:
//
//     {
//       "C": 78769,
//       "Python": 7769
//     }
//
// GitHub API docs: https://docs.github.com/en/free-pro-team@latest/rest/reference/repos/#list-repository-languages
func (s *RepositoriesService) ListLanguages(ctx context.Context, owner string, repo string) (map[string]int, *Response, error) {
	u := fmt.Sprintf("repos/%v/%v/languages", owner, repo)
	req, err := s.client.NewRequest("GET", u, nil)
	if err != nil {
		return nil, nil, err
	}

	languages := make(map[string]int)
	resp, err := s.client.Do(ctx, req, &languages)
	if err != nil {
		return nil, resp, err
	}

	return languages, resp, nil
}

// ListTeams lists the teams for the specified repository.
//
// GitHub API docs: https://docs.github.com/en/free-pro-team@latest/rest/reference/repos/#list-repository-teams
func (s *RepositoriesService) ListTeams(ctx context.Context, owner string, repo string, opts *ListOptions) ([]*Team, *Response, error) {
	u := fmt.Sprintf("repos/%v/%v/teams", owner, repo)
	u, err := addOptions(u, opts)
	if err != nil {
		return nil, nil, err
	}

	req, err := s.client.NewRequest("GET", u, nil)
	if err != nil {
		return nil, nil, err
	}

	var teams []*Team
	resp, err := s.client.Do(ctx, req, &teams)
	if err != nil {
		return nil, resp, err
	}

	return teams, resp, nil
}

// RepositoryTag represents a repository tag.
type RepositoryTag struct {
	Name       *string `json:"name,omitempty"`
	Commit     *Commit `json:"commit,omitempty"`
	ZipballURL *string `json:"zipball_url,omitempty"`
	TarballURL *string `json:"tarball_url,omitempty"`
}

// ListTags lists tags for the specified repository.
//
// GitHub API docs: https://docs.github.com/en/free-pro-team@latest/rest/reference/repos/#list-repository-tags
func (s *RepositoriesService) ListTags(ctx context.Context, owner string, repo string, opts *ListOptions) ([]*RepositoryTag, *Response, error) {
	u := fmt.Sprintf("repos/%v/%v/tags", owner, repo)
	u, err := addOptions(u, opts)
	if err != nil {
		return nil, nil, err
	}

	req, err := s.client.NewRequest("GET", u, nil)
	if err != nil {
		return nil, nil, err
	}

	var tags []*RepositoryTag
	resp, err := s.client.Do(ctx, req, &tags)
	if err != nil {
		return nil, resp, err
	}

	return tags, resp, nil
}

// Branch represents a repository branch
type Branch struct {
	Name      *string           `json:"name,omitempty"`
	Commit    *RepositoryCommit `json:"commit,omitempty"`
	Protected *bool             `json:"protected,omitempty"`
}

// Protection represents a repository branch's protection.
type Protection struct {
	RequiredStatusChecks           *RequiredStatusChecks           `json:"required_status_checks"`
	RequiredPullRequestReviews     *PullRequestReviewsEnforcement  `json:"required_pull_request_reviews"`
	EnforceAdmins                  *AdminEnforcement               `json:"enforce_admins"`
	Restrictions                   *BranchRestrictions             `json:"restrictions"`
	RequireLinearHistory           *RequireLinearHistory           `json:"required_linear_history"`
	AllowForcePushes               *AllowForcePushes               `json:"allow_force_pushes"`
	AllowDeletions                 *AllowDeletions                 `json:"allow_deletions"`
	RequiredConversationResolution *RequiredConversationResolution `json:"required_conversation_resolution"`
}

// BranchProtectionRule represents the rule applied to a repositories branch.
type BranchProtectionRule struct {
	ID                                       *int64     `json:"id,omitempty"`
	RepositoryID                             *int64     `json:"repository_id,omitempty"`
	Name                                     *string    `json:"name,omitempty"`
	CreatedAt                                *Timestamp `json:"created_at,omitempty"`
	UpdatedAt                                *Timestamp `json:"updated_at,omitempty"`
	PullRequestReviewsEnforcementLevel       *string    `json:"pull_request_reviews_enforcement_level,omitempty"`
	RequiredApprovingReviewCount             *int       `json:"required_approving_review_count,omitempty"`
	DismissStaleReviewsOnPush                *bool      `json:"dismiss_stale_reviews_on_push,omitempty"`
	AuthorizedDismissalActorsOnly            *bool      `json:"authorized_dismissal_actors_only,omitempty"`
	IgnoreApprovalsFromContributors          *bool      `json:"ignore_approvals_from_contributors,omitempty"`
	RequireCodeOwnerReview                   *bool      `json:"require_code_owner_review,omitempty"`
	RequiredStatusChecks                     []string   `json:"required_status_checks,omitempty"`
	RequiredStatusChecksEnforcementLevel     *string    `json:"required_status_checks_enforcement_level,omitempty"`
	StrictRequiredStatusChecksPolicy         *bool      `json:"strict_required_status_checks_policy,omitempty"`
	SignatureRequirementEnforcementLevel     *string    `json:"signature_requirement_enforcement_level,omitempty"`
	LinearHistoryRequirementEnforcementLevel *string    `json:"linear_history_requirement_enforcement_level,omitempty"`
	AdminEnforced                            *bool      `json:"admin_enforced,omitempty"`
	AllowForcePushesEnforcementLevel         *string    `json:"allow_force_pushes_enforcement_level,omitempty"`
	AllowDeletionsEnforcementLevel           *string    `json:"allow_deletions_enforcement_level,omitempty"`
	MergeQueueEnforcementLevel               *string    `json:"merge_queue_enforcement_level,omitempty"`
	RequiredDeploymentsEnforcementLevel      *string    `json:"required_deployments_enforcement_level,omitempty"`
	RequiredConversationResolutionLevel      *string    `json:"required_conversation_resolution_level,omitempty"`
	AuthorizedActorsOnly                     *bool      `json:"authorized_actors_only,omitempty"`
	AuthorizedActorNames                     []string   `json:"authorized_actor_names,omitempty"`
}

// ProtectionChanges represents the changes to the rule if the BranchProtection was edited.
type ProtectionChanges struct {
	AuthorizedActorsOnly *AuthorizedActorsOnly `json:"authorized_actors_only,omitempty"`
	AuthorizedActorNames *AuthorizedActorNames `json:"authorized_actor_names,omitempty"`
}

// AuthorizedActorNames represents who are authorized to edit the branch protection rules.
type AuthorizedActorNames struct {
	From []string `json:"from,omitempty"`
}

// AuthorizedActorsOnly represents if the branche rule can be edited by authorized actors only.
type AuthorizedActorsOnly struct {
	From *bool `json:"from,omitempty"`
}

// ProtectionRequest represents a request to create/edit a branch's protection.
type ProtectionRequest struct {
	RequiredStatusChecks       *RequiredStatusChecks                 `json:"required_status_checks"`
	RequiredPullRequestReviews *PullRequestReviewsEnforcementRequest `json:"required_pull_request_reviews"`
	EnforceAdmins              bool                                  `json:"enforce_admins"`
	Restrictions               *BranchRestrictionsRequest            `json:"restrictions"`
	// Enforces a linear commit Git history, which prevents anyone from pushing merge commits to a branch.
	RequireLinearHistory *bool `json:"required_linear_history,omitempty"`
	// Permits force pushes to the protected branch by anyone with write access to the repository.
	AllowForcePushes *bool `json:"allow_force_pushes,omitempty"`
	// Allows deletion of the protected branch by anyone with write access to the repository.
	AllowDeletions *bool `json:"allow_deletions,omitempty"`
	// RequiredConversationResolution, if set to true, requires all comments
	// on the pull request to be resolved before it can be merged to a protected branch.
	RequiredConversationResolution *bool `json:"required_conversation_resolution,omitempty"`
}

// RequiredStatusChecks represents the protection status of a individual branch.
type RequiredStatusChecks struct {
	// Require branches to be up to date before merging. (Required.)
	Strict bool `json:"strict"`
	// The list of status checks to require in order to merge into this
	// branch. (Deprecated. Note: only one of Contexts/Checks can be populated,
	// but at least one must be populated).
	Contexts []string `json:"contexts,omitempty"`
	// The list of status checks to require in order to merge into this
	// branch.
	Checks []*RequiredStatusCheck `json:"checks,omitempty"`
}

// RequiredStatusChecksRequest represents a request to edit a protected branch's status checks.
type RequiredStatusChecksRequest struct {
	Strict *bool `json:"strict,omitempty"`
	// Note: if both Contexts and Checks are populated,
	// the GitHub API will only use Checks.
	Contexts []string               `json:"contexts,omitempty"`
	Checks   []*RequiredStatusCheck `json:"checks,omitempty"`
}

// RequiredStatusCheck represents a status check of a protected branch.
type RequiredStatusCheck struct {
	// The name of the required check.
	Context string `json:"context"`
	// The ID of the GitHub App that must provide this check.
	// Omit this field to automatically select the GitHub App
	// that has recently provided this check,
	// or any app if it was not set by a GitHub App.
	// Pass -1 to explicitly allow any app to set the status.
	AppID *int64 `json:"app_id,omitempty"`
}

// PullRequestReviewsEnforcement represents the pull request reviews enforcement of a protected branch.
type PullRequestReviewsEnforcement struct {
	// Specifies which users and teams can dismiss pull request reviews.
	DismissalRestrictions *DismissalRestrictions `json:"dismissal_restrictions,omitempty"`
	// Specifies if approved reviews are dismissed automatically, when a new commit is pushed.
	DismissStaleReviews bool `json:"dismiss_stale_reviews"`
	// RequireCodeOwnerReviews specifies if an approved review is required in pull requests including files with a designated code owner.
	RequireCodeOwnerReviews bool `json:"require_code_owner_reviews"`
	// RequiredApprovingReviewCount specifies the number of approvals required before the pull request can be merged.
	// Valid values are 1-6.
	RequiredApprovingReviewCount int `json:"required_approving_review_count"`
}

// PullRequestReviewsEnforcementRequest represents request to set the pull request review
// enforcement of a protected branch. It is separate from PullRequestReviewsEnforcement above
// because the request structure is different from the response structure.
type PullRequestReviewsEnforcementRequest struct {
	// Specifies which users and teams should be allowed to dismiss pull request reviews.
	// User and team dismissal restrictions are only available for
	// organization-owned repositories. Must be nil for personal repositories.
	DismissalRestrictionsRequest *DismissalRestrictionsRequest `json:"dismissal_restrictions,omitempty"`
	// Specifies if approved reviews can be dismissed automatically, when a new commit is pushed. (Required)
	DismissStaleReviews bool `json:"dismiss_stale_reviews"`
	// RequireCodeOwnerReviews specifies if an approved review is required in pull requests including files with a designated code owner.
	RequireCodeOwnerReviews bool `json:"require_code_owner_reviews"`
	// RequiredApprovingReviewCount specifies the number of approvals required before the pull request can be merged.
	// Valid values are 1-6.
	RequiredApprovingReviewCount int `json:"required_approving_review_count"`
}

// PullRequestReviewsEnforcementUpdate represents request to patch the pull request review
// enforcement of a protected branch. It is separate from PullRequestReviewsEnforcementRequest above
// because the patch request does not require all fields to be initialized.
type PullRequestReviewsEnforcementUpdate struct {
	// Specifies which users and teams can dismiss pull request reviews. Can be omitted.
	DismissalRestrictionsRequest *DismissalRestrictionsRequest `json:"dismissal_restrictions,omitempty"`
	// Specifies if approved reviews can be dismissed automatically, when a new commit is pushed. Can be omitted.
	DismissStaleReviews *bool `json:"dismiss_stale_reviews,omitempty"`
	// RequireCodeOwnerReviews specifies if merging pull requests is blocked until code owners have reviewed.
	RequireCodeOwnerReviews *bool `json:"require_code_owner_reviews,omitempty"`
	// RequiredApprovingReviewCount specifies the number of approvals required before the pull request can be merged.
	// Valid values are 1 - 6 or 0 to not require reviewers.
	RequiredApprovingReviewCount int `json:"required_approving_review_count"`
}

// RequireLinearHistory represents the configuration to enforce branches with no merge commit.
type RequireLinearHistory struct {
	Enabled bool `json:"enabled"`
}

// AllowDeletions represents the configuration to accept deletion of protected branches.
type AllowDeletions struct {
	Enabled bool `json:"enabled"`
}

// AllowForcePushes represents the configuration to accept forced pushes on protected branches.
type AllowForcePushes struct {
	Enabled bool `json:"enabled"`
}

// RequiredConversationResolution, if enabled, requires all comments on the pull request to be resolved before it can be merged to a protected branch.
type RequiredConversationResolution struct {
	Enabled bool `json:"enabled"`
}

// AdminEnforcement represents the configuration to enforce required status checks for repository administrators.
type AdminEnforcement struct {
	URL     *string `json:"url,omitempty"`
	Enabled bool    `json:"enabled"`
}

// BranchRestrictions represents the restriction that only certain users or
// teams may push to a branch.
type BranchRestrictions struct {
	// The list of user logins with push access.
	Users []*User `json:"users"`
	// The list of team slugs with push access.
	Teams []*Team `json:"teams"`
	// The list of app slugs with push access.
	Apps []*App `json:"apps"`
}

// BranchRestrictionsRequest represents the request to create/edit the
// restriction that only certain users or teams may push to a branch. It is
// separate from BranchRestrictions above because the request structure is
// different from the response structure.
type BranchRestrictionsRequest struct {
	// The list of user logins with push access. (Required; use []string{} instead of nil for empty list.)
	Users []string `json:"users"`
	// The list of team slugs with push access. (Required; use []string{} instead of nil for empty list.)
	Teams []string `json:"teams"`
	// The list of app slugs with push access.
	Apps []string `json:"apps,omitempty"`
}

// DismissalRestrictions specifies which users and teams can dismiss pull request reviews.
type DismissalRestrictions struct {
	// The list of users who can dimiss pull request reviews.
	Users []*User `json:"users"`
	// The list of teams which can dismiss pull request reviews.
	Teams []*Team `json:"teams"`
}

// DismissalRestrictionsRequest represents the request to create/edit the
// restriction to allows only specific users or teams to dimiss pull request reviews. It is
// separate from DismissalRestrictions above because the request structure is
// different from the response structure.
// Note: Both Users and Teams must be nil, or both must be non-nil.
type DismissalRestrictionsRequest struct {
	// The list of user logins who can dismiss pull request reviews. (Required; use nil to disable dismissal_restrictions or &[]string{} otherwise.)
	Users *[]string `json:"users,omitempty"`
	// The list of team slugs which can dismiss pull request reviews. (Required; use nil to disable dismissal_restrictions or &[]string{} otherwise.)
	Teams *[]string `json:"teams,omitempty"`
}

// SignaturesProtectedBranch represents the protection status of an individual branch.
type SignaturesProtectedBranch struct {
	URL *string `json:"url,omitempty"`
	// Commits pushed to matching branches must have verified signatures.
	Enabled *bool `json:"enabled,omitempty"`
}

// ListBranches lists branches for the specified repository.
//
// GitHub API docs: https://docs.github.com/en/free-pro-team@latest/rest/reference/repos/#list-branches
func (s *RepositoriesService) ListBranches(ctx context.Context, owner string, repo string, opts *BranchListOptions) ([]*Branch, *Response, error) {
	u := fmt.Sprintf("repos/%v/%v/branches", owner, repo)
	u, err := addOptions(u, opts)
	if err != nil {
		return nil, nil, err
	}

	req, err := s.client.NewRequest("GET", u, nil)
	if err != nil {
		return nil, nil, err
	}

	var branches []*Branch
	resp, err := s.client.Do(ctx, req, &branches)
	if err != nil {
		return nil, resp, err
	}

	return branches, resp, nil
}

// GetBranch gets the specified branch for a repository.
//
// GitHub API docs: https://docs.github.com/en/free-pro-team@latest/rest/reference/repos/#get-a-branch
func (s *RepositoriesService) GetBranch(ctx context.Context, owner, repo, branch string, followRedirects bool) (*Branch, *Response, error) {
	u := fmt.Sprintf("repos/%v/%v/branches/%v", owner, repo, branch)

<<<<<<< HEAD
	// the DownloadArtifact in this case is the branch.
	resp, err := s.client.getDownloadArtifactFromURL(ctx, u, followRedirects)
=======
	resp, err := s.client.roundTripWithOptionalFollowRedirect(ctx, u, followRedirects)
>>>>>>> 1694b796
	if err != nil {
		return nil, nil, err
	}
	defer resp.Body.Close()

	if resp.StatusCode != http.StatusOK {
		return nil, newResponse(resp), fmt.Errorf("unexpected status code: %s", resp.Status)
	}

	b := new(Branch)
	err = json.NewDecoder(resp.Body).Decode(b)
<<<<<<< HEAD
	if err != nil {
		return nil, newResponse(resp), err
	}

	return b, newResponse(resp), nil
=======
	return b, newResponse(resp), err
>>>>>>> 1694b796
}

// renameBranchRequest represents a request to rename a branch.
type renameBranchRequest struct {
	NewName string `json:"new_name"`
}

// RenameBranch renames a branch in a repository.
//
// To rename a non-default branch: Users must have push access. GitHub Apps must have the `contents:write` repository permission.
// To rename the default branch: Users must have admin or owner permissions. GitHub Apps must have the `administration:write` repository permission.
//
// GitHub API docs: https://docs.github.com/en/rest/reference/repos#rename-a-branch
func (s *RepositoriesService) RenameBranch(ctx context.Context, owner, repo, branch, newName string) (*Branch, *Response, error) {
	u := fmt.Sprintf("repos/%v/%v/branches/%v/rename", owner, repo, branch)
	r := &renameBranchRequest{NewName: newName}
	req, err := s.client.NewRequest("POST", u, r)
	if err != nil {
		return nil, nil, err
	}

	b := new(Branch)
	resp, err := s.client.Do(ctx, req, b)
	if err != nil {
		return nil, resp, err
	}

	return b, resp, nil
}

// GetBranchProtection gets the protection of a given branch.
//
// GitHub API docs: https://docs.github.com/en/free-pro-team@latest/rest/reference/repos/#get-branch-protection
func (s *RepositoriesService) GetBranchProtection(ctx context.Context, owner, repo, branch string) (*Protection, *Response, error) {
	u := fmt.Sprintf("repos/%v/%v/branches/%v/protection", owner, repo, branch)
	req, err := s.client.NewRequest("GET", u, nil)
	if err != nil {
		return nil, nil, err
	}

	// TODO: remove custom Accept header when this API fully launches
	req.Header.Set("Accept", mediaTypeRequiredApprovingReviewsPreview)

	p := new(Protection)
	resp, err := s.client.Do(ctx, req, p)
	if err != nil {
		if isBranchNotProtected(err) {
			err = ErrBranchNotProtected
		}
		return nil, resp, err
	}

	return p, resp, nil
}

// GetRequiredStatusChecks gets the required status checks for a given protected branch.
//
// GitHub API docs: https://docs.github.com/en/free-pro-team@latest/rest/reference/repos/#get-status-checks-protection
func (s *RepositoriesService) GetRequiredStatusChecks(ctx context.Context, owner, repo, branch string) (*RequiredStatusChecks, *Response, error) {
	u := fmt.Sprintf("repos/%v/%v/branches/%v/protection/required_status_checks", owner, repo, branch)
	req, err := s.client.NewRequest("GET", u, nil)
	if err != nil {
		return nil, nil, err
	}

	p := new(RequiredStatusChecks)
	resp, err := s.client.Do(ctx, req, p)
	if err != nil {
		if isBranchNotProtected(err) {
			err = ErrBranchNotProtected
		}
		return nil, resp, err
	}

	return p, resp, nil
}

// ListRequiredStatusChecksContexts lists the required status checks contexts for a given protected branch.
//
// GitHub API docs: https://docs.github.com/en/free-pro-team@latest/rest/reference/repos/#get-all-status-check-contexts
func (s *RepositoriesService) ListRequiredStatusChecksContexts(ctx context.Context, owner, repo, branch string) (contexts []string, resp *Response, err error) {
	u := fmt.Sprintf("repos/%v/%v/branches/%v/protection/required_status_checks/contexts", owner, repo, branch)
	req, err := s.client.NewRequest("GET", u, nil)
	if err != nil {
		return nil, nil, err
	}

	resp, err = s.client.Do(ctx, req, &contexts)
	if err != nil {
		if isBranchNotProtected(err) {
			err = ErrBranchNotProtected
		}
		return nil, resp, err
	}

	return contexts, resp, nil
}

// UpdateBranchProtection updates the protection of a given branch.
//
// GitHub API docs: https://docs.github.com/en/free-pro-team@latest/rest/reference/repos/#update-branch-protection
func (s *RepositoriesService) UpdateBranchProtection(ctx context.Context, owner, repo, branch string, preq *ProtectionRequest) (*Protection, *Response, error) {
	u := fmt.Sprintf("repos/%v/%v/branches/%v/protection", owner, repo, branch)
	req, err := s.client.NewRequest("PUT", u, preq)
	if err != nil {
		return nil, nil, err
	}

	// TODO: remove custom Accept header when this API fully launches
	req.Header.Set("Accept", mediaTypeRequiredApprovingReviewsPreview)

	p := new(Protection)
	resp, err := s.client.Do(ctx, req, p)
	if err != nil {
		return nil, resp, err
	}

	return p, resp, nil
}

// RemoveBranchProtection removes the protection of a given branch.
//
// GitHub API docs: https://docs.github.com/en/free-pro-team@latest/rest/reference/repos/#delete-branch-protection
func (s *RepositoriesService) RemoveBranchProtection(ctx context.Context, owner, repo, branch string) (*Response, error) {
	u := fmt.Sprintf("repos/%v/%v/branches/%v/protection", owner, repo, branch)
	req, err := s.client.NewRequest("DELETE", u, nil)
	if err != nil {
		return nil, err
	}

	return s.client.Do(ctx, req, nil)
}

// GetSignaturesProtectedBranch gets required signatures of protected branch.
//
// GitHub API docs: https://docs.github.com/en/free-pro-team@latest/rest/reference/repos/#get-commit-signature-protection
func (s *RepositoriesService) GetSignaturesProtectedBranch(ctx context.Context, owner, repo, branch string) (*SignaturesProtectedBranch, *Response, error) {
	u := fmt.Sprintf("repos/%v/%v/branches/%v/protection/required_signatures", owner, repo, branch)
	req, err := s.client.NewRequest("GET", u, nil)
	if err != nil {
		return nil, nil, err
	}

	// TODO: remove custom Accept header when this API fully launches
	req.Header.Set("Accept", mediaTypeSignaturePreview)

	p := new(SignaturesProtectedBranch)
	resp, err := s.client.Do(ctx, req, p)
	if err != nil {
		return nil, resp, err
	}

	return p, resp, nil
}

// RequireSignaturesOnProtectedBranch makes signed commits required on a protected branch.
// It requires admin access and branch protection to be enabled.
//
// GitHub API docs: https://docs.github.com/en/free-pro-team@latest/rest/reference/repos/#create-commit-signature-protection
func (s *RepositoriesService) RequireSignaturesOnProtectedBranch(ctx context.Context, owner, repo, branch string) (*SignaturesProtectedBranch, *Response, error) {
	u := fmt.Sprintf("repos/%v/%v/branches/%v/protection/required_signatures", owner, repo, branch)
	req, err := s.client.NewRequest("POST", u, nil)
	if err != nil {
		return nil, nil, err
	}

	// TODO: remove custom Accept header when this API fully launches
	req.Header.Set("Accept", mediaTypeSignaturePreview)

	r := new(SignaturesProtectedBranch)
	resp, err := s.client.Do(ctx, req, r)
	if err != nil {
		return nil, resp, err
	}

	return r, resp, nil
}

// OptionalSignaturesOnProtectedBranch removes required signed commits on a given branch.
//
// GitHub API docs: https://docs.github.com/en/free-pro-team@latest/rest/reference/repos/#delete-commit-signature-protection
func (s *RepositoriesService) OptionalSignaturesOnProtectedBranch(ctx context.Context, owner, repo, branch string) (*Response, error) {
	u := fmt.Sprintf("repos/%v/%v/branches/%v/protection/required_signatures", owner, repo, branch)
	req, err := s.client.NewRequest("DELETE", u, nil)
	if err != nil {
		return nil, err
	}

	// TODO: remove custom Accept header when this API fully launches
	req.Header.Set("Accept", mediaTypeSignaturePreview)

	return s.client.Do(ctx, req, nil)
}

// UpdateRequiredStatusChecks updates the required status checks for a given protected branch.
//
// GitHub API docs: https://docs.github.com/en/free-pro-team@latest/rest/reference/repos/#update-status-check-protection
func (s *RepositoriesService) UpdateRequiredStatusChecks(ctx context.Context, owner, repo, branch string, sreq *RequiredStatusChecksRequest) (*RequiredStatusChecks, *Response, error) {
	u := fmt.Sprintf("repos/%v/%v/branches/%v/protection/required_status_checks", owner, repo, branch)
	req, err := s.client.NewRequest("PATCH", u, sreq)
	if err != nil {
		return nil, nil, err
	}

	sc := new(RequiredStatusChecks)
	resp, err := s.client.Do(ctx, req, sc)
	if err != nil {
		return nil, resp, err
	}

	return sc, resp, nil
}

// RemoveRequiredStatusChecks removes the required status checks for a given protected branch.
//
// GitHub API docs: https://docs.github.com/en/free-pro-team@latest/rest/reference/repos#remove-status-check-protection
func (s *RepositoriesService) RemoveRequiredStatusChecks(ctx context.Context, owner, repo, branch string) (*Response, error) {
	u := fmt.Sprintf("repos/%v/%v/branches/%v/protection/required_status_checks", owner, repo, branch)
	req, err := s.client.NewRequest("DELETE", u, nil)
	if err != nil {
		return nil, err
	}

	return s.client.Do(ctx, req, nil)
}

// License gets the contents of a repository's license if one is detected.
//
// GitHub API docs: https://docs.github.com/en/free-pro-team@latest/rest/reference/licenses/#get-the-license-for-a-repository
func (s *RepositoriesService) License(ctx context.Context, owner, repo string) (*RepositoryLicense, *Response, error) {
	u := fmt.Sprintf("repos/%v/%v/license", owner, repo)
	req, err := s.client.NewRequest("GET", u, nil)
	if err != nil {
		return nil, nil, err
	}

	r := &RepositoryLicense{}
	resp, err := s.client.Do(ctx, req, r)
	if err != nil {
		return nil, resp, err
	}

	return r, resp, nil
}

// GetPullRequestReviewEnforcement gets pull request review enforcement of a protected branch.
//
// GitHub API docs: https://docs.github.com/en/free-pro-team@latest/rest/reference/repos/#get-pull-request-review-protection
func (s *RepositoriesService) GetPullRequestReviewEnforcement(ctx context.Context, owner, repo, branch string) (*PullRequestReviewsEnforcement, *Response, error) {
	u := fmt.Sprintf("repos/%v/%v/branches/%v/protection/required_pull_request_reviews", owner, repo, branch)
	req, err := s.client.NewRequest("GET", u, nil)
	if err != nil {
		return nil, nil, err
	}

	// TODO: remove custom Accept header when this API fully launches
	req.Header.Set("Accept", mediaTypeRequiredApprovingReviewsPreview)

	r := new(PullRequestReviewsEnforcement)
	resp, err := s.client.Do(ctx, req, r)
	if err != nil {
		return nil, resp, err
	}

	return r, resp, nil
}

// UpdatePullRequestReviewEnforcement patches pull request review enforcement of a protected branch.
// It requires admin access and branch protection to be enabled.
//
// GitHub API docs: https://docs.github.com/en/free-pro-team@latest/rest/reference/repos/#update-pull-request-review-protection
func (s *RepositoriesService) UpdatePullRequestReviewEnforcement(ctx context.Context, owner, repo, branch string, patch *PullRequestReviewsEnforcementUpdate) (*PullRequestReviewsEnforcement, *Response, error) {
	u := fmt.Sprintf("repos/%v/%v/branches/%v/protection/required_pull_request_reviews", owner, repo, branch)
	req, err := s.client.NewRequest("PATCH", u, patch)
	if err != nil {
		return nil, nil, err
	}

	// TODO: remove custom Accept header when this API fully launches
	req.Header.Set("Accept", mediaTypeRequiredApprovingReviewsPreview)

	r := new(PullRequestReviewsEnforcement)
	resp, err := s.client.Do(ctx, req, r)
	if err != nil {
		return nil, resp, err
	}

	return r, resp, nil
}

// DisableDismissalRestrictions disables dismissal restrictions of a protected branch.
// It requires admin access and branch protection to be enabled.
//
// GitHub API docs: https://docs.github.com/en/free-pro-team@latest/rest/reference/repos/#update-pull-request-review-protection
func (s *RepositoriesService) DisableDismissalRestrictions(ctx context.Context, owner, repo, branch string) (*PullRequestReviewsEnforcement, *Response, error) {
	u := fmt.Sprintf("repos/%v/%v/branches/%v/protection/required_pull_request_reviews", owner, repo, branch)

	data := new(struct {
		DismissalRestrictionsRequest `json:"dismissal_restrictions"`
	})

	req, err := s.client.NewRequest("PATCH", u, data)
	if err != nil {
		return nil, nil, err
	}

	// TODO: remove custom Accept header when this API fully launches
	req.Header.Set("Accept", mediaTypeRequiredApprovingReviewsPreview)

	r := new(PullRequestReviewsEnforcement)
	resp, err := s.client.Do(ctx, req, r)
	if err != nil {
		return nil, resp, err
	}

	return r, resp, nil
}

// RemovePullRequestReviewEnforcement removes pull request enforcement of a protected branch.
//
// GitHub API docs: https://docs.github.com/en/free-pro-team@latest/rest/reference/repos/#delete-pull-request-review-protection
func (s *RepositoriesService) RemovePullRequestReviewEnforcement(ctx context.Context, owner, repo, branch string) (*Response, error) {
	u := fmt.Sprintf("repos/%v/%v/branches/%v/protection/required_pull_request_reviews", owner, repo, branch)
	req, err := s.client.NewRequest("DELETE", u, nil)
	if err != nil {
		return nil, err
	}

	return s.client.Do(ctx, req, nil)
}

// GetAdminEnforcement gets admin enforcement information of a protected branch.
//
// GitHub API docs: https://docs.github.com/en/free-pro-team@latest/rest/reference/repos/#get-admin-branch-protection
func (s *RepositoriesService) GetAdminEnforcement(ctx context.Context, owner, repo, branch string) (*AdminEnforcement, *Response, error) {
	u := fmt.Sprintf("repos/%v/%v/branches/%v/protection/enforce_admins", owner, repo, branch)
	req, err := s.client.NewRequest("GET", u, nil)
	if err != nil {
		return nil, nil, err
	}

	r := new(AdminEnforcement)
	resp, err := s.client.Do(ctx, req, r)
	if err != nil {
		return nil, resp, err
	}

	return r, resp, nil
}

// AddAdminEnforcement adds admin enforcement to a protected branch.
// It requires admin access and branch protection to be enabled.
//
// GitHub API docs: https://docs.github.com/en/free-pro-team@latest/rest/reference/repos/#set-admin-branch-protection
func (s *RepositoriesService) AddAdminEnforcement(ctx context.Context, owner, repo, branch string) (*AdminEnforcement, *Response, error) {
	u := fmt.Sprintf("repos/%v/%v/branches/%v/protection/enforce_admins", owner, repo, branch)
	req, err := s.client.NewRequest("POST", u, nil)
	if err != nil {
		return nil, nil, err
	}

	r := new(AdminEnforcement)
	resp, err := s.client.Do(ctx, req, r)
	if err != nil {
		return nil, resp, err
	}

	return r, resp, nil
}

// RemoveAdminEnforcement removes admin enforcement from a protected branch.
//
// GitHub API docs: https://docs.github.com/en/free-pro-team@latest/rest/reference/repos/#delete-admin-branch-protection
func (s *RepositoriesService) RemoveAdminEnforcement(ctx context.Context, owner, repo, branch string) (*Response, error) {
	u := fmt.Sprintf("repos/%v/%v/branches/%v/protection/enforce_admins", owner, repo, branch)
	req, err := s.client.NewRequest("DELETE", u, nil)
	if err != nil {
		return nil, err
	}

	return s.client.Do(ctx, req, nil)
}

// repositoryTopics represents a collection of repository topics.
type repositoryTopics struct {
	Names []string `json:"names"`
}

// ListAllTopics lists topics for a repository.
//
// GitHub API docs: https://docs.github.com/en/free-pro-team@latest/rest/reference/repos/#get-all-repository-topics
func (s *RepositoriesService) ListAllTopics(ctx context.Context, owner, repo string) ([]string, *Response, error) {
	u := fmt.Sprintf("repos/%v/%v/topics", owner, repo)
	req, err := s.client.NewRequest("GET", u, nil)
	if err != nil {
		return nil, nil, err
	}

	// TODO: remove custom Accept header when this API fully launches.
	req.Header.Set("Accept", mediaTypeTopicsPreview)

	topics := new(repositoryTopics)
	resp, err := s.client.Do(ctx, req, topics)
	if err != nil {
		return nil, resp, err
	}

	return topics.Names, resp, nil
}

// ReplaceAllTopics replaces topics for a repository.
//
// GitHub API docs: https://docs.github.com/en/free-pro-team@latest/rest/reference/repos/#replace-all-repository-topics
func (s *RepositoriesService) ReplaceAllTopics(ctx context.Context, owner, repo string, topics []string) ([]string, *Response, error) {
	u := fmt.Sprintf("repos/%v/%v/topics", owner, repo)
	t := &repositoryTopics{
		Names: topics,
	}
	if t.Names == nil {
		t.Names = []string{}
	}
	req, err := s.client.NewRequest("PUT", u, t)
	if err != nil {
		return nil, nil, err
	}

	// TODO: remove custom Accept header when this API fully launches.
	req.Header.Set("Accept", mediaTypeTopicsPreview)

	t = new(repositoryTopics)
	resp, err := s.client.Do(ctx, req, t)
	if err != nil {
		return nil, resp, err
	}

	return t.Names, resp, nil
}

// ListApps lists the GitHub apps that have push access to a given protected branch.
// It requires the GitHub apps to have `write` access to the `content` permission.
//
// GitHub API docs: https://docs.github.com/en/free-pro-team@latest/rest/reference/repos/#get-apps-with-access-to-the-protected-branch
func (s *RepositoriesService) ListApps(ctx context.Context, owner, repo, branch string) ([]*App, *Response, error) {
	u := fmt.Sprintf("repos/%v/%v/branches/%v/protection/restrictions/apps", owner, repo, branch)
	req, err := s.client.NewRequest("GET", u, nil)
	if err != nil {
		return nil, nil, err
	}

	var apps []*App
	resp, err := s.client.Do(ctx, req, &apps)
	if err != nil {
		return nil, resp, err
	}

	return apps, resp, nil
}

// ReplaceAppRestrictions replaces the apps that have push access to a given protected branch.
// It removes all apps that previously had push access and grants push access to the new list of apps.
// It requires the GitHub apps to have `write` access to the `content` permission.
//
// Note: The list of users, apps, and teams in total is limited to 100 items.
//
// GitHub API docs: https://docs.github.com/en/free-pro-team@latest/rest/reference/repos/#set-app-access-restrictions
func (s *RepositoriesService) ReplaceAppRestrictions(ctx context.Context, owner, repo, branch string, slug []string) ([]*App, *Response, error) {
	u := fmt.Sprintf("repos/%v/%v/branches/%v/protection/restrictions/apps", owner, repo, branch)
	req, err := s.client.NewRequest("PUT", u, slug)
	if err != nil {
		return nil, nil, err
	}

	var apps []*App
	resp, err := s.client.Do(ctx, req, &apps)
	if err != nil {
		return nil, resp, err
	}

	return apps, resp, nil
}

// AddAppRestrictions grants the specified apps push access to a given protected branch.
// It requires the GitHub apps to have `write` access to the `content` permission.
//
// Note: The list of users, apps, and teams in total is limited to 100 items.
//
// GitHub API docs: https://docs.github.com/en/free-pro-team@latest/rest/reference/repos/#add-app-access-restrictions
func (s *RepositoriesService) AddAppRestrictions(ctx context.Context, owner, repo, branch string, slug []string) ([]*App, *Response, error) {
	u := fmt.Sprintf("repos/%v/%v/branches/%v/protection/restrictions/apps", owner, repo, branch)
	req, err := s.client.NewRequest("POST", u, slug)
	if err != nil {
		return nil, nil, err
	}

	var apps []*App
	resp, err := s.client.Do(ctx, req, &apps)
	if err != nil {
		return nil, resp, err
	}

	return apps, resp, nil
}

// RemoveAppRestrictions removes the ability of an app to push to this branch.
// It requires the GitHub apps to have `write` access to the `content` permission.
//
// Note: The list of users, apps, and teams in total is limited to 100 items.
//
// GitHub API docs: https://docs.github.com/en/free-pro-team@latest/rest/reference/repos/#remove-app-access-restrictions
func (s *RepositoriesService) RemoveAppRestrictions(ctx context.Context, owner, repo, branch string, slug []string) ([]*App, *Response, error) {
	u := fmt.Sprintf("repos/%v/%v/branches/%v/protection/restrictions/apps", owner, repo, branch)
	req, err := s.client.NewRequest("DELETE", u, slug)
	if err != nil {
		return nil, nil, err
	}

	var apps []*App
	resp, err := s.client.Do(ctx, req, &apps)
	if err != nil {
		return nil, resp, err
	}

	return apps, resp, nil
}

// TransferRequest represents a request to transfer a repository.
type TransferRequest struct {
	NewOwner string  `json:"new_owner"`
	TeamID   []int64 `json:"team_ids,omitempty"`
}

// Transfer transfers a repository from one account or organization to another.
//
// This method might return an *AcceptedError and a status code of
// 202. This is because this is the status that GitHub returns to signify that
// it has now scheduled the transfer of the repository in a background task.
// A follow up request, after a delay of a second or so, should result
// in a successful request.
//
// GitHub API docs: https://docs.github.com/en/free-pro-team@latest/rest/reference/repos/#transfer-a-repository
func (s *RepositoriesService) Transfer(ctx context.Context, owner, repo string, transfer TransferRequest) (*Repository, *Response, error) {
	u := fmt.Sprintf("repos/%v/%v/transfer", owner, repo)

	req, err := s.client.NewRequest("POST", u, &transfer)
	if err != nil {
		return nil, nil, err
	}

	r := new(Repository)
	resp, err := s.client.Do(ctx, req, r)
	if err != nil {
		return nil, resp, err
	}

	return r, resp, nil
}

// DispatchRequestOptions represents a request to trigger a repository_dispatch event.
type DispatchRequestOptions struct {
	// EventType is a custom webhook event name. (Required.)
	EventType string `json:"event_type"`
	// ClientPayload is a custom JSON payload with extra information about the webhook event.
	// Defaults to an empty JSON object.
	ClientPayload *json.RawMessage `json:"client_payload,omitempty"`
}

// Dispatch triggers a repository_dispatch event in a GitHub Actions workflow.
//
// GitHub API docs: https://docs.github.com/en/free-pro-team@latest/rest/reference/repos/#create-a-repository-dispatch-event
func (s *RepositoriesService) Dispatch(ctx context.Context, owner, repo string, opts DispatchRequestOptions) (*Repository, *Response, error) {
	u := fmt.Sprintf("repos/%v/%v/dispatches", owner, repo)

	req, err := s.client.NewRequest("POST", u, &opts)
	if err != nil {
		return nil, nil, err
	}

	r := new(Repository)
	resp, err := s.client.Do(ctx, req, r)
	if err != nil {
		return nil, resp, err
	}

	return r, resp, nil
}

// isBranchNotProtected determines whether a branch is not protected
// based on the error message returned by GitHub API.
func isBranchNotProtected(err error) bool {
	errorResponse, ok := err.(*ErrorResponse)
	return ok && errorResponse.Message == githubBranchNotProtected
}<|MERGE_RESOLUTION|>--- conflicted
+++ resolved
@@ -1064,12 +1064,7 @@
 func (s *RepositoriesService) GetBranch(ctx context.Context, owner, repo, branch string, followRedirects bool) (*Branch, *Response, error) {
 	u := fmt.Sprintf("repos/%v/%v/branches/%v", owner, repo, branch)
 
-<<<<<<< HEAD
-	// the DownloadArtifact in this case is the branch.
-	resp, err := s.client.getDownloadArtifactFromURL(ctx, u, followRedirects)
-=======
 	resp, err := s.client.roundTripWithOptionalFollowRedirect(ctx, u, followRedirects)
->>>>>>> 1694b796
 	if err != nil {
 		return nil, nil, err
 	}
@@ -1081,15 +1076,7 @@
 
 	b := new(Branch)
 	err = json.NewDecoder(resp.Body).Decode(b)
-<<<<<<< HEAD
-	if err != nil {
-		return nil, newResponse(resp), err
-	}
-
-	return b, newResponse(resp), nil
-=======
 	return b, newResponse(resp), err
->>>>>>> 1694b796
 }
 
 // renameBranchRequest represents a request to rename a branch.
