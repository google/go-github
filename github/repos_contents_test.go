// Copyright 2014 The go-github AUTHORS. All rights reserved.
//
// Use of this source code is governed by a BSD-style
// license that can be found in the LICENSE file.

package github

import (
	"context"
	"encoding/base64"
	"errors"
	"fmt"
	"io"
	"net/http"
	"net/url"
	"testing"

	"github.com/google/go-cmp/cmp"
)

func TestRepositoryContent_GetContent(t *testing.T) {
	tests := []struct {
		encoding, content *string // input encoding and content
		want              string  // desired output
		wantErr           bool    // whether an error is expected
	}{
		{
			encoding: String(""),
			content:  String("hello"),
			want:     "hello",
			wantErr:  false,
		},
		{
			encoding: nil,
			content:  String("hello"),
			want:     "hello",
			wantErr:  false,
		},
		{
			encoding: nil,
			content:  nil,
			want:     "",
			wantErr:  false,
		},
		{
			encoding: String("base64"),
			content:  String("aGVsbG8="),
			want:     "hello",
			wantErr:  false,
		},
		{
			encoding: String("bad"),
			content:  String("aGVsbG8="),
			want:     "",
			wantErr:  true,
		},
		{
			encoding: String("none"),
			content:  nil,
			want:     "",
			wantErr:  true,
		},
	}

	for _, tt := range tests {
		r := RepositoryContent{Encoding: tt.encoding, Content: tt.content}
		got, err := r.GetContent()
		if err != nil && !tt.wantErr {
			t.Errorf("RepositoryContent(%s, %s) returned unexpected error: %v",
				stringOrNil(tt.encoding), stringOrNil(tt.content), err)
		}
		if err == nil && tt.wantErr {
			t.Errorf("RepositoryContent(%s, %s) did not return unexpected error",
				stringOrNil(tt.encoding), stringOrNil(tt.content))
		}
		if want := tt.want; got != want {
			t.Errorf("RepositoryContent.GetContent returned %+v, want %+v", got, want)
		}
	}
}

// stringOrNil converts a potentially null string pointer to string.
// For non-nil input pointer, the returned string is enclosed in double-quotes.
func stringOrNil(s *string) string {
	if s == nil {
		return "<nil>"
	}
	return fmt.Sprintf("%q", *s)
}

func TestRepositoriesService_GetReadme(t *testing.T) {
	client, mux, _, teardown := setup()
	defer teardown()
	mux.HandleFunc("/repos/o/r/readme", func(w http.ResponseWriter, r *http.Request) {
		testMethod(t, r, "GET")
		fmt.Fprint(w, `{
		  "type": "file",
		  "encoding": "base64",
		  "size": 5362,
		  "name": "README.md",
		  "path": "README.md"
		}`)
	})
	ctx := context.Background()
	readme, _, err := client.Repositories.GetReadme(ctx, "o", "r", &RepositoryContentGetOptions{})
	if err != nil {
		t.Errorf("Repositories.GetReadme returned error: %v", err)
	}
	want := &RepositoryContent{Type: String("file"), Name: String("README.md"), Size: Int(5362), Encoding: String("base64"), Path: String("README.md")}
	if !cmp.Equal(readme, want) {
		t.Errorf("Repositories.GetReadme returned %+v, want %+v", readme, want)
	}

	const methodName = "GetReadme"
	testBadOptions(t, methodName, func() (err error) {
		_, _, err = client.Repositories.GetReadme(ctx, "\n", "\n", &RepositoryContentGetOptions{})
		return err
	})

	testNewRequestAndDoFailure(t, methodName, client, func() (*Response, error) {
		got, resp, err := client.Repositories.GetReadme(ctx, "o", "r", &RepositoryContentGetOptions{})
		if got != nil {
			t.Errorf("testNewRequestAndDoFailure %v = %#v, want nil", methodName, got)
		}
		return resp, err
	})
}

func TestRepositoriesService_DownloadContents_Success(t *testing.T) {
	client, mux, serverURL, teardown := setup()
	defer teardown()
	mux.HandleFunc("/repos/o/r/contents/d", func(w http.ResponseWriter, r *http.Request) {
		testMethod(t, r, "GET")
		fmt.Fprint(w, `[{
		  "type": "file",
		  "name": "f",
		  "download_url": "`+serverURL+baseURLPath+`/download/f"
		}]`)
	})
	mux.HandleFunc("/download/f", func(w http.ResponseWriter, r *http.Request) {
		testMethod(t, r, "GET")
		fmt.Fprint(w, "foo")
	})

	ctx := context.Background()
	r, resp, err := client.Repositories.DownloadContents(ctx, "o", "r", "d/f", nil)
	if err != nil {
		t.Errorf("Repositories.DownloadContents returned error: %v", err)
	}

	if got, want := resp.Response.StatusCode, http.StatusOK; got != want {
		t.Errorf("Repositories.DownloadContents returned status code %v, want %v", got, want)
	}

	bytes, err := io.ReadAll(r)
	if err != nil {
		t.Errorf("Error reading response body: %v", err)
	}
	r.Close()

	if got, want := string(bytes), "foo"; got != want {
		t.Errorf("Repositories.DownloadContents returned %v, want %v", got, want)
	}

	const methodName = "DownloadContents"
	testBadOptions(t, methodName, func() (err error) {
		_, _, err = client.Repositories.DownloadContents(ctx, "\n", "\n", "\n", nil)
		return err
	})

	testNewRequestAndDoFailure(t, methodName, client, func() (*Response, error) {
		got, resp, err := client.Repositories.DownloadContents(ctx, "o", "r", "d/f", nil)
		if got != nil {
			t.Errorf("testNewRequestAndDoFailure %v = %#v, want nil", methodName, got)
		}
		return resp, err
	})
}

func TestRepositoriesService_DownloadContents_FailedResponse(t *testing.T) {
	client, mux, serverURL, teardown := setup()
	defer teardown()
	mux.HandleFunc("/repos/o/r/contents/d", func(w http.ResponseWriter, r *http.Request) {
		testMethod(t, r, "GET")
		fmt.Fprint(w, `[{
			"type": "file",
			"name": "f",
			"download_url": "`+serverURL+baseURLPath+`/download/f"
		  }]`)
	})
	mux.HandleFunc("/download/f", func(w http.ResponseWriter, r *http.Request) {
		testMethod(t, r, "GET")
		w.WriteHeader(http.StatusInternalServerError)
		fmt.Fprint(w, "foo error")
	})

	ctx := context.Background()
	r, resp, err := client.Repositories.DownloadContents(ctx, "o", "r", "d/f", nil)
	if err != nil {
		t.Errorf("Repositories.DownloadContents returned error: %v", err)
	}

	if got, want := resp.Response.StatusCode, http.StatusInternalServerError; got != want {
		t.Errorf("Repositories.DownloadContents returned status code %v, want %v", got, want)
	}

	bytes, err := io.ReadAll(r)
	if err != nil {
		t.Errorf("Error reading response body: %v", err)
	}
	r.Close()

	if got, want := string(bytes), "foo error"; got != want {
		t.Errorf("Repositories.DownloadContents returned %v, want %v", got, want)
	}
}

func TestRepositoriesService_DownloadContents_NoDownloadURL(t *testing.T) {
	client, mux, _, teardown := setup()
	defer teardown()
	mux.HandleFunc("/repos/o/r/contents/d", func(w http.ResponseWriter, r *http.Request) {
		testMethod(t, r, "GET")
		fmt.Fprint(w, `[{
		  "type": "file",
		  "name": "f",
		}]`)
	})

	ctx := context.Background()
	_, resp, err := client.Repositories.DownloadContents(ctx, "o", "r", "d/f", nil)
	if err == nil {
		t.Errorf("Repositories.DownloadContents did not return expected error")
	}

	if resp == nil {
		t.Errorf("Repositories.DownloadContents did not return expected response")
	}
}

func TestRepositoriesService_DownloadContents_NoFile(t *testing.T) {
	client, mux, _, teardown := setup()
	defer teardown()
	mux.HandleFunc("/repos/o/r/contents/d", func(w http.ResponseWriter, r *http.Request) {
		testMethod(t, r, "GET")
		fmt.Fprint(w, `[]`)
	})

	ctx := context.Background()
	_, resp, err := client.Repositories.DownloadContents(ctx, "o", "r", "d/f", nil)
	if err == nil {
		t.Errorf("Repositories.DownloadContents did not return expected error")
	}

	if resp == nil {
		t.Errorf("Repositories.DownloadContents did not return expected response")
	}
}

func TestRepositoriesService_DownloadContentsWithMeta_Success(t *testing.T) {
	client, mux, serverURL, teardown := setup()
	defer teardown()
	mux.HandleFunc("/repos/o/r/contents/d", func(w http.ResponseWriter, r *http.Request) {
		testMethod(t, r, "GET")
		fmt.Fprint(w, `[{
		  "type": "file",
		  "name": "f",
		  "download_url": "`+serverURL+baseURLPath+`/download/f"
		}]`)
	})
	mux.HandleFunc("/download/f", func(w http.ResponseWriter, r *http.Request) {
		testMethod(t, r, "GET")
		fmt.Fprint(w, "foo")
	})

	ctx := context.Background()
	r, c, resp, err := client.Repositories.DownloadContentsWithMeta(ctx, "o", "r", "d/f", nil)
	if err != nil {
		t.Errorf("Repositories.DownloadContentsWithMeta returned error: %v", err)
	}

	if got, want := resp.Response.StatusCode, http.StatusOK; got != want {
		t.Errorf("Repositories.DownloadContentsWithMeta returned status code %v, want %v", got, want)
	}

	bytes, err := io.ReadAll(r)
	if err != nil {
		t.Errorf("Error reading response body: %v", err)
	}
	r.Close()

	if got, want := string(bytes), "foo"; got != want {
		t.Errorf("Repositories.DownloadContentsWithMeta returned %v, want %v", got, want)
	}

	if c != nil && c.Name != nil {
		if got, want := *c.Name, "f"; got != want {
			t.Errorf("Repositories.DownloadContentsWithMeta returned content name %v, want %v", got, want)
		}
	} else {
		t.Errorf("Returned RepositoryContent is null")
	}

	const methodName = "DownloadContentsWithMeta"
	testBadOptions(t, methodName, func() (err error) {
		_, _, _, err = client.Repositories.DownloadContentsWithMeta(ctx, "\n", "\n", "\n", nil)
		return err
	})

	testNewRequestAndDoFailure(t, methodName, client, func() (*Response, error) {
		got, cot, resp, err := client.Repositories.DownloadContentsWithMeta(ctx, "o", "r", "d/f", nil)
		if got != nil {
			t.Errorf("testNewRequestAndDoFailure %v = %#v, want nil", methodName, got)
		}
		if cot != nil {
			t.Errorf("testNewRequestAndDoFailure %v = %#v, want nil", methodName, cot)
		}
		return resp, err
	})
}

func TestRepositoriesService_DownloadContentsWithMeta_FailedResponse(t *testing.T) {
	client, mux, serverURL, teardown := setup()
	defer teardown()
	mux.HandleFunc("/repos/o/r/contents/d", func(w http.ResponseWriter, r *http.Request) {
		testMethod(t, r, "GET")
		fmt.Fprint(w, `[{
			"type": "file",
			"name": "f",
			"download_url": "`+serverURL+baseURLPath+`/download/f"
		  }]`)
	})
	mux.HandleFunc("/download/f", func(w http.ResponseWriter, r *http.Request) {
		testMethod(t, r, "GET")
		w.WriteHeader(http.StatusInternalServerError)
		fmt.Fprint(w, "foo error")
	})

	ctx := context.Background()
	r, c, resp, err := client.Repositories.DownloadContentsWithMeta(ctx, "o", "r", "d/f", nil)
	if err != nil {
		t.Errorf("Repositories.DownloadContentsWithMeta returned error: %v", err)
	}

	if got, want := resp.Response.StatusCode, http.StatusInternalServerError; got != want {
		t.Errorf("Repositories.DownloadContentsWithMeta returned status code %v, want %v", got, want)
	}

	bytes, err := io.ReadAll(r)
	if err != nil {
		t.Errorf("Error reading response body: %v", err)
	}
	r.Close()

	if got, want := string(bytes), "foo error"; got != want {
		t.Errorf("Repositories.DownloadContentsWithMeta returned %v, want %v", got, want)
	}

	if c != nil && c.Name != nil {
		if got, want := *c.Name, "f"; got != want {
			t.Errorf("Repositories.DownloadContentsWithMeta returned content name %v, want %v", got, want)
		}
	} else {
		t.Errorf("Returned RepositoryContent is null")
	}
}

func TestRepositoriesService_DownloadContentsWithMeta_NoDownloadURL(t *testing.T) {
	client, mux, _, teardown := setup()
	defer teardown()
	mux.HandleFunc("/repos/o/r/contents/d", func(w http.ResponseWriter, r *http.Request) {
		testMethod(t, r, "GET")
		fmt.Fprint(w, `[{
		  "type": "file",
		  "name": "f",
		}]`)
	})

	ctx := context.Background()
	_, _, resp, err := client.Repositories.DownloadContentsWithMeta(ctx, "o", "r", "d/f", nil)
	if err == nil {
		t.Errorf("Repositories.DownloadContentsWithMeta did not return expected error")
	}

	if resp == nil {
		t.Errorf("Repositories.DownloadContentsWithMeta did not return expected response")
	}
}

func TestRepositoriesService_DownloadContentsWithMeta_NoFile(t *testing.T) {
	client, mux, _, teardown := setup()
	defer teardown()
	mux.HandleFunc("/repos/o/r/contents/d", func(w http.ResponseWriter, r *http.Request) {
		testMethod(t, r, "GET")
		fmt.Fprint(w, `[]`)
	})

	ctx := context.Background()
	_, _, resp, err := client.Repositories.DownloadContentsWithMeta(ctx, "o", "r", "d/f", nil)
	if err == nil {
		t.Errorf("Repositories.DownloadContentsWithMeta did not return expected error")
	}

	if resp == nil {
		t.Errorf("Repositories.DownloadContentsWithMeta did not return expected response")
	}
}

func TestRepositoriesService_GetContents_File(t *testing.T) {
	client, mux, _, teardown := setup()
	defer teardown()
	mux.HandleFunc("/repos/o/r/contents/p", func(w http.ResponseWriter, r *http.Request) {
		testMethod(t, r, "GET")
		fmt.Fprint(w, `{
		  "type": "file",
		  "encoding": "base64",
		  "size": 20678,
		  "name": "LICENSE",
		  "path": "LICENSE"
		}`)
	})
	ctx := context.Background()
	fileContents, _, _, err := client.Repositories.GetContents(ctx, "o", "r", "p", &RepositoryContentGetOptions{})
	if err != nil {
		t.Errorf("Repositories.GetContents returned error: %v", err)
	}
	want := &RepositoryContent{Type: String("file"), Name: String("LICENSE"), Size: Int(20678), Encoding: String("base64"), Path: String("LICENSE")}
	if !cmp.Equal(fileContents, want) {
		t.Errorf("Repositories.GetContents returned %+v, want %+v", fileContents, want)
	}

	const methodName = "GetContents"
	testBadOptions(t, methodName, func() (err error) {
		_, _, _, err = client.Repositories.GetContents(ctx, "\n", "\n", "\n", &RepositoryContentGetOptions{})
		return err
	})

	testNewRequestAndDoFailure(t, methodName, client, func() (*Response, error) {
		got, _, resp, err := client.Repositories.GetContents(ctx, "o", "r", "p", &RepositoryContentGetOptions{})
		if got != nil {
			t.Errorf("testNewRequestAndDoFailure %v = %#v, want nil", methodName, got)
		}
		return resp, err
	})
}

func TestRepositoriesService_GetContents_FilenameNeedsEscape(t *testing.T) {
	client, mux, _, teardown := setup()
	defer teardown()
	mux.HandleFunc("/repos/o/r/contents/p#?%/中.go", func(w http.ResponseWriter, r *http.Request) {
		testMethod(t, r, "GET")
		fmt.Fprint(w, `{}`)
	})
	ctx := context.Background()
	_, _, _, err := client.Repositories.GetContents(ctx, "o", "r", "p#?%/中.go", &RepositoryContentGetOptions{})
	if err != nil {
		t.Fatalf("Repositories.GetContents returned error: %v", err)
	}
}

func TestRepositoriesService_GetContents_DirectoryWithSpaces(t *testing.T) {
	client, mux, _, teardown := setup()
	defer teardown()
	mux.HandleFunc("/repos/o/r/contents/some directory/file.go", func(w http.ResponseWriter, r *http.Request) {
		testMethod(t, r, "GET")
		fmt.Fprint(w, `{}`)
	})
	ctx := context.Background()
	_, _, _, err := client.Repositories.GetContents(ctx, "o", "r", "some directory/file.go", &RepositoryContentGetOptions{})
	if err != nil {
		t.Fatalf("Repositories.GetContents returned error: %v", err)
	}
}

func TestRepositoriesService_GetContents_PathWithParent(t *testing.T) {
	client, mux, _, teardown := setup()
	defer teardown()
	mux.HandleFunc("/repos/o/r/contents/some/../directory/file.go", func(w http.ResponseWriter, r *http.Request) {
		testMethod(t, r, "GET")
		fmt.Fprint(w, `{}`)
	})
	ctx := context.Background()
	_, _, _, err := client.Repositories.GetContents(ctx, "o", "r", "some/../directory/file.go", &RepositoryContentGetOptions{})
	if err == nil {
		t.Fatal("Repositories.GetContents expected error but got none")
	}
}

func TestRepositoriesService_GetContents_DirectoryWithPlusChars(t *testing.T) {
	client, mux, _, teardown := setup()
	defer teardown()
	mux.HandleFunc("/repos/o/r/contents/some directory+name/file.go", func(w http.ResponseWriter, r *http.Request) {
		testMethod(t, r, "GET")
		fmt.Fprint(w, `{}`)
	})
	ctx := context.Background()
	_, _, _, err := client.Repositories.GetContents(ctx, "o", "r", "some directory+name/file.go", &RepositoryContentGetOptions{})
	if err != nil {
		t.Fatalf("Repositories.GetContents returned error: %v", err)
	}
}

func TestRepositoriesService_GetContents_Directory(t *testing.T) {
	client, mux, _, teardown := setup()
	defer teardown()
	mux.HandleFunc("/repos/o/r/contents/p", func(w http.ResponseWriter, r *http.Request) {
		testMethod(t, r, "GET")
		fmt.Fprint(w, `[{
		  "type": "dir",
		  "name": "lib",
		  "path": "lib"
		},
		{
		  "type": "file",
		  "size": 20678,
		  "name": "LICENSE",
		  "path": "LICENSE"
		}]`)
	})
	ctx := context.Background()
	_, directoryContents, _, err := client.Repositories.GetContents(ctx, "o", "r", "p", &RepositoryContentGetOptions{})
	if err != nil {
		t.Errorf("Repositories.GetContents returned error: %v", err)
	}
	want := []*RepositoryContent{{Type: String("dir"), Name: String("lib"), Path: String("lib")},
		{Type: String("file"), Name: String("LICENSE"), Size: Int(20678), Path: String("LICENSE")}}
	if !cmp.Equal(directoryContents, want) {
		t.Errorf("Repositories.GetContents_Directory returned %+v, want %+v", directoryContents, want)
	}
}

func TestRepositoriesService_CreateFile(t *testing.T) {
	client, mux, _, teardown := setup()
	defer teardown()
	mux.HandleFunc("/repos/o/r/contents/p", func(w http.ResponseWriter, r *http.Request) {
		testMethod(t, r, "PUT")
		fmt.Fprint(w, `{
			"content":{
				"name":"p"
			},
			"commit":{
				"message":"m",
				"sha":"f5f369044773ff9c6383c087466d12adb6fa0828"
			}
		}`)
	})
	message := "m"
	content := []byte("c")
	repositoryContentsOptions := &RepositoryContentFileOptions{
		Message:   &message,
		Content:   content,
		Committer: &CommitAuthor{Name: String("n"), Email: String("e")},
	}
	ctx := context.Background()
	createResponse, _, err := client.Repositories.CreateFile(ctx, "o", "r", "p", repositoryContentsOptions)
	if err != nil {
		t.Errorf("Repositories.CreateFile returned error: %v", err)
	}
	want := &RepositoryContentResponse{
		Content: &RepositoryContent{Name: String("p")},
		Commit: Commit{
			Message: String("m"),
			SHA:     String("f5f369044773ff9c6383c087466d12adb6fa0828"),
		},
	}
	if !cmp.Equal(createResponse, want) {
		t.Errorf("Repositories.CreateFile returned %+v, want %+v", createResponse, want)
	}

	const methodName = "CreateFile"
	testBadOptions(t, methodName, func() (err error) {
		_, _, err = client.Repositories.CreateFile(ctx, "\n", "\n", "\n", repositoryContentsOptions)
		return err
	})

	testNewRequestAndDoFailure(t, methodName, client, func() (*Response, error) {
		got, resp, err := client.Repositories.CreateFile(ctx, "o", "r", "p", repositoryContentsOptions)
		if got != nil {
			t.Errorf("testNewRequestAndDoFailure %v = %#v, want nil", methodName, got)
		}
		return resp, err
	})
}

func TestRepositoriesService_UpdateFile(t *testing.T) {
	client, mux, _, teardown := setup()
	defer teardown()
	mux.HandleFunc("/repos/o/r/contents/p", func(w http.ResponseWriter, r *http.Request) {
		testMethod(t, r, "PUT")
		fmt.Fprint(w, `{
			"content":{
				"name":"p"
			},
			"commit":{
				"message":"m",
				"sha":"f5f369044773ff9c6383c087466d12adb6fa0828"
			}
		}`)
	})
	message := "m"
	content := []byte("c")
	sha := "f5f369044773ff9c6383c087466d12adb6fa0828"
	repositoryContentsOptions := &RepositoryContentFileOptions{
		Message:   &message,
		Content:   content,
		SHA:       &sha,
		Committer: &CommitAuthor{Name: String("n"), Email: String("e")},
	}
	ctx := context.Background()
	updateResponse, _, err := client.Repositories.UpdateFile(ctx, "o", "r", "p", repositoryContentsOptions)
	if err != nil {
		t.Errorf("Repositories.UpdateFile returned error: %v", err)
	}
	want := &RepositoryContentResponse{
		Content: &RepositoryContent{Name: String("p")},
		Commit: Commit{
			Message: String("m"),
			SHA:     String("f5f369044773ff9c6383c087466d12adb6fa0828"),
		},
	}
	if !cmp.Equal(updateResponse, want) {
		t.Errorf("Repositories.UpdateFile returned %+v, want %+v", updateResponse, want)
	}

	const methodName = "UpdateFile"
	testBadOptions(t, methodName, func() (err error) {
		_, _, err = client.Repositories.UpdateFile(ctx, "\n", "\n", "\n", repositoryContentsOptions)
		return err
	})

	testNewRequestAndDoFailure(t, methodName, client, func() (*Response, error) {
		got, resp, err := client.Repositories.UpdateFile(ctx, "o", "r", "p", repositoryContentsOptions)
		if got != nil {
			t.Errorf("testNewRequestAndDoFailure %v = %#v, want nil", methodName, got)
		}
		return resp, err
	})
}

func TestRepositoriesService_DeleteFile(t *testing.T) {
	client, mux, _, teardown := setup()
	defer teardown()
	mux.HandleFunc("/repos/o/r/contents/p", func(w http.ResponseWriter, r *http.Request) {
		testMethod(t, r, "DELETE")
		fmt.Fprint(w, `{
			"content": null,
			"commit":{
				"message":"m",
				"sha":"f5f369044773ff9c6383c087466d12adb6fa0828"
			}
		}`)
	})
	message := "m"
	sha := "f5f369044773ff9c6383c087466d12adb6fa0828"
	repositoryContentsOptions := &RepositoryContentFileOptions{
		Message:   &message,
		SHA:       &sha,
		Committer: &CommitAuthor{Name: String("n"), Email: String("e")},
	}
	ctx := context.Background()
	deleteResponse, _, err := client.Repositories.DeleteFile(ctx, "o", "r", "p", repositoryContentsOptions)
	if err != nil {
		t.Errorf("Repositories.DeleteFile returned error: %v", err)
	}
	want := &RepositoryContentResponse{
		Content: nil,
		Commit: Commit{
			Message: String("m"),
			SHA:     String("f5f369044773ff9c6383c087466d12adb6fa0828"),
		},
	}
	if !cmp.Equal(deleteResponse, want) {
		t.Errorf("Repositories.DeleteFile returned %+v, want %+v", deleteResponse, want)
	}

	const methodName = "DeleteFile"
	testBadOptions(t, methodName, func() (err error) {
		_, _, err = client.Repositories.DeleteFile(ctx, "\n", "\n", "\n", repositoryContentsOptions)
		return err
	})

	testNewRequestAndDoFailure(t, methodName, client, func() (*Response, error) {
		got, resp, err := client.Repositories.DeleteFile(ctx, "o", "r", "p", repositoryContentsOptions)
		if got != nil {
			t.Errorf("testNewRequestAndDoFailure %v = %#v, want nil", methodName, got)
		}
		return resp, err
	})
}

func TestRepositoriesService_GetArchiveLink(t *testing.T) {
	client, mux, _, teardown := setup()
	defer teardown()
	mux.HandleFunc("/repos/o/r/tarball/yo", func(w http.ResponseWriter, r *http.Request) {
		testMethod(t, r, "GET")
		http.Redirect(w, r, "http://github.com/a", http.StatusFound)
	})
	ctx := context.Background()
	url, resp, err := client.Repositories.GetArchiveLink(ctx, "o", "r", Tarball, &RepositoryContentGetOptions{Ref: "yo"}, 1)
	if err != nil {
		t.Errorf("Repositories.GetArchiveLink returned error: %v", err)
	}
	if resp.StatusCode != http.StatusFound {
		t.Errorf("Repositories.GetArchiveLink returned status: %d, want %d", resp.StatusCode, http.StatusFound)
	}
	want := "http://github.com/a"
	if url.String() != want {
		t.Errorf("Repositories.GetArchiveLink returned %+v, want %+v", url.String(), want)
	}

	const methodName = "GetArchiveLink"
	testBadOptions(t, methodName, func() (err error) {
		_, _, err = client.Repositories.GetArchiveLink(ctx, "\n", "\n", Tarball, &RepositoryContentGetOptions{}, 1)
		return err
	})

	// Add custom round tripper
	client.client.Transport = roundTripperFunc(func(r *http.Request) (*http.Response, error) {
		return nil, errors.New("failed to get archive link")
	})
	testBadOptions(t, methodName, func() (err error) {
		_, _, err = client.Repositories.GetArchiveLink(ctx, "o", "r", Tarball, &RepositoryContentGetOptions{}, 1)
		return err
	})
}

func TestRepositoriesService_GetArchiveLink_StatusMovedPermanently_dontFollowRedirects(t *testing.T) {
	client, mux, _, teardown := setup()
	defer teardown()
	mux.HandleFunc("/repos/o/r/tarball", func(w http.ResponseWriter, r *http.Request) {
		testMethod(t, r, "GET")
		http.Redirect(w, r, "http://github.com/a", http.StatusMovedPermanently)
	})
	ctx := context.Background()
	_, resp, _ := client.Repositories.GetArchiveLink(ctx, "o", "r", Tarball, &RepositoryContentGetOptions{}, 0)
	if resp.StatusCode != http.StatusMovedPermanently {
		t.Errorf("Repositories.GetArchiveLink returned status: %d, want %d", resp.StatusCode, http.StatusMovedPermanently)
	}
}

func TestRepositoriesService_GetArchiveLink_StatusMovedPermanently_followRedirects(t *testing.T) {
	client, mux, serverURL, teardown := setup()
	defer teardown()
	// Mock a redirect link, which leads to an archive link
	mux.HandleFunc("/repos/o/r/tarball", func(w http.ResponseWriter, r *http.Request) {
		testMethod(t, r, "GET")
		redirectURL, _ := url.Parse(serverURL + baseURLPath + "/redirect")
		http.Redirect(w, r, redirectURL.String(), http.StatusMovedPermanently)
	})
	mux.HandleFunc("/redirect", func(w http.ResponseWriter, r *http.Request) {
		testMethod(t, r, "GET")
		http.Redirect(w, r, "http://github.com/a", http.StatusFound)
	})
	ctx := context.Background()
	url, resp, err := client.Repositories.GetArchiveLink(ctx, "o", "r", Tarball, &RepositoryContentGetOptions{}, 1)
	if err != nil {
		t.Errorf("Repositories.GetArchiveLink returned error: %v", err)
	}
	if resp.StatusCode != http.StatusFound {
		t.Errorf("Repositories.GetArchiveLink returned status: %d, want %d", resp.StatusCode, http.StatusFound)
	}
	want := "http://github.com/a"
	if url.String() != want {
		t.Errorf("Repositories.GetArchiveLink returned %+v, want %+v", url.String(), want)
	}
}

func TestRepositoriesService_GetContents_NoTrailingSlashInDirectoryApiPath(t *testing.T) {
	client, mux, _, teardown := setup()
	defer teardown()
	mux.HandleFunc("/repos/o/r/contents/.github", func(w http.ResponseWriter, r *http.Request) {
		testMethod(t, r, "GET")
		query := r.URL.Query()
		if query.Get("ref") != "mybranch" {
			t.Errorf("Repositories.GetContents returned %+v, want %+v", query.Get("ref"), "mybranch")
		}
		fmt.Fprint(w, `{}`)
	})
	ctx := context.Background()
	_, _, _, err := client.Repositories.GetContents(ctx, "o", "r", ".github/", &RepositoryContentGetOptions{
		Ref: "mybranch",
	})
	if err != nil {
		t.Fatalf("Repositories.GetContents returned error: %v", err)
	}
}

func TestRepositoryContent_Marshal(t *testing.T) {
	testJSONMarshal(t, &RepositoryContent{}, "{}")

	r := &RepositoryContent{
		Type:            String("type"),
		Target:          String("target"),
		Encoding:        String("encoding"),
		Size:            Int(1),
		Name:            String("name"),
		Path:            String("path"),
		Content:         String("content"),
		SHA:             String("sha"),
		URL:             String("url"),
		GitURL:          String("gurl"),
		HTMLURL:         String("hurl"),
		DownloadURL:     String("durl"),
		SubmoduleGitURL: String("smgurl"),
	}

	want := `{
<<<<<<< HEAD
		"type":"type",
		"target":"target",
		"encoding":"encoding",
		"size":1,
		"name":"name",
		"path":"path",
		"content":"content",
		"sha":"sha",
		"url":"url",
		"git_url":"gurl",
		"html_url":"hurl",
		"download_url":"durl"
=======
		"type": "type",
		"target": "target",
		"encoding": "encoding",
		"size": 1,
		"name": "name",
		"path": "path",
		"content": "content",
		"sha": "sha",
		"url": "url",
		"git_url": "gurl",
		"html_url": "hurl",
		"download_url": "durl",
		"submodule_git_url": "smgurl"
>>>>>>> 77b5b3d9
	}`

	testJSONMarshal(t, r, want)
}

func TestRepositoryContentResponse_Marshal(t *testing.T) {
	testJSONMarshal(t, &RepositoryContentResponse{}, `{"commit":{}}`)

	r := &RepositoryContentResponse{
		Content: &RepositoryContent{
			Type:            String("type"),
			Target:          String("target"),
			Encoding:        String("encoding"),
			Size:            Int(1),
			Name:            String("name"),
			Path:            String("path"),
			Content:         String("content"),
			SHA:             String("sha"),
			URL:             String("url"),
			GitURL:          String("gurl"),
			HTMLURL:         String("hurl"),
			DownloadURL:     String("durl"),
			SubmoduleGitURL: String("smgurl"),
		},
		Commit: Commit{
			SHA: String("s"),
			Author: &CommitAuthor{
				Date:  &Timestamp{referenceTime},
				Name:  String("n"),
				Email: String("e"),
				Login: String("u"),
			},
			Committer: &CommitAuthor{
				Date:  &Timestamp{referenceTime},
				Name:  String("n"),
				Email: String("e"),
				Login: String("u"),
			},
			Message: String("m"),
			Tree: &Tree{
				SHA: String("s"),
				Entries: []*TreeEntry{{
					SHA:     String("s"),
					Path:    String("p"),
					Mode:    String("m"),
					Type:    String("t"),
					Size:    Int(1),
					Content: String("c"),
					URL:     String("u"),
				}},
				Truncated: Bool(false),
			},
			Parents: nil,
			Stats: &CommitStats{
				Additions: Int(1),
				Deletions: Int(1),
				Total:     Int(1),
			},
			HTMLURL: String("h"),
			URL:     String("u"),
			Verification: &SignatureVerification{
				Verified:  Bool(false),
				Reason:    String("r"),
				Signature: String("s"),
				Payload:   String("p"),
			},
			NodeID:       String("n"),
			CommentCount: Int(1),
		},
	}

	want := `{
<<<<<<< HEAD
		"content":{
			"type":"type",
			"target":"target",
			"encoding":"encoding",
			"size":1,
			"name":"name",
			"path":"path",
			"content":"content",
			"sha":"sha",
			"url":"url",
			"git_url":"gurl",
			"html_url":"hurl",
			"download_url":"durl"
=======
		"content": {
			"type": "type",
			"target": "target",
			"encoding": "encoding",
			"size": 1,
			"name": "name",
			"path": "path",
			"content": "content",
			"sha": "sha",
			"url": "url",
			"git_url": "gurl",
			"html_url": "hurl",
			"download_url": "durl",
			"submodule_git_url": "smgurl"
>>>>>>> 77b5b3d9
		},
		"commit":{
			"sha":"s",
			"author":{
				"date":` + referenceTimeStr + `,
				"name":"n",
				"email":"e",
				"username":"u"
			},
			"committer":{
				"date":` + referenceTimeStr + `,
				"name":"n",
				"email":"e",
				"username":"u"
			},
			"message":"m",
			"tree":{
				"sha":"s",
				"tree":[
					{
						"sha":"s",
						"path":"p",
						"mode":"m",
						"type":"t",
						"size":1,
						"content":"c",
						"url":"u"
					}
				],
				"truncated":false
			},
			"stats":{
				"additions":1,
				"deletions":1,
				"total":1
			},
			"html_url":"h",
			"url":"u",
			"verification":{
				"verified":false,
				"reason":"r",
				"signature":"s",
				"payload":"p"
			},
			"node_id":"n",
			"comment_count":1
		}
	}`

	testJSONMarshal(t, r, want)
}

func TestRepositoryContentFileOptions_Marshal(t *testing.T) {
	testJSONMarshal(t, &RepositoryContentFileOptions{}, `{"content":null}`)

	r := &RepositoryContentFileOptions{
		Message: String("type"),
		Content: []byte{1},
		SHA:     String("type"),
		Branch:  String("type"),
		Author: &CommitAuthor{
			Date:  &Timestamp{referenceTime},
			Name:  String("name"),
			Email: String("email"),
			Login: String("login"),
		},
		Committer: &CommitAuthor{
			Date:  &Timestamp{referenceTime},
			Name:  String("name"),
			Email: String("email"),
			Login: String("login"),
		},
	}

	contentValue := base64.StdEncoding.EncodeToString([]byte{1})

	want := `{
		"message":"type",
		"content":"` + contentValue + `",
		"sha":"type",
		"branch":"type",
		"author":{
			"date":` + referenceTimeStr + `,
			"name":"name",
			"email":"email",
			"username":"login"
		},
		"committer":{
			"date":` + referenceTimeStr + `,
			"name":"name",
			"email":"email",
			"username":"login"
		}
	}`

	testJSONMarshal(t, r, want)
}<|MERGE_RESOLUTION|>--- conflicted
+++ resolved
@@ -804,7 +804,6 @@
 	}
 
 	want := `{
-<<<<<<< HEAD
 		"type":"type",
 		"target":"target",
 		"encoding":"encoding",
@@ -816,22 +815,8 @@
 		"url":"url",
 		"git_url":"gurl",
 		"html_url":"hurl",
-		"download_url":"durl"
-=======
-		"type": "type",
-		"target": "target",
-		"encoding": "encoding",
-		"size": 1,
-		"name": "name",
-		"path": "path",
-		"content": "content",
-		"sha": "sha",
-		"url": "url",
-		"git_url": "gurl",
-		"html_url": "hurl",
-		"download_url": "durl",
-		"submodule_git_url": "smgurl"
->>>>>>> 77b5b3d9
+		"download_url":"durl",
+		"submodule_git_url":"smgurl"
 	}`
 
 	testJSONMarshal(t, r, want)
@@ -904,7 +889,6 @@
 	}
 
 	want := `{
-<<<<<<< HEAD
 		"content":{
 			"type":"type",
 			"target":"target",
@@ -917,23 +901,8 @@
 			"url":"url",
 			"git_url":"gurl",
 			"html_url":"hurl",
-			"download_url":"durl"
-=======
-		"content": {
-			"type": "type",
-			"target": "target",
-			"encoding": "encoding",
-			"size": 1,
-			"name": "name",
-			"path": "path",
-			"content": "content",
-			"sha": "sha",
-			"url": "url",
-			"git_url": "gurl",
-			"html_url": "hurl",
-			"download_url": "durl",
-			"submodule_git_url": "smgurl"
->>>>>>> 77b5b3d9
+			"download_url":"durl",
+			"submodule_git_url":"smgurl"
 		},
 		"commit":{
 			"sha":"s",
