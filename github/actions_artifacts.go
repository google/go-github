// Copyright 2020 The go-github AUTHORS. All rights reserved.
//
// Use of this source code is governed by a BSD-style
// license that can be found in the LICENSE file.

package github

import (
	"context"
	"fmt"
	"net/http"
	"net/url"
)

// Artifact reprents a GitHub artifact.  Artifacts allow sharing
// data between jobs in a workflow and provide storage for data
// once a workflow is complete.
//
// GitHub API docs: https://docs.github.com/en/free-pro-team@latest/rest/reference/actions/#artifacts
type Artifact struct {
	ID                 *int64     `json:"id,omitempty"`
	NodeID             *string    `json:"node_id,omitempty"`
	Name               *string    `json:"name,omitempty"`
	SizeInBytes        *int64     `json:"size_in_bytes,omitempty"`
	ArchiveDownloadURL *string    `json:"archive_download_url,omitempty"`
	Expired            *bool      `json:"expired,omitempty"`
	CreatedAt          *Timestamp `json:"created_at,omitempty"`
	ExpiresAt          *Timestamp `json:"expires_at,omitempty"`
}

// ArtifactList represents a list of GitHub artifacts.
//
// GitHub API docs: https://docs.github.com/en/free-pro-team@latest/rest/reference/actions/#artifacts
type ArtifactList struct {
	TotalCount *int64      `json:"total_count,omitempty"`
	Artifacts  []*Artifact `json:"artifacts,omitempty"`
}

// ListArtifacts lists all artifacts that belong to a repository.
//
// GitHub API docs: https://docs.github.com/en/free-pro-team@latest/rest/reference/actions/#list-artifacts-for-a-repository
func (s *ActionsService) ListArtifacts(ctx context.Context, owner, repo string, opts *ListOptions) (*ArtifactList, *Response, error) {
	u := fmt.Sprintf("repos/%v/%v/actions/artifacts", owner, repo)
	u, err := addOptions(u, opts)
	if err != nil {
		return nil, nil, err
	}

	req, err := s.client.NewRequest("GET", u, nil)
	if err != nil {
		return nil, nil, err
	}

	artifactList := new(ArtifactList)
	resp, err := s.client.Do(ctx, req, artifactList)
	if err != nil {
		return nil, resp, err
	}

	return artifactList, resp, nil
}

// ListWorkflowRunArtifacts lists all artifacts that belong to a workflow run.
//
// GitHub API docs: https://docs.github.com/en/free-pro-team@latest/rest/reference/actions/#list-workflow-run-artifacts
func (s *ActionsService) ListWorkflowRunArtifacts(ctx context.Context, owner, repo string, runID int64, opts *ListOptions) (*ArtifactList, *Response, error) {
	u := fmt.Sprintf("repos/%v/%v/actions/runs/%v/artifacts", owner, repo, runID)
	u, err := addOptions(u, opts)
	if err != nil {
		return nil, nil, err
	}

	req, err := s.client.NewRequest("GET", u, nil)
	if err != nil {
		return nil, nil, err
	}

	artifactList := new(ArtifactList)
	resp, err := s.client.Do(ctx, req, artifactList)
	if err != nil {
		return nil, resp, err
	}

	return artifactList, resp, nil
}

// GetArtifact gets a specific artifact for a workflow run.
//
// GitHub API docs: https://docs.github.com/en/free-pro-team@latest/rest/reference/actions/#get-an-artifact
func (s *ActionsService) GetArtifact(ctx context.Context, owner, repo string, artifactID int64) (*Artifact, *Response, error) {
	u := fmt.Sprintf("repos/%v/%v/actions/artifacts/%v", owner, repo, artifactID)

	req, err := s.client.NewRequest("GET", u, nil)
	if err != nil {
		return nil, nil, err
	}

	artifact := new(Artifact)
	resp, err := s.client.Do(ctx, req, artifact)
	if err != nil {
		return nil, resp, err
	}

	return artifact, resp, nil
}

// DownloadArtifact gets a redirect URL to download an archive for a repository.
//
// GitHub API docs: https://docs.github.com/en/free-pro-team@latest/rest/reference/actions/#download-an-artifact
func (s *ActionsService) DownloadArtifact(ctx context.Context, owner, repo string, artifactID int64, followRedirects bool) (*url.URL, *Response, error) {
	u := fmt.Sprintf("repos/%v/%v/actions/artifacts/%v/zip", owner, repo, artifactID)

<<<<<<< HEAD
	resp, err := s.client.getDownloadArtifactFromURL(ctx, u, followRedirects)
=======
	resp, err := s.client.roundTripWithOptionalFollowRedirect(ctx, u, followRedirects)
>>>>>>> 1694b796
	if err != nil {
		return nil, nil, err
	}
	defer resp.Body.Close()

	if resp.StatusCode != http.StatusFound {
		return nil, newResponse(resp), fmt.Errorf("unexpected status code: %s", resp.Status)
	}

	parsedURL, err := url.Parse(resp.Header.Get("Location"))
<<<<<<< HEAD
	return parsedURL, newResponse(resp), err
=======
	return parsedURL, newResponse(resp), nil
>>>>>>> 1694b796
}

// DeleteArtifact deletes a workflow run artifact.
//
// GitHub API docs: https://docs.github.com/en/free-pro-team@latest/rest/reference/actions/#delete-an-artifact
func (s *ActionsService) DeleteArtifact(ctx context.Context, owner, repo string, artifactID int64) (*Response, error) {
	u := fmt.Sprintf("repos/%v/%v/actions/artifacts/%v", owner, repo, artifactID)

	req, err := s.client.NewRequest("DELETE", u, nil)
	if err != nil {
		return nil, err
	}

	return s.client.Do(ctx, req, nil)
}<|MERGE_RESOLUTION|>--- conflicted
+++ resolved
@@ -110,11 +110,7 @@
 func (s *ActionsService) DownloadArtifact(ctx context.Context, owner, repo string, artifactID int64, followRedirects bool) (*url.URL, *Response, error) {
 	u := fmt.Sprintf("repos/%v/%v/actions/artifacts/%v/zip", owner, repo, artifactID)
 
-<<<<<<< HEAD
-	resp, err := s.client.getDownloadArtifactFromURL(ctx, u, followRedirects)
-=======
 	resp, err := s.client.roundTripWithOptionalFollowRedirect(ctx, u, followRedirects)
->>>>>>> 1694b796
 	if err != nil {
 		return nil, nil, err
 	}
@@ -125,11 +121,7 @@
 	}
 
 	parsedURL, err := url.Parse(resp.Header.Get("Location"))
-<<<<<<< HEAD
-	return parsedURL, newResponse(resp), err
-=======
 	return parsedURL, newResponse(resp), nil
->>>>>>> 1694b796
 }
 
 // DeleteArtifact deletes a workflow run artifact.
