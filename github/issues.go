--- conflicted
+++ resolved
@@ -186,7 +186,6 @@
 		return nil, nil, err
 	}
 
-	// TODO: remove custom Accept header when this API fully launch.
 	req.Header.Set("Accept", mediaTypeReactionsPreview)
 
 	var issues []*Issue
@@ -251,10 +250,7 @@
 		return nil, nil, err
 	}
 
-<<<<<<< HEAD
-=======
 	// TODO: remove custom Accept header when this API fully launches.
->>>>>>> 99e98f38
 	req.Header.Set("Accept", mediaTypeReactionsPreview)
 
 	var issues []*Issue
