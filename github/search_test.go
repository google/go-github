// Copyright 2013 The go-github AUTHORS. All rights reserved.
//
// Use of this source code is governed by a BSD-style
// license that can be found in the LICENSE file.

package github

import (
	"context"
	"fmt"
	"net/http"
	"strings"
	"testing"

	"github.com/google/go-cmp/cmp"
)

func TestSearchService_Repositories(t *testing.T) {
	client, mux, _, teardown := setup()
	defer teardown()

	mux.HandleFunc("/search/repositories", func(w http.ResponseWriter, r *http.Request) {
		testMethod(t, r, "GET")
		testFormValues(t, r, values{
			"q":        "blah",
			"sort":     "forks",
			"order":    "desc",
			"page":     "2",
			"per_page": "2",
		})

		fmt.Fprint(w, `{"total_count": 4, "incomplete_results": false, "items": [{"id":1},{"id":2}]}`)
	})

	opts := &SearchOptions{Sort: "forks", Order: "desc", ListOptions: ListOptions{Page: 2, PerPage: 2}}
	ctx := context.Background()
	result, _, err := client.Search.Repositories(ctx, "blah", opts)
	if err != nil {
		t.Errorf("Search.Repositories returned error: %v", err)
	}

	want := &RepositoriesSearchResult{
		Total:             Int(4),
		IncompleteResults: Bool(false),
		Repositories:      []*Repository{{ID: Int64(1)}, {ID: Int64(2)}},
	}
	if !cmp.Equal(result, want) {
		t.Errorf("Search.Repositories returned %+v, want %+v", result, want)
	}
}

func TestSearchService_Repositories_coverage(t *testing.T) {
	client, _, _, teardown := setup()
	defer teardown()

	ctx := context.Background()

	const methodName = "Repositories"
	testBadOptions(t, methodName, func() (err error) {
		_, _, err = client.Search.Repositories(ctx, "\n", nil)
		return err
	})
}

func TestSearchService_RepositoriesTextMatch(t *testing.T) {
	client, mux, _, teardown := setup()
	defer teardown()

	mux.HandleFunc("/search/repositories", func(w http.ResponseWriter, r *http.Request) {
		testMethod(t, r, "GET")
		textMatchResponse := `
			{
				"total_count": 1,
				"incomplete_results": false,
				"items": [
					{
						"name":"gopher1"
					}
				]
			}
		`
		list := strings.Split(r.Header.Get("Accept"), ",")
		aMap := make(map[string]struct{})
		for _, s := range list {
			aMap[strings.TrimSpace(s)] = struct{}{}
		}
		if _, ok := aMap["application/vnd.github.v3.text-match+json"]; ok {
			textMatchResponse = `
					{
						"total_count": 1,
						"incomplete_results": false,
						"items": [
							{
								"name":"gopher1",
								"text_matches": [
									{
										"fragment": "I'm afraid my friend what you have found\nIs a gopher who lives to feed",
										"matches": [
											{
												"text": "gopher",
												"indices": [
													14,
													21
											]
											}
									  ]
								  }
							  ]
							}
						]
					}
				`
		}

		fmt.Fprint(w, textMatchResponse)
	})

	opts := &SearchOptions{Sort: "forks", Order: "desc", ListOptions: ListOptions{Page: 2, PerPage: 2}, TextMatch: true}
	ctx := context.Background()
	result, _, err := client.Search.Repositories(ctx, "blah", opts)
	if err != nil {
		t.Errorf("Search.Code returned error: %v", err)
	}

	wantedRepoResult := &Repository{
		Name: String("gopher1"),
		TextMatches: []*TextMatch{{
			Fragment: String("I'm afraid my friend what you have found\nIs a gopher who lives to feed"),
			Matches:  []*Match{{Text: String("gopher"), Indices: []int{14, 21}}},
		},
		},
	}

	want := &RepositoriesSearchResult{
		Total:             Int(1),
		IncompleteResults: Bool(false),
		Repositories:      []*Repository{wantedRepoResult},
	}
	if !cmp.Equal(result, want) {
		t.Errorf("Search.Repo returned %+v, want %+v", result, want)
	}
}

func TestSearchService_Topics(t *testing.T) {
	client, mux, _, teardown := setup()
	defer teardown()

	mux.HandleFunc("/search/topics", func(w http.ResponseWriter, r *http.Request) {
		testMethod(t, r, "GET")
		testFormValues(t, r, values{
			"q":        "blah",
			"page":     "2",
			"per_page": "2",
		})

		fmt.Fprint(w, `{"total_count": 4, "incomplete_results": false, "items": [{"name":"blah"},{"name":"blahblah"}]}`)
	})

	opts := &SearchOptions{ListOptions: ListOptions{Page: 2, PerPage: 2}}
	ctx := context.Background()
	result, _, err := client.Search.Topics(ctx, "blah", opts)
	if err != nil {
		t.Errorf("Search.Topics returned error: %v", err)
	}

	want := &TopicsSearchResult{
		Total:             Int(4),
		IncompleteResults: Bool(false),
		Topics:            []*TopicResult{{Name: String("blah")}, {Name: String("blahblah")}},
	}
	if !cmp.Equal(result, want) {
		t.Errorf("Search.Topics returned %+v, want %+v", result, want)
	}
}

func TestSearchService_Topics_coverage(t *testing.T) {
	client, _, _, teardown := setup()
	defer teardown()

	ctx := context.Background()

	const methodName = "Topics"
	testBadOptions(t, methodName, func() (err error) {
		_, _, err = client.Search.Topics(ctx, "\n", nil)
		return err
	})
}

func TestSearchService_Commits(t *testing.T) {
	client, mux, _, teardown := setup()
	defer teardown()

	mux.HandleFunc("/search/commits", func(w http.ResponseWriter, r *http.Request) {
		testMethod(t, r, "GET")
		testFormValues(t, r, values{
			"q":     "blah",
			"sort":  "author-date",
			"order": "desc",
		})

		fmt.Fprint(w, `{"total_count": 4, "incomplete_results": false, "items": [{"sha":"random_hash1"},{"sha":"random_hash2"}]}`)
	})

	opts := &SearchOptions{Sort: "author-date", Order: "desc"}
	ctx := context.Background()
	result, _, err := client.Search.Commits(ctx, "blah", opts)
	if err != nil {
		t.Errorf("Search.Commits returned error: %v", err)
	}

	want := &CommitsSearchResult{
		Total:             Int(4),
		IncompleteResults: Bool(false),
		Commits:           []*CommitResult{{SHA: String("random_hash1")}, {SHA: String("random_hash2")}},
	}
	if !cmp.Equal(result, want) {
		t.Errorf("Search.Commits returned %+v, want %+v", result, want)
	}
}

func TestSearchService_Commits_coverage(t *testing.T) {
	client, _, _, teardown := setup()
	defer teardown()

	ctx := context.Background()

	const methodName = "Commits"
	testBadOptions(t, methodName, func() (err error) {
		_, _, err = client.Search.Commits(ctx, "\n", nil)
		return err
	})
}

func TestSearchService_Issues(t *testing.T) {
	client, mux, _, teardown := setup()
	defer teardown()

	mux.HandleFunc("/search/issues", func(w http.ResponseWriter, r *http.Request) {
		testMethod(t, r, "GET")
		testFormValues(t, r, values{
			"q":        "blah",
			"sort":     "forks",
			"order":    "desc",
			"page":     "2",
			"per_page": "2",
		})

		fmt.Fprint(w, `{"total_count": 4, "incomplete_results": true, "items": [{"number":1},{"number":2}]}`)
	})

	opts := &SearchOptions{Sort: "forks", Order: "desc", ListOptions: ListOptions{Page: 2, PerPage: 2}}
	ctx := context.Background()
	result, _, err := client.Search.Issues(ctx, "blah", opts)
	if err != nil {
		t.Errorf("Search.Issues returned error: %v", err)
	}

	want := &IssuesSearchResult{
		Total:             Int(4),
		IncompleteResults: Bool(true),
		Issues:            []*Issue{{Number: Int(1)}, {Number: Int(2)}},
	}
	if !cmp.Equal(result, want) {
		t.Errorf("Search.Issues returned %+v, want %+v", result, want)
	}
}

func TestSearchService_Issues_coverage(t *testing.T) {
	client, _, _, teardown := setup()
	defer teardown()

	ctx := context.Background()

	const methodName = "Issues"
	testBadOptions(t, methodName, func() (err error) {
		_, _, err = client.Search.Issues(ctx, "\n", nil)
		return err
	})
}

func TestSearchService_Issues_withQualifiersNoOpts(t *testing.T) {
	client, mux, _, teardown := setup()
	defer teardown()

	const q = "gopher is:issue label:bug language:c++ pushed:>=2018-01-01 stars:>=200"

	var requestURI string
	mux.HandleFunc("/search/issues", func(w http.ResponseWriter, r *http.Request) {
		testMethod(t, r, "GET")
		testFormValues(t, r, values{
			"q": q,
		})
		requestURI = r.RequestURI

		fmt.Fprint(w, `{"total_count": 4, "incomplete_results": true, "items": [{"number":1},{"number":2}]}`)
	})

	opts := &SearchOptions{}
	ctx := context.Background()
	result, _, err := client.Search.Issues(ctx, q, opts)
	if err != nil {
		t.Errorf("Search.Issues returned error: %v", err)
	}

	if want := "/api-v3/search/issues?q=gopher+is%3Aissue+label%3Abug+language%3Ac%2B%2B+pushed%3A%3E%3D2018-01-01+stars%3A%3E%3D200"; requestURI != want {
		t.Fatalf("URI encoding failed: got %v, want %v", requestURI, want)
	}

	want := &IssuesSearchResult{
		Total:             Int(4),
		IncompleteResults: Bool(true),
		Issues:            []*Issue{{Number: Int(1)}, {Number: Int(2)}},
	}
	if !cmp.Equal(result, want) {
		t.Errorf("Search.Issues returned %+v, want %+v", result, want)
	}
}

func TestSearchService_Issues_withQualifiersAndOpts(t *testing.T) {
	client, mux, _, teardown := setup()
	defer teardown()

	const q = "gopher is:issue label:bug language:c++ pushed:>=2018-01-01 stars:>=200"

	var requestURI string
	mux.HandleFunc("/search/issues", func(w http.ResponseWriter, r *http.Request) {
		testMethod(t, r, "GET")
		testFormValues(t, r, values{
			"q":    q,
			"sort": "forks",
		})
		requestURI = r.RequestURI

		fmt.Fprint(w, `{"total_count": 4, "incomplete_results": true, "items": [{"number":1},{"number":2}]}`)
	})

	opts := &SearchOptions{Sort: "forks"}
	ctx := context.Background()
	result, _, err := client.Search.Issues(ctx, q, opts)
	if err != nil {
		t.Errorf("Search.Issues returned error: %v", err)
	}

	if want := "/api-v3/search/issues?q=gopher+is%3Aissue+label%3Abug+language%3Ac%2B%2B+pushed%3A%3E%3D2018-01-01+stars%3A%3E%3D200&sort=forks"; requestURI != want {
		t.Fatalf("URI encoding failed: got %v, want %v", requestURI, want)
	}

	want := &IssuesSearchResult{
		Total:             Int(4),
		IncompleteResults: Bool(true),
		Issues:            []*Issue{{Number: Int(1)}, {Number: Int(2)}},
	}
	if !cmp.Equal(result, want) {
		t.Errorf("Search.Issues returned %+v, want %+v", result, want)
	}
}

func TestSearchService_Users(t *testing.T) {
	client, mux, _, teardown := setup()
	defer teardown()

	mux.HandleFunc("/search/users", func(w http.ResponseWriter, r *http.Request) {
		testMethod(t, r, "GET")
		testFormValues(t, r, values{
			"q":        "blah",
			"sort":     "forks",
			"order":    "desc",
			"page":     "2",
			"per_page": "2",
		})

		fmt.Fprint(w, `{"total_count": 4, "incomplete_results": false, "items": [{"id":1},{"id":2}]}`)
	})

	opts := &SearchOptions{Sort: "forks", Order: "desc", ListOptions: ListOptions{Page: 2, PerPage: 2}}
	ctx := context.Background()
	result, _, err := client.Search.Users(ctx, "blah", opts)
	if err != nil {
		t.Errorf("Search.Issues returned error: %v", err)
	}

	want := &UsersSearchResult{
		Total:             Int(4),
		IncompleteResults: Bool(false),
		Users:             []*User{{ID: Int64(1)}, {ID: Int64(2)}},
	}
	if !cmp.Equal(result, want) {
		t.Errorf("Search.Users returned %+v, want %+v", result, want)
	}
}

func TestSearchService_Users_coverage(t *testing.T) {
	client, _, _, teardown := setup()
	defer teardown()

	ctx := context.Background()

	const methodName = "Users"
	testBadOptions(t, methodName, func() (err error) {
		_, _, err = client.Search.Users(ctx, "\n", nil)
		return err
	})
}

func TestSearchService_Code(t *testing.T) {
	client, mux, _, teardown := setup()
	defer teardown()

	mux.HandleFunc("/search/code", func(w http.ResponseWriter, r *http.Request) {
		testMethod(t, r, "GET")
		testFormValues(t, r, values{
			"q":        "blah",
			"sort":     "forks",
			"order":    "desc",
			"page":     "2",
			"per_page": "2",
		})

		fmt.Fprint(w, `{"total_count": 4, "incomplete_results": false, "items": [{"name":"1"},{"name":"2"}]}`)
	})

	opts := &SearchOptions{Sort: "forks", Order: "desc", ListOptions: ListOptions{Page: 2, PerPage: 2}}
	ctx := context.Background()
	result, _, err := client.Search.Code(ctx, "blah", opts)
	if err != nil {
		t.Errorf("Search.Code returned error: %v", err)
	}

	want := &CodeSearchResult{
		Total:             Int(4),
		IncompleteResults: Bool(false),
		CodeResults:       []*CodeResult{{Name: String("1")}, {Name: String("2")}},
	}
	if !cmp.Equal(result, want) {
		t.Errorf("Search.Code returned %+v, want %+v", result, want)
	}
}

func TestSearchService_Code_coverage(t *testing.T) {
	client, _, _, teardown := setup()
	defer teardown()

	ctx := context.Background()

	const methodName = "Code"
	testBadOptions(t, methodName, func() (err error) {
		_, _, err = client.Search.Code(ctx, "\n", nil)
		return err
	})
}

func TestSearchService_CodeTextMatch(t *testing.T) {
	client, mux, _, teardown := setup()
	defer teardown()

	mux.HandleFunc("/search/code", func(w http.ResponseWriter, r *http.Request) {
		testMethod(t, r, "GET")

		textMatchResponse := `
		{
			"total_count": 1,
			"incomplete_results": false,
			"items": [
				{
					"name":"gopher1",
					"text_matches": [
						{
							"fragment": "I'm afraid my friend what you have found\nIs a gopher who lives to feed",
							"matches": [
								{
									"text": "gopher",
									"indices": [
										14,
										21
							  	]
								}
						  ]
					  }
				  ]
				}
			]
		}
    `

		fmt.Fprint(w, textMatchResponse)
	})

	opts := &SearchOptions{Sort: "forks", Order: "desc", ListOptions: ListOptions{Page: 2, PerPage: 2}, TextMatch: true}
	ctx := context.Background()
	result, _, err := client.Search.Code(ctx, "blah", opts)
	if err != nil {
		t.Errorf("Search.Code returned error: %v", err)
	}

	wantedCodeResult := &CodeResult{
		Name: String("gopher1"),
		TextMatches: []*TextMatch{{
			Fragment: String("I'm afraid my friend what you have found\nIs a gopher who lives to feed"),
			Matches:  []*Match{{Text: String("gopher"), Indices: []int{14, 21}}},
		},
		},
	}

	want := &CodeSearchResult{
		Total:             Int(1),
		IncompleteResults: Bool(false),
		CodeResults:       []*CodeResult{wantedCodeResult},
	}
	if !cmp.Equal(result, want) {
		t.Errorf("Search.Code returned %+v, want %+v", result, want)
	}
}

func TestSearchService_Labels(t *testing.T) {
	client, mux, _, teardown := setup()
	defer teardown()

	mux.HandleFunc("/search/labels", func(w http.ResponseWriter, r *http.Request) {
		testMethod(t, r, "GET")
		testFormValues(t, r, values{
			"repository_id": "1234",
			"q":             "blah",
			"sort":          "updated",
			"order":         "desc",
			"page":          "2",
			"per_page":      "2",
		})

		fmt.Fprint(w, `{"total_count": 4, "incomplete_results": false, "items": [{"id": 1234, "name":"bug", "description": "some text"},{"id": 4567, "name":"feature"}]}`)
	})

	opts := &SearchOptions{Sort: "updated", Order: "desc", ListOptions: ListOptions{Page: 2, PerPage: 2}}
	ctx := context.Background()
	result, _, err := client.Search.Labels(ctx, 1234, "blah", opts)
	if err != nil {
		t.Errorf("Search.Code returned error: %v", err)
	}

	want := &LabelsSearchResult{
		Total:             Int(4),
		IncompleteResults: Bool(false),
		Labels: []*LabelResult{
			{ID: Int64(1234), Name: String("bug"), Description: String("some text")},
			{ID: Int64(4567), Name: String("feature")},
		},
	}
	if !cmp.Equal(result, want) {
		t.Errorf("Search.Labels returned %+v, want %+v", result, want)
	}
}

func TestSearchService_Labels_coverage(t *testing.T) {
	client, _, _, teardown := setup()
	defer teardown()

	ctx := context.Background()

	const methodName = "Labels"
	testBadOptions(t, methodName, func() (err error) {
		_, _, err = client.Search.Labels(ctx, -1234, "\n", nil)
		return err
	})
}

func TestMatch_Marshal(t *testing.T) {
	testJSONMarshal(t, &Match{}, "{}")

	u := &Match{
		Text:    String("txt"),
		Indices: []int{1},
	}

	want := `{
		"text": "txt",
		"indices": [1]
	}`

	testJSONMarshal(t, u, want)
}

func TestTextMatch_Marshal(t *testing.T) {
	testJSONMarshal(t, &TextMatch{}, "{}")

	u := &TextMatch{
		ObjectURL:  String("ourl"),
		ObjectType: String("otype"),
		Property:   String("prop"),
		Fragment:   String("fragment"),
		Matches: []*Match{
			{
				Text:    String("txt"),
				Indices: []int{1},
			},
		},
	}

	want := `{
		"object_url": "ourl",
		"object_type": "otype",
		"property": "prop",
		"fragment": "fragment",
		"matches": [{
			"text": "txt",
			"indices": [1]
		}]
	}`

	testJSONMarshal(t, u, want)
}

func TestTopicResult_Marshal(t *testing.T) {
	testJSONMarshal(t, &TopicResult{}, "{}")

	u := &TopicResult{
		Name:             String("name"),
		DisplayName:      String("displayName"),
		ShortDescription: String("shortDescription"),
		Description:      String("description"),
		CreatedBy:        String("createdBy"),
		UpdatedAt:        String("2021-10-26"),
		Featured:         Bool(false),
		Curated:          Bool(true),
		Score:            Float64(99.9),
	}

	want := `{
		"name": "name",
		"display_name": "displayName",
		"short_description": "shortDescription",
		"description": "description",
		"created_by": "createdBy",
		"updated_at": "2021-10-26",
		"featured": false,
		"curated": true,
		"score": 99.9
	}`

	testJSONMarshal(t, u, want)
}

func TestRepositoriesSearchResult_Marshal(t *testing.T) {
	testJSONMarshal(t, &RepositoriesSearchResult{}, "{}")

	u := &RepositoriesSearchResult{
		Total:             Int(0),
		IncompleteResults: Bool(true),
		Repositories:      []*Repository{{ID: Int64(1)}},
	}

	want := `{
		"total_count" : 0,
		"incomplete_results" : true,
		"items" : [{"id":1}]
	}`

	testJSONMarshal(t, u, want)
}

func TestCommitsSearchResult_Marshal(t *testing.T) {
	testJSONMarshal(t, &CommitsSearchResult{}, "{}")

	c := &CommitsSearchResult{
		Total:             Int(0),
		IncompleteResults: Bool(true),
		Commits: []*CommitResult{{
			SHA: String("s"),
		}},
	}

	want := `{
		"total_count" : 0,
		"incomplete_results" : true,
		"items" : [{"sha" : "s"}]
	}`

	testJSONMarshal(t, c, want)
}

func TestTopicsSearchResult_Marshal(t *testing.T) {
	testJSONMarshal(t, &TopicsSearchResult{}, "{}")

	u := &TopicsSearchResult{
		Total:             Int(2),
		IncompleteResults: Bool(false),
		Topics: []*TopicResult{
			{
				Name:             String("t1"),
				DisplayName:      String("tt"),
				ShortDescription: String("t desc"),
				Description:      String("desc"),
				CreatedBy:        String("mi"),
				CreatedAt:        &Timestamp{referenceTime},
				UpdatedAt:        String("2006-01-02T15:04:05Z"),
				Featured:         Bool(true),
				Curated:          Bool(true),
				Score:            Float64(123),
			},
		},
	}

	want := `{
		"total_count" : 2,
		"incomplete_results" : false,
		"items" : [
			{
				"name" : "t1",
				"display_name":"tt",
				"short_description":"t desc",
				"description":"desc",
				"created_by":"mi",
				"created_at":` + referenceTimeStr + `,
				"updated_at":"2006-01-02T15:04:05Z",
				"featured":true,
				"curated":true,
				"score":123
			}
		]
	}`

	testJSONMarshal(t, u, want)
}

func TestLabelResult_Marshal(t *testing.T) {
	testJSONMarshal(t, &LabelResult{}, "{}")

	u := &LabelResult{
		ID:          Int64(11),
		URL:         String("url"),
		Name:        String("label"),
		Color:       String("green"),
		Default:     Bool(true),
		Description: String("desc"),
		Score:       Float64(123),
	}

	want := `{
		"id":11,
		"url":"url",
		"name":"label",
		"color":"green",
		"default":true,
		"description":"desc",
		"score":123
	}`

	testJSONMarshal(t, u, want)
}

func TestSearchOptions_Marshal(t *testing.T) {
	testJSONMarshal(t, &SearchOptions{}, "{}")

	u := &SearchOptions{
		Sort:      "author-date",
		Order:     "asc",
		TextMatch: false,
		ListOptions: ListOptions{
			Page:    int(1),
			PerPage: int(10),
		},
	}

	want := `{	
		"sort": "author-date",
		"order": "asc",
		"page": 1,
		"perPage": 10
      }`

	testJSONMarshal(t, u, want)
}

func TestIssuesSearchResult_Marshal(t *testing.T) {
	testJSONMarshal(t, &IssuesSearchResult{}, "{}")

	u := &IssuesSearchResult{
		Total:             Int(48),
		IncompleteResults: Bool(false),
		Issues: []*Issue{
			{
				ID:                Int64(1),
				Number:            Int(1),
				State:             String("s"),
				Locked:            Bool(false),
				Title:             String("title"),
				Body:              String("body"),
				AuthorAssociation: String("aa"),
				User:              &User{ID: Int64(1)},
				Labels:            []*Label{{ID: Int64(1)}},
				Assignee:          &User{ID: Int64(1)},
				Comments:          Int(1),
				ClosedAt:          &referenceTime,
				CreatedAt:         &referenceTime,
				UpdatedAt:         &referenceTime,
				ClosedBy:          &User{ID: Int64(1)},
				URL:               String("url"),
				HTMLURL:           String("hurl"),
				CommentsURL:       String("curl"),
				EventsURL:         String("eurl"),
				LabelsURL:         String("lurl"),
				RepositoryURL:     String("rurl"),
				Milestone:         &Milestone{ID: Int64(1)},
				PullRequestLinks:  &PullRequestLinks{URL: String("url")},
				Repository:        &Repository{ID: Int64(1)},
				Reactions:         &Reactions{TotalCount: Int(1)},
				Assignees:         []*User{{ID: Int64(1)}},
				NodeID:            String("nid"),
				TextMatches:       []*TextMatch{{ObjectURL: String("ourl")}},
				ActiveLockReason:  String("alr"),
			},
		},
	}

	want := `{
		"total_count": 48,
		"incomplete_results": false,
		"items": [
			{
				"id": 1,
				"number": 1,
				"state": "s",
				"locked": false,
				"title": "title",
				"body": "body",
				"author_association": "aa",
				"user": {
					"id": 1
				},
				"labels": [
					{
						"id": 1
					}
				],
				"assignee": {
					"id": 1
				},
				"comments": 1,
				"closed_at": ` + referenceTimeStr + `,
				"created_at": ` + referenceTimeStr + `,
				"updated_at": ` + referenceTimeStr + `,
				"closed_by": {
					"id": 1
				},
				"url": "url",
				"html_url": "hurl",
				"comments_url": "curl",
				"events_url": "eurl",
				"labels_url": "lurl",
				"repository_url": "rurl",
				"milestone": {
					"id": 1
				},
				"pull_request": {
					"url": "url"
				},
				"repository": {
					"id": 1
				},
				"reactions": {
					"total_count": 1
				},
				"assignees": [
					{
						"id": 1
					}
				],
				"node_id": "nid",
				"text_matches": [
					{
						"object_url": "ourl"
					}
				],
				"active_lock_reason": "alr"
			}
		]
	}`

	testJSONMarshal(t, u, want)
}

func TestLabelsSearchResult_Marshal(t *testing.T) {
	testJSONMarshal(t, &LabelsSearchResult{}, "{}")

	u := &LabelsSearchResult{
		Total:             Int(5),
		IncompleteResults: Bool(false),
		Labels: []*LabelResult{
			{
				ID:          Int64(1),
				URL:         String("https://www.test-url.com"),
				Name:        String("test name"),
				Color:       String("green"),
				Default:     Bool(true),
				Description: String("testDescription"),
				Score:       Float64(1),
			},
		},
	}

	want := `{
		"total_count": 5,
		"incomplete_results": false,
		"items": [
			{
				"id": 1,
				"url": "https://www.test-url.com",
				"name": "test name",
				"color": "green",
				"default": true,
				"description": "testDescription",
				"score": 1
			}
		]
	}`

	testJSONMarshal(t, u, want)
}

<<<<<<< HEAD
func TestUsersSearchResult_Marshal(t *testing.T) {
	testJSONMarshal(t, &UsersSearchResult{}, "{}")

	u := &UsersSearchResult{
		Total:             Int(2),
		IncompleteResults: Bool(false),
		Users: []*User{{
			Login:      String("loginTest"),
			ID:         Int64(1),
			NodeID:     String("NodeTest"),
			AvatarURL:  String("AvatarURLTest"),
			HTMLURL:    String("Hurl"),
			GravatarID: String("gravatarIDTest"),
			Name:       String("nameTest"),
		}},
	}

	want := `{
		"total_count":2,
		"incomplete_results":false,
		"items":[
		   {
			  "login":"loginTest",
			  "id":1,
			  "node_id":"NodeTest",
			  "avatar_url":"AvatarURLTest",
			  "html_url":"Hurl",
			  "gravatar_id":"gravatarIDTest",
			  "name":"nameTest"
		   }
		]
	 }`

	testJSONMarshal(t, u, want)
=======
func TestCommitResult_Marshal(t *testing.T) {
	testJSONMarshal(t, &CommitResult{}, "{}")

	c := &CommitResult{
		SHA:         String("test"),
		HTMLURL:     String("hurl"),
		CommentsURL: String("curl"),
		URL:         String("url"),
		Repository:  &Repository{ID: Int64(1)},
		Score:       Float64(123),
		Commit:      &Commit{SHA: String("test")},
		Author:      &User{ID: Int64(1)},
		Committer:   &User{ID: Int64(1)},
		Parents:     []*Commit{},
	}

	want := `{
		"sha": "test",
		"commit": {
		   "sha": "test"
		},
		"author": {
		   "id": 1
		},
		"committer": {
		   "id": 1
		},
		"html_url": "hurl",
		"url": "url",
		"comments_url": "curl",
		"repository": {
		   "id": 1
		},
		"score": 123
	 }`

	testJSONMarshal(t, c, want)
>>>>>>> 9473fc99
}<|MERGE_RESOLUTION|>--- conflicted
+++ resolved
@@ -915,7 +915,45 @@
 	testJSONMarshal(t, u, want)
 }
 
-<<<<<<< HEAD
+func TestCommitResult_Marshal(t *testing.T) {
+	testJSONMarshal(t, &CommitResult{}, "{}")
+
+	c := &CommitResult{
+		SHA:         String("test"),
+		HTMLURL:     String("hurl"),
+		CommentsURL: String("curl"),
+		URL:         String("url"),
+		Repository:  &Repository{ID: Int64(1)},
+		Score:       Float64(123),
+		Commit:      &Commit{SHA: String("test")},
+		Author:      &User{ID: Int64(1)},
+		Committer:   &User{ID: Int64(1)},
+		Parents:     []*Commit{},
+	}
+
+	want := `{
+		"sha": "test",
+		"commit": {
+		   "sha": "test"
+		},
+		"author": {
+		   "id": 1
+		},
+		"committer": {
+		   "id": 1
+		},
+		"html_url": "hurl",
+		"url": "url",
+		"comments_url": "curl",
+		"repository": {
+		   "id": 1
+		},
+		"score": 123
+	 }`
+
+	testJSONMarshal(t, c, want)
+}
+
 func TestUsersSearchResult_Marshal(t *testing.T) {
 	testJSONMarshal(t, &UsersSearchResult{}, "{}")
 
@@ -950,43 +988,4 @@
 	 }`
 
 	testJSONMarshal(t, u, want)
-=======
-func TestCommitResult_Marshal(t *testing.T) {
-	testJSONMarshal(t, &CommitResult{}, "{}")
-
-	c := &CommitResult{
-		SHA:         String("test"),
-		HTMLURL:     String("hurl"),
-		CommentsURL: String("curl"),
-		URL:         String("url"),
-		Repository:  &Repository{ID: Int64(1)},
-		Score:       Float64(123),
-		Commit:      &Commit{SHA: String("test")},
-		Author:      &User{ID: Int64(1)},
-		Committer:   &User{ID: Int64(1)},
-		Parents:     []*Commit{},
-	}
-
-	want := `{
-		"sha": "test",
-		"commit": {
-		   "sha": "test"
-		},
-		"author": {
-		   "id": 1
-		},
-		"committer": {
-		   "id": 1
-		},
-		"html_url": "hurl",
-		"url": "url",
-		"comments_url": "curl",
-		"repository": {
-		   "id": 1
-		},
-		"score": 123
-	 }`
-
-	testJSONMarshal(t, c, want)
->>>>>>> 9473fc99
 }