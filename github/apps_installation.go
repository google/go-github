// Copyright 2016 The go-github AUTHORS. All rights reserved.
//
// Use of this source code is governed by a BSD-style
// license that can be found in the LICENSE file.

package github

<<<<<<< HEAD
import "golang.org/x/net/context"
=======
import (
	"context"
	"fmt"
)
>>>>>>> 872b3704

// Installation represents a GitHub Apps installation.
type Installation struct {
	ID              *int    `json:"id,omitempty"`
	Account         *User   `json:"account,omitempty"`
	AccessTokensURL *string `json:"access_tokens_url,omitempty"`
	RepositoriesURL *string `json:"repositories_url,omitempty"`
	HTMLURL         *string `json:"html_url,omitempty"`
}

func (i Installation) String() string {
	return Stringify(i)
}

// ListRepos lists the repositories that are accessible to the authenticated installation.
//
// GitHub API docs: https://developer.github.com/v3/apps/installations/#list-repositories
func (s *AppsService) ListRepos(ctx context.Context, opt *ListOptions) ([]*Repository, *Response, error) {
	u, err := addOptions("installation/repositories", opt)
	if err != nil {
		return nil, nil, err
	}

	req, err := s.client.NewRequest("GET", u, nil)
	if err != nil {
		return nil, nil, err
	}

	// TODO: remove custom Accept header when this API fully launches.
	req.Header.Set("Accept", mediaTypeIntegrationPreview)

	var r struct {
		Repositories []*Repository `json:"repositories"`
	}
	resp, err := s.client.Do(ctx, req, &r)
	if err != nil {
		return nil, resp, err
	}

	return r.Repositories, resp, nil
}

// ListUserRepos lists repositories that are accessible
// to the authenticated user for an installation.
//
// GitHub API docs: https://developer.github.com/v3/apps/installations/#list-repositories-accessible-to-the-user-for-an-installation
func (s *AppsService) ListUserRepos(ctx context.Context, id int, opt *ListOptions) ([]*Repository, *Response, error) {
	u := fmt.Sprintf("user/installations/%v/repositories", id)
	u, err := addOptions(u, opt)
	if err != nil {
		return nil, nil, err
	}

	req, err := s.client.NewRequest("GET", u, nil)
	if err != nil {
		return nil, nil, err
	}

	var r struct {
		Repositories []*Repository `json:"repositories"`
	}
	resp, err := s.client.Do(ctx, req, &r)
	if err != nil {
		return nil, resp, err
	}

	return r.Repositories, resp, nil
}

// AddRepository adds a single repository to an installation.
//
// GitHub API docs: https://developer.github.com/v3/apps/installations/#add-repository-to-installation
func (s *AppsService) AddRepository(ctx context.Context, instID, repoID int) (*Repository, *Response, error) {
	u := fmt.Sprintf("apps/installations/%v/repositories/%v", instID, repoID)
	req, err := s.client.NewRequest("PUT", u, nil)
	if err != nil {
		return nil, nil, err
	}

	r := new(Repository)
	resp, err := s.client.Do(ctx, req, r)
	if err != nil {
		return nil, resp, err
	}

	return r, resp, nil
}

// RemoveRepository removes a single repository from an installation.
//
// GitHub docs: https://developer.github.com/v3/apps/installations/#remove-repository-from-installation
func (s *AppsService) RemoveRepository(ctx context.Context, instID, repoID int) (*Response, error) {
	u := fmt.Sprintf("apps/installations/%v/repositories/%v", instID, repoID)
	req, err := s.client.NewRequest("DELETE", u, nil)
	if err != nil {
		return nil, err
	}

	return s.client.Do(ctx, req, nil)
}<|MERGE_RESOLUTION|>--- conflicted
+++ resolved
@@ -5,14 +5,8 @@
 
 package github
 
-<<<<<<< HEAD
 import "golang.org/x/net/context"
-=======
-import (
-	"context"
-	"fmt"
-)
->>>>>>> 872b3704
+
 
 // Installation represents a GitHub Apps installation.
 type Installation struct {
