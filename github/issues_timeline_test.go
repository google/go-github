// Copyright 2016 The go-github AUTHORS. All rights reserved.
//
// Use of this source code is governed by a BSD-style
// license that can be found in the LICENSE file.

package github

import (
	"context"
	"fmt"
	"net/http"
	"strings"
	"testing"

	"github.com/google/go-cmp/cmp"
)

func TestIssuesService_ListIssueTimeline(t *testing.T) {
	t.Parallel()
	client, mux, _ := setup(t)

	wantAcceptHeaders := []string{mediaTypeTimelinePreview, mediaTypeProjectCardDetailsPreview}
	mux.HandleFunc("/repos/o/r/issues/1/timeline", func(w http.ResponseWriter, r *http.Request) {
		testMethod(t, r, "GET")
		testHeader(t, r, "Accept", strings.Join(wantAcceptHeaders, ", "))
		testFormValues(t, r, values{
			"page":     "1",
			"per_page": "2",
		})
		fmt.Fprint(w, `[{"id":1}]`)
	})

	opt := &ListOptions{Page: 1, PerPage: 2}
	ctx := context.Background()
	events, _, err := client.Issues.ListIssueTimeline(ctx, "o", "r", 1, opt)
	if err != nil {
		t.Errorf("Issues.ListIssueTimeline returned error: %v", err)
	}

	want := []*Timeline{{ID: Ptr(int64(1))}}
	if !cmp.Equal(events, want) {
		t.Errorf("Issues.ListIssueTimeline = %+v, want %+v", events, want)
	}

	const methodName = "ListIssueTimeline"
	testBadOptions(t, methodName, func() (err error) {
		_, _, err = client.Issues.ListIssueTimeline(ctx, "\n", "\n", -1, opt)
		return err
	})

	testNewRequestAndDoFailure(t, methodName, client, func() (*Response, error) {
		got, resp, err := client.Issues.ListIssueTimeline(ctx, "o", "r", 1, opt)
		if got != nil {
			t.Errorf("testNewRequestAndDoFailure %v = %#v, want nil", methodName, got)
		}
		return resp, err
	})
}

func TestSource_Marshal(t *testing.T) {
	t.Parallel()
	testJSONMarshal(t, &Source{}, "{}")

	u := &Source{
		ID:  Ptr(int64(1)),
		URL: Ptr("url"),
		Actor: &User{
			Login:     Ptr("l"),
			ID:        Ptr(int64(1)),
			NodeID:    Ptr("n"),
			URL:       Ptr("u"),
			ReposURL:  Ptr("r"),
			EventsURL: Ptr("e"),
			AvatarURL: Ptr("a"),
		},
		Type:  Ptr("type"),
		Issue: &Issue{ID: Ptr(int64(1))},
	}

	want := `{
		"id": 1,
		"url": "url",
		"actor": {
			"login": "l",
			"id": 1,
			"node_id": "n",
			"avatar_url": "a",
			"url": "u",
			"events_url": "e",
			"repos_url": "r"
		},
		"type": "type",
		"issue": {
			"id": 1
		}
	}`

	testJSONMarshal(t, u, want)
}

func TestTimeline_Marshal(t *testing.T) {
	t.Parallel()
	testJSONMarshal(t, &Timeline{}, "{}")

	u := &Timeline{
		ID:        Ptr(int64(1)),
		URL:       Ptr("url"),
		CommitURL: Ptr("curl"),
		Actor: &User{
			Login:           Ptr("l"),
			ID:              Ptr(int64(1)),
			URL:             Ptr("u"),
			AvatarURL:       Ptr("a"),
			GravatarID:      Ptr("g"),
			Name:            Ptr("n"),
			Company:         Ptr("c"),
			Blog:            Ptr("b"),
			Location:        Ptr("l"),
			Email:           Ptr("e"),
			Hireable:        Ptr(true),
			Bio:             Ptr("b"),
			TwitterUsername: Ptr("t"),
			PublicRepos:     Ptr(1),
			Followers:       Ptr(1),
			Following:       Ptr(1),
			CreatedAt:       &Timestamp{referenceTime},
			SuspendedAt:     &Timestamp{referenceTime},
		},
		Event:     Ptr("event"),
		CommitID:  Ptr("cid"),
		CreatedAt: &Timestamp{referenceTime},
		Label:     &Label{ID: Ptr(int64(1))},
		Assignee: &User{
			Login:           Ptr("l"),
			ID:              Ptr(int64(1)),
			URL:             Ptr("u"),
			AvatarURL:       Ptr("a"),
			GravatarID:      Ptr("g"),
			Name:            Ptr("n"),
			Company:         Ptr("c"),
			Blog:            Ptr("b"),
			Location:        Ptr("l"),
			Email:           Ptr("e"),
			Hireable:        Ptr(true),
			Bio:             Ptr("b"),
			TwitterUsername: Ptr("t"),
			PublicRepos:     Ptr(1),
			Followers:       Ptr(1),
			Following:       Ptr(1),
			CreatedAt:       &Timestamp{referenceTime},
			SuspendedAt:     &Timestamp{referenceTime},
		},
		Milestone: &Milestone{ID: Ptr(int64(1))},
		Source: &Source{
			ID:  Ptr(int64(1)),
			URL: Ptr("url"),
			Actor: &User{
				Login:     Ptr("l"),
				ID:        Ptr(int64(1)),
				NodeID:    Ptr("n"),
				URL:       Ptr("u"),
				ReposURL:  Ptr("r"),
				EventsURL: Ptr("e"),
				AvatarURL: Ptr("a"),
			},
			Type:  Ptr("type"),
			Issue: &Issue{ID: Ptr(int64(1))},
		},
		Rename: &Rename{
			From: Ptr("from"),
			To:   Ptr("to"),
		},
<<<<<<< HEAD
		State: String("state"),
=======
		ProjectCard: &ProjectCard{ID: Ptr(int64(1))},
		State:       Ptr("state"),
>>>>>>> 9505a7fc
	}

	want := `{
		"id": 1,
		"url": "url",
		"commit_url": "curl",
		"actor": {
			"login": "l",
			"id": 1,
			"avatar_url": "a",
			"gravatar_id": "g",
			"name": "n",
			"company": "c",
			"blog": "b",
			"location": "l",
			"email": "e",
			"hireable": true,
			"bio": "b",
			"twitter_username": "t",
			"public_repos": 1,
			"followers": 1,
			"following": 1,
			"created_at": ` + referenceTimeStr + `,
			"suspended_at": ` + referenceTimeStr + `,
			"url": "u"
		},
		"event": "event",
		"commit_id": "cid",
		"created_at": ` + referenceTimeStr + `,
		"label": {
			"id": 1
		},
		"assignee": {
			"login": "l",
			"id": 1,
			"avatar_url": "a",
			"gravatar_id": "g",
			"name": "n",
			"company": "c",
			"blog": "b",
			"location": "l",
			"email": "e",
			"hireable": true,
			"bio": "b",
			"twitter_username": "t",
			"public_repos": 1,
			"followers": 1,
			"following": 1,
			"created_at": ` + referenceTimeStr + `,
			"suspended_at": ` + referenceTimeStr + `,
			"url": "u"
		},
		"milestone": {
			"id": 1
		},
		"source": {
			"id": 1,
			"url": "url",
			"actor": {
				"login": "l",
				"id": 1,
				"node_id": "n",
				"avatar_url": "a",
				"url": "u",
				"events_url": "e",
				"repos_url": "r"
			},
			"type": "type",
			"issue": {
				"id": 1
			}
		},
		"rename": {
			"from": "from",
			"to": "to"
		},
		"project_card": {
			"id": 1
		},
		"state": "state"
	}`

	testJSONMarshal(t, u, want)
}<|MERGE_RESOLUTION|>--- conflicted
+++ resolved
@@ -170,12 +170,7 @@
 			From: Ptr("from"),
 			To:   Ptr("to"),
 		},
-<<<<<<< HEAD
-		State: String("state"),
-=======
-		ProjectCard: &ProjectCard{ID: Ptr(int64(1))},
-		State:       Ptr("state"),
->>>>>>> 9505a7fc
+		State: Ptr("state"),
 	}
 
 	want := `{
