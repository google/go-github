--- conflicted
+++ resolved
@@ -958,17 +958,11 @@
 	want := &ErrorResponse{
 		Response: res,
 		Message:  "m",
-<<<<<<< HEAD
 		Errors:   []Error{{Message: "error 1"}},
-=======
-		Errors:   []Error{{}},
->>>>>>> b57bcf63
 	}
 	if !reflect.DeepEqual(err, want) {
 		t.Errorf("Error = %#v, want %#v", err, want)
 	}
-<<<<<<< HEAD
-=======
 	data, err2 := ioutil.ReadAll(err.Response.Body)
 	if err2 != nil {
 		t.Fatalf("failed to read response body: %v", err)
@@ -976,7 +970,6 @@
 	if got := string(data); got != httpBody {
 		t.Errorf("ErrorResponse.Response.Body = %q, want %q", got, httpBody)
 	}
->>>>>>> b57bcf63
 }
 
 func TestParseBooleanResponse_true(t *testing.T) {
