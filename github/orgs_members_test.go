// Copyright 2013 The go-github AUTHORS. All rights reserved.
//
// Use of this source code is governed by a BSD-style
// license that can be found in the LICENSE file.

package github

import (
	"context"
	"encoding/json"
	"fmt"
	"net/http"
	"reflect"
	"testing"
	"time"
)

func TestOrganizationsService_ListMembers(t *testing.T) {
	client, mux, _, teardown := setup()
	defer teardown()

	mux.HandleFunc("/orgs/o/members", func(w http.ResponseWriter, r *http.Request) {
		testMethod(t, r, "GET")
		testFormValues(t, r, values{
			"filter": "2fa_disabled",
			"role":   "admin",
			"page":   "2",
		})
		fmt.Fprint(w, `[{"id":1}]`)
	})

	opt := &ListMembersOptions{
		PublicOnly:  false,
		Filter:      "2fa_disabled",
		Role:        "admin",
		ListOptions: ListOptions{Page: 2},
	}
	members, _, err := client.Organizations.ListMembers(context.Background(), "o", opt)
	if err != nil {
		t.Errorf("Organizations.ListMembers returned error: %v", err)
	}

	want := []*User{{ID: Int64(1)}}
	if !reflect.DeepEqual(members, want) {
		t.Errorf("Organizations.ListMembers returned %+v, want %+v", members, want)
	}
}

func TestOrganizationsService_ListMembers_invalidOrg(t *testing.T) {
	client, _, _, teardown := setup()
	defer teardown()

	_, _, err := client.Organizations.ListMembers(context.Background(), "%", nil)
	testURLParseError(t, err)
}

func TestOrganizationsService_ListMembers_public(t *testing.T) {
	client, mux, _, teardown := setup()
	defer teardown()

	mux.HandleFunc("/orgs/o/public_members", func(w http.ResponseWriter, r *http.Request) {
		testMethod(t, r, "GET")
		fmt.Fprint(w, `[{"id":1}]`)
	})

	opt := &ListMembersOptions{PublicOnly: true}
	members, _, err := client.Organizations.ListMembers(context.Background(), "o", opt)
	if err != nil {
		t.Errorf("Organizations.ListMembers returned error: %v", err)
	}

	want := []*User{{ID: Int64(1)}}
	if !reflect.DeepEqual(members, want) {
		t.Errorf("Organizations.ListMembers returned %+v, want %+v", members, want)
	}
}

func TestOrganizationsService_IsMember(t *testing.T) {
	client, mux, _, teardown := setup()
	defer teardown()

	mux.HandleFunc("/orgs/o/members/u", func(w http.ResponseWriter, r *http.Request) {
		testMethod(t, r, "GET")
		w.WriteHeader(http.StatusNoContent)
	})

	member, _, err := client.Organizations.IsMember(context.Background(), "o", "u")
	if err != nil {
		t.Errorf("Organizations.IsMember returned error: %v", err)
	}
	if want := true; member != want {
		t.Errorf("Organizations.IsMember returned %+v, want %+v", member, want)
	}
}

// ensure that a 404 response is interpreted as "false" and not an error
func TestOrganizationsService_IsMember_notMember(t *testing.T) {
	client, mux, _, teardown := setup()
	defer teardown()

	mux.HandleFunc("/orgs/o/members/u", func(w http.ResponseWriter, r *http.Request) {
		testMethod(t, r, "GET")
		w.WriteHeader(http.StatusNotFound)
	})

	member, _, err := client.Organizations.IsMember(context.Background(), "o", "u")
	if err != nil {
		t.Errorf("Organizations.IsMember returned error: %+v", err)
	}
	if want := false; member != want {
		t.Errorf("Organizations.IsMember returned %+v, want %+v", member, want)
	}
}

// ensure that a 400 response is interpreted as an actual error, and not simply
// as "false" like the above case of a 404
func TestOrganizationsService_IsMember_error(t *testing.T) {
	client, mux, _, teardown := setup()
	defer teardown()

	mux.HandleFunc("/orgs/o/members/u", func(w http.ResponseWriter, r *http.Request) {
		testMethod(t, r, "GET")
		http.Error(w, "BadRequest", http.StatusBadRequest)
	})

	member, _, err := client.Organizations.IsMember(context.Background(), "o", "u")
	if err == nil {
		t.Errorf("Expected HTTP 400 response")
	}
	if want := false; member != want {
		t.Errorf("Organizations.IsMember returned %+v, want %+v", member, want)
	}
}

func TestOrganizationsService_IsMember_invalidOrg(t *testing.T) {
	client, _, _, teardown := setup()
	defer teardown()

	_, _, err := client.Organizations.IsMember(context.Background(), "%", "u")
	testURLParseError(t, err)
}

func TestOrganizationsService_IsPublicMember(t *testing.T) {
	client, mux, _, teardown := setup()
	defer teardown()

	mux.HandleFunc("/orgs/o/public_members/u", func(w http.ResponseWriter, r *http.Request) {
		testMethod(t, r, "GET")
		w.WriteHeader(http.StatusNoContent)
	})

	member, _, err := client.Organizations.IsPublicMember(context.Background(), "o", "u")
	if err != nil {
		t.Errorf("Organizations.IsPublicMember returned error: %v", err)
	}
	if want := true; member != want {
		t.Errorf("Organizations.IsPublicMember returned %+v, want %+v", member, want)
	}
}

// ensure that a 404 response is interpreted as "false" and not an error
func TestOrganizationsService_IsPublicMember_notMember(t *testing.T) {
	client, mux, _, teardown := setup()
	defer teardown()

	mux.HandleFunc("/orgs/o/public_members/u", func(w http.ResponseWriter, r *http.Request) {
		testMethod(t, r, "GET")
		w.WriteHeader(http.StatusNotFound)
	})

	member, _, err := client.Organizations.IsPublicMember(context.Background(), "o", "u")
	if err != nil {
		t.Errorf("Organizations.IsPublicMember returned error: %v", err)
	}
	if want := false; member != want {
		t.Errorf("Organizations.IsPublicMember returned %+v, want %+v", member, want)
	}
}

// ensure that a 400 response is interpreted as an actual error, and not simply
// as "false" like the above case of a 404
func TestOrganizationsService_IsPublicMember_error(t *testing.T) {
	client, mux, _, teardown := setup()
	defer teardown()

	mux.HandleFunc("/orgs/o/public_members/u", func(w http.ResponseWriter, r *http.Request) {
		testMethod(t, r, "GET")
		http.Error(w, "BadRequest", http.StatusBadRequest)
	})

	member, _, err := client.Organizations.IsPublicMember(context.Background(), "o", "u")
	if err == nil {
		t.Errorf("Expected HTTP 400 response")
	}
	if want := false; member != want {
		t.Errorf("Organizations.IsPublicMember returned %+v, want %+v", member, want)
	}
}

func TestOrganizationsService_IsPublicMember_invalidOrg(t *testing.T) {
	client, _, _, teardown := setup()
	defer teardown()

	_, _, err := client.Organizations.IsPublicMember(context.Background(), "%", "u")
	testURLParseError(t, err)
}

func TestOrganizationsService_RemoveMember(t *testing.T) {
	client, mux, _, teardown := setup()
	defer teardown()

	mux.HandleFunc("/orgs/o/members/u", func(w http.ResponseWriter, r *http.Request) {
		testMethod(t, r, "DELETE")
	})

	_, err := client.Organizations.RemoveMember(context.Background(), "o", "u")
	if err != nil {
		t.Errorf("Organizations.RemoveMember returned error: %v", err)
	}
}

func TestOrganizationsService_RemoveMember_invalidOrg(t *testing.T) {
	client, _, _, teardown := setup()
	defer teardown()

	_, err := client.Organizations.RemoveMember(context.Background(), "%", "u")
	testURLParseError(t, err)
}

func TestOrganizationsService_ListOrgMemberships(t *testing.T) {
	client, mux, _, teardown := setup()
	defer teardown()

	mux.HandleFunc("/user/memberships/orgs", func(w http.ResponseWriter, r *http.Request) {
		testMethod(t, r, "GET")
		testFormValues(t, r, values{
			"state": "active",
			"page":  "2",
		})
		fmt.Fprint(w, `[{"url":"u"}]`)
	})

	opt := &ListOrgMembershipsOptions{
		State:       "active",
		ListOptions: ListOptions{Page: 2},
	}
	memberships, _, err := client.Organizations.ListOrgMemberships(context.Background(), opt)
	if err != nil {
		t.Errorf("Organizations.ListOrgMemberships returned error: %v", err)
	}

	want := []*Membership{{URL: String("u")}}
	if !reflect.DeepEqual(memberships, want) {
		t.Errorf("Organizations.ListOrgMemberships returned %+v, want %+v", memberships, want)
	}
}

func TestOrganizationsService_GetOrgMembership_AuthenticatedUser(t *testing.T) {
	client, mux, _, teardown := setup()
	defer teardown()

	mux.HandleFunc("/user/memberships/orgs/o", func(w http.ResponseWriter, r *http.Request) {
		testMethod(t, r, "GET")
		fmt.Fprint(w, `{"url":"u"}`)
	})

	membership, _, err := client.Organizations.GetOrgMembership(context.Background(), "", "o")
	if err != nil {
		t.Errorf("Organizations.GetOrgMembership returned error: %v", err)
	}

	want := &Membership{URL: String("u")}
	if !reflect.DeepEqual(membership, want) {
		t.Errorf("Organizations.GetOrgMembership returned %+v, want %+v", membership, want)
	}
}

func TestOrganizationsService_GetOrgMembership_SpecifiedUser(t *testing.T) {
	client, mux, _, teardown := setup()
	defer teardown()

	mux.HandleFunc("/orgs/o/memberships/u", func(w http.ResponseWriter, r *http.Request) {
		testMethod(t, r, "GET")
		fmt.Fprint(w, `{"url":"u"}`)
	})

	membership, _, err := client.Organizations.GetOrgMembership(context.Background(), "u", "o")
	if err != nil {
		t.Errorf("Organizations.GetOrgMembership returned error: %v", err)
	}

	want := &Membership{URL: String("u")}
	if !reflect.DeepEqual(membership, want) {
		t.Errorf("Organizations.GetOrgMembership returned %+v, want %+v", membership, want)
	}
}

func TestOrganizationsService_EditOrgMembership_AuthenticatedUser(t *testing.T) {
	client, mux, _, teardown := setup()
	defer teardown()

	input := &Membership{State: String("active")}

	mux.HandleFunc("/user/memberships/orgs/o", func(w http.ResponseWriter, r *http.Request) {
		v := new(Membership)
		json.NewDecoder(r.Body).Decode(v)

		testMethod(t, r, "PATCH")
		if !reflect.DeepEqual(v, input) {
			t.Errorf("Request body = %+v, want %+v", v, input)
		}

		fmt.Fprint(w, `{"url":"u"}`)
	})

	membership, _, err := client.Organizations.EditOrgMembership(context.Background(), "", "o", input)
	if err != nil {
		t.Errorf("Organizations.EditOrgMembership returned error: %v", err)
	}

	want := &Membership{URL: String("u")}
	if !reflect.DeepEqual(membership, want) {
		t.Errorf("Organizations.EditOrgMembership returned %+v, want %+v", membership, want)
	}
}

func TestOrganizationsService_EditOrgMembership_SpecifiedUser(t *testing.T) {
	client, mux, _, teardown := setup()
	defer teardown()

	input := &Membership{State: String("active")}

	mux.HandleFunc("/orgs/o/memberships/u", func(w http.ResponseWriter, r *http.Request) {
		v := new(Membership)
		json.NewDecoder(r.Body).Decode(v)

		testMethod(t, r, "PUT")
		if !reflect.DeepEqual(v, input) {
			t.Errorf("Request body = %+v, want %+v", v, input)
		}

		fmt.Fprint(w, `{"url":"u"}`)
	})

	membership, _, err := client.Organizations.EditOrgMembership(context.Background(), "u", "o", input)
	if err != nil {
		t.Errorf("Organizations.EditOrgMembership returned error: %v", err)
	}

	want := &Membership{URL: String("u")}
	if !reflect.DeepEqual(membership, want) {
		t.Errorf("Organizations.EditOrgMembership returned %+v, want %+v", membership, want)
	}
}

func TestOrganizationsService_RemoveOrgMembership(t *testing.T) {
	client, mux, _, teardown := setup()
	defer teardown()

	mux.HandleFunc("/orgs/o/memberships/u", func(w http.ResponseWriter, r *http.Request) {
		testMethod(t, r, "DELETE")
		w.WriteHeader(http.StatusNoContent)
	})

	_, err := client.Organizations.RemoveOrgMembership(context.Background(), "u", "o")
	if err != nil {
		t.Errorf("Organizations.RemoveOrgMembership returned error: %v", err)
	}
}

func TestOrganizationsService_ListPendingOrgInvitations(t *testing.T) {
	client, mux, _, teardown := setup()
	defer teardown()

	mux.HandleFunc("/orgs/o/invitations", func(w http.ResponseWriter, r *http.Request) {
		testMethod(t, r, "GET")
		testFormValues(t, r, values{"page": "1"})
		fmt.Fprint(w, `[
				{
    					"id": 1,
    					"login": "monalisa",
    					"email": "octocat@github.com",
    					"role": "direct_member",
					"created_at": "2017-01-21T00:00:00Z",
    					"inviter": {
      						"login": "other_user",
      						"id": 1,
      						"avatar_url": "https://github.com/images/error/other_user_happy.gif",
      						"gravatar_id": "",
      						"url": "https://api.github.com/users/other_user",
      						"html_url": "https://github.com/other_user",
      						"followers_url": "https://api.github.com/users/other_user/followers",
      						"following_url": "https://api.github.com/users/other_user/following/other_user",
      						"gists_url": "https://api.github.com/users/other_user/gists/gist_id",
      						"starred_url": "https://api.github.com/users/other_user/starred/owner/repo",
      						"subscriptions_url": "https://api.github.com/users/other_user/subscriptions",
      						"organizations_url": "https://api.github.com/users/other_user/orgs",
      						"repos_url": "https://api.github.com/users/other_user/repos",
      						"events_url": "https://api.github.com/users/other_user/events/privacy",
      						"received_events_url": "https://api.github.com/users/other_user/received_events/privacy",
      						"type": "User",
      						"site_admin": false
						},
						"team_count": 2,
						"invitation_team_url": "https://api.github.com/organizations/2/invitations/1/teams"	  	
  				}
			]`)
	})

	opt := &ListOptions{Page: 1}
	invitations, _, err := client.Organizations.ListPendingOrgInvitations(context.Background(), "o", opt)
	if err != nil {
		t.Errorf("Organizations.ListPendingOrgInvitations returned error: %v", err)
	}

	createdAt := time.Date(2017, 01, 21, 0, 0, 0, 0, time.UTC)
	want := []*Invitation{
		{
			ID:        Int64(1),
			Login:     String("monalisa"),
			Email:     String("octocat@github.com"),
			Role:      String("direct_member"),
			CreatedAt: &createdAt,
			Inviter: &User{
				Login:             String("other_user"),
				ID:                Int64(1),
				AvatarURL:         String("https://github.com/images/error/other_user_happy.gif"),
				GravatarID:        String(""),
				URL:               String("https://api.github.com/users/other_user"),
				HTMLURL:           String("https://github.com/other_user"),
				FollowersURL:      String("https://api.github.com/users/other_user/followers"),
				FollowingURL:      String("https://api.github.com/users/other_user/following/other_user"),
				GistsURL:          String("https://api.github.com/users/other_user/gists/gist_id"),
				StarredURL:        String("https://api.github.com/users/other_user/starred/owner/repo"),
				SubscriptionsURL:  String("https://api.github.com/users/other_user/subscriptions"),
				OrganizationsURL:  String("https://api.github.com/users/other_user/orgs"),
				ReposURL:          String("https://api.github.com/users/other_user/repos"),
				EventsURL:         String("https://api.github.com/users/other_user/events/privacy"),
				ReceivedEventsURL: String("https://api.github.com/users/other_user/received_events/privacy"),
				Type:              String("User"),
				SiteAdmin:         Bool(false),
			},
			TeamCount:         Int(2),
			InvitationTeamURL: String("https://api.github.com/organizations/2/invitations/1/teams"),
		}}

	if !reflect.DeepEqual(invitations, want) {
		t.Errorf("Organizations.ListPendingOrgInvitations returned %+v, want %+v", invitations, want)
	}
}

<<<<<<< HEAD
func TestOrganizationsService_PublicizeMembership(t *testing.T) {
	client, mux, _, teardown := setup()
	defer teardown()

	mux.HandleFunc("/orgs/o/public_members/u", func(w http.ResponseWriter, r *http.Request) {
		testMethod(t, r, "PUT")
		w.WriteHeader(http.StatusNoContent)
	})

	_, err := client.Organizations.PublicizeMembership(context.Background(), "o", "u")
	if err != nil {
		t.Errorf("Organizations.PublicizeMembership returned error: %v", err)
	}
}

func TestOrganizationsService_PublicizeMembership_invalidOrg(t *testing.T) {
	client, _, _, teardown := setup()
	defer teardown()

	_, err := client.Organizations.PublicizeMembership(context.Background(), "%", "u")
	testURLParseError(t, err)
}

func TestOrganizationsService_ConcealMembership(t *testing.T) {
	client, mux, _, teardown := setup()
	defer teardown()

	mux.HandleFunc("/orgs/o/public_members/u", func(w http.ResponseWriter, r *http.Request) {
		testMethod(t, r, "DELETE")
		w.WriteHeader(http.StatusNoContent)
	})

	_, err := client.Organizations.ConcealMembership(context.Background(), "o", "u")
	if err != nil {
		t.Errorf("Organizations.ConcealMembership returned error: %v", err)
	}
}

func TestOrganizationsService_ConcealMembership_invalidOrg(t *testing.T) {
	client, _, _, teardown := setup()
	defer teardown()

	_, err := client.Organizations.ConcealMembership(context.Background(), "%", "u")
	testURLParseError(t, err)
=======
func TestOrganizationsService_CreateOrgInvitation(t *testing.T) {
	client, mux, _, teardown := setup()
	defer teardown()
	input := &CreateOrgInvitationOptions{
		Email: String("octocat@github.com"),
		Role:  String("direct_member"),
		TeamID: []int64{
			12,
			26,
		},
	}

	mux.HandleFunc("/orgs/o/invitations", func(w http.ResponseWriter, r *http.Request) {
		v := new(CreateOrgInvitationOptions)
		json.NewDecoder(r.Body).Decode(v)

		testMethod(t, r, "POST")
		testHeader(t, r, "Accept", mediaTypeOrganizationInvitationPreview)
		if !reflect.DeepEqual(v, input) {
			t.Errorf("Request body = %+v, want %+v", v, input)
		}

		fmt.Fprintln(w, `{"email": "octocat@github.com"}`)

	})

	invitations, _, err := client.Organizations.CreateOrgInvitation(context.Background(), "o", input)
	if err != nil {
		t.Errorf("Organizations.CreateOrgInvitation returned error: %v", err)
	}

	want := &Invitation{Email: String("octocat@github.com")}
	if !reflect.DeepEqual(invitations, want) {
		t.Errorf("Organizations.ListPendingOrgInvitations returned %+v, want %+v", invitations, want)
	}
}

func TestOrganizationsService_ListOrgInvitationTeams(t *testing.T) {
	client, mux, _, teardown := setup()
	defer teardown()

	mux.HandleFunc("/orgs/o/invitations/22/teams", func(w http.ResponseWriter, r *http.Request) {
		testMethod(t, r, "GET")
		testFormValues(t, r, values{"page": "1"})
		testHeader(t, r, "Accept", mediaTypeOrganizationInvitationPreview)
		fmt.Fprint(w, `[
			{
				"id": 1,
				"url": "https://api.github.com/teams/1",
				"name": "Justice League",
				"slug": "justice-league",
				"description": "A great team.",
				"privacy": "closed",
				"permission": "admin",
				"members_url": "https://api.github.com/teams/1/members{/member}",
				"repositories_url": "https://api.github.com/teams/1/repos"
			  }
			]`)
	})

	opt := &ListOptions{Page: 1}
	invitations, _, err := client.Organizations.ListOrgInvitationTeams(context.Background(), "o", "22", opt)
	if err != nil {
		t.Errorf("Organizations.ListOrgInvitationTeams returned error: %v", err)
	}

	want := []*Team{
		{
			ID:              Int64(1),
			URL:             String("https://api.github.com/teams/1"),
			Name:            String("Justice League"),
			Slug:            String("justice-league"),
			Description:     String("A great team."),
			Privacy:         String("closed"),
			Permission:      String("admin"),
			MembersURL:      String("https://api.github.com/teams/1/members{/member}"),
			RepositoriesURL: String("https://api.github.com/teams/1/repos"),
		},
	}

	if !reflect.DeepEqual(invitations, want) {
		t.Errorf("Organizations.ListOrgInvitationTeams returned %+v, want %+v", invitations, want)
	}
>>>>>>> 74e913d8
}<|MERGE_RESOLUTION|>--- conflicted
+++ resolved
@@ -449,7 +449,6 @@
 	}
 }
 
-<<<<<<< HEAD
 func TestOrganizationsService_PublicizeMembership(t *testing.T) {
 	client, mux, _, teardown := setup()
 	defer teardown()
@@ -494,7 +493,8 @@
 
 	_, err := client.Organizations.ConcealMembership(context.Background(), "%", "u")
 	testURLParseError(t, err)
-=======
+}
+
 func TestOrganizationsService_CreateOrgInvitation(t *testing.T) {
 	client, mux, _, teardown := setup()
 	defer teardown()
@@ -578,5 +578,4 @@
 	if !reflect.DeepEqual(invitations, want) {
 		t.Errorf("Organizations.ListOrgInvitationTeams returned %+v, want %+v", invitations, want)
 	}
->>>>>>> 74e913d8
 }