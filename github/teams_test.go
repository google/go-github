--- conflicted
+++ resolved
@@ -1023,11 +1023,7 @@
 		t.Errorf("Teams.ListTeamProjectsByID returned error: %v", err)
 	}
 
-<<<<<<< HEAD
-	want := []*ProjectV2{{ID: Int64(1)}}
-=======
-	want := []*Project{{ID: Ptr(int64(1))}}
->>>>>>> 9505a7fc
+	want := []*ProjectV2{{ID: Ptr(int64(1))}}
 	if !cmp.Equal(projects, want) {
 		t.Errorf("Teams.ListTeamProjectsByID returned %+v, want %+v", projects, want)
 	}
@@ -1063,11 +1059,7 @@
 		t.Errorf("Teams.ListTeamProjectsBySlug returned error: %v", err)
 	}
 
-<<<<<<< HEAD
-	want := []*ProjectV2{{ID: Int64(1)}}
-=======
-	want := []*Project{{ID: Ptr(int64(1))}}
->>>>>>> 9505a7fc
+	want := []*ProjectV2{{ID: Ptr(int64(1))}}
 	if !cmp.Equal(projects, want) {
 		t.Errorf("Teams.ListTeamProjectsBySlug returned %+v, want %+v", projects, want)
 	}
@@ -1103,11 +1095,7 @@
 		t.Errorf("Teams.ReviewTeamProjectsByID returned error: %v", err)
 	}
 
-<<<<<<< HEAD
-	want := &ProjectV2{ID: Int64(1)}
-=======
-	want := &Project{ID: Ptr(int64(1))}
->>>>>>> 9505a7fc
+	want := &ProjectV2{ID: Ptr(int64(1))}
 	if !cmp.Equal(project, want) {
 		t.Errorf("Teams.ReviewTeamProjectsByID returned %+v, want %+v", project, want)
 	}
@@ -1143,11 +1131,7 @@
 		t.Errorf("Teams.ReviewTeamProjectsBySlug returned error: %v", err)
 	}
 
-<<<<<<< HEAD
-	want := &ProjectV2{ID: Int64(1)}
-=======
-	want := &Project{ID: Ptr(int64(1))}
->>>>>>> 9505a7fc
+	want := &ProjectV2{ID: Ptr(int64(1))}
 	if !cmp.Equal(project, want) {
 		t.Errorf("Teams.ReviewTeamProjectsBySlug returned %+v, want %+v", project, want)
 	}
