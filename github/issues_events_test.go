// Copyright 2014 The go-github AUTHORS. All rights reserved.
//
// Use of this source code is governed by a BSD-style
// license that can be found in the LICENSE file.

package github

import (
	"context"
	"fmt"
	"net/http"
	"testing"

	"github.com/google/go-cmp/cmp"
)

func TestIssuesService_ListIssueEvents(t *testing.T) {
	t.Parallel()
	client, mux, _ := setup(t)

	mux.HandleFunc("/repos/o/r/issues/1/events", func(w http.ResponseWriter, r *http.Request) {
		testMethod(t, r, "GET")
		testHeader(t, r, "Accept", mediaTypeProjectCardDetailsPreview)
		testFormValues(t, r, values{
			"page":     "1",
			"per_page": "2",
		})
		fmt.Fprint(w, `[{"id":1}]`)
	})

	opt := &ListOptions{Page: 1, PerPage: 2}
	ctx := context.Background()
	events, _, err := client.Issues.ListIssueEvents(ctx, "o", "r", 1, opt)
	if err != nil {
		t.Errorf("Issues.ListIssueEvents returned error: %v", err)
	}

	want := []*IssueEvent{{ID: Ptr(int64(1))}}
	if !cmp.Equal(events, want) {
		t.Errorf("Issues.ListIssueEvents returned %+v, want %+v", events, want)
	}

	const methodName = "ListIssueEvents"
	testBadOptions(t, methodName, func() (err error) {
		_, _, err = client.Issues.ListIssueEvents(ctx, "\n", "\n", -1, &ListOptions{})
		return err
	})

	testNewRequestAndDoFailure(t, methodName, client, func() (*Response, error) {
		got, resp, err := client.Issues.ListIssueEvents(ctx, "o", "r", 1, nil)
		if got != nil {
			t.Errorf("testNewRequestAndDoFailure %v = %#v, want nil", methodName, got)
		}
		return resp, err
	})
}

func TestIssuesService_ListRepositoryEvents(t *testing.T) {
	t.Parallel()
	client, mux, _ := setup(t)

	mux.HandleFunc("/repos/o/r/issues/events", func(w http.ResponseWriter, r *http.Request) {
		testMethod(t, r, "GET")
		testFormValues(t, r, values{
			"page":     "1",
			"per_page": "2",
		})
		fmt.Fprint(w, `[{"id":1}]`)
	})

	opt := &ListOptions{Page: 1, PerPage: 2}
	ctx := context.Background()
	events, _, err := client.Issues.ListRepositoryEvents(ctx, "o", "r", opt)
	if err != nil {
		t.Errorf("Issues.ListRepositoryEvents returned error: %v", err)
	}

	want := []*IssueEvent{{ID: Ptr(int64(1))}}
	if !cmp.Equal(events, want) {
		t.Errorf("Issues.ListRepositoryEvents returned %+v, want %+v", events, want)
	}

	const methodName = "ListRepositoryEvents"
	testBadOptions(t, methodName, func() (err error) {
		_, _, err = client.Issues.ListRepositoryEvents(ctx, "\n", "\n", &ListOptions{})
		return err
	})

	testNewRequestAndDoFailure(t, methodName, client, func() (*Response, error) {
		got, resp, err := client.Issues.ListRepositoryEvents(ctx, "o", "r", nil)
		if got != nil {
			t.Errorf("testNewRequestAndDoFailure %v = %#v, want nil", methodName, got)
		}
		return resp, err
	})
}

func TestIssuesService_GetEvent(t *testing.T) {
	t.Parallel()
	client, mux, _ := setup(t)

	mux.HandleFunc("/repos/o/r/issues/events/1", func(w http.ResponseWriter, r *http.Request) {
		testMethod(t, r, "GET")
		fmt.Fprint(w, `{"id":1}`)
	})

	ctx := context.Background()
	event, _, err := client.Issues.GetEvent(ctx, "o", "r", 1)
	if err != nil {
		t.Errorf("Issues.GetEvent returned error: %v", err)
	}

	want := &IssueEvent{ID: Ptr(int64(1))}
	if !cmp.Equal(event, want) {
		t.Errorf("Issues.GetEvent returned %+v, want %+v", event, want)
	}

	const methodName = "GetEvent"
	testBadOptions(t, methodName, func() (err error) {
		_, _, err = client.Issues.GetEvent(ctx, "\n", "\n", -1)
		return err
	})

	testNewRequestAndDoFailure(t, methodName, client, func() (*Response, error) {
		got, resp, err := client.Issues.GetEvent(ctx, "o", "r", 1)
		if got != nil {
			t.Errorf("testNewRequestAndDoFailure %v = %#v, want nil", methodName, got)
		}
		return resp, err
	})
}

func TestRename_Marshal(t *testing.T) {
	t.Parallel()
	testJSONMarshal(t, &Rename{}, "{}")

	u := &Rename{
		From: Ptr("from"),
		To:   Ptr("to"),
	}

	want := `{
		"from": "from",
		"to": "to"
	}`

	testJSONMarshal(t, u, want)
}

func TestDismissedReview_Marshal(t *testing.T) {
	t.Parallel()
	testJSONMarshal(t, &DismissedReview{}, "{}")

	u := &DismissedReview{
		State:             Ptr("state"),
		ReviewID:          Ptr(int64(1)),
		DismissalMessage:  Ptr("dm"),
		DismissalCommitID: Ptr("dcid"),
	}

	want := `{
		"state": "state",
		"review_id": 1,
		"dismissal_message": "dm",
		"dismissal_commit_id": "dcid"
	}`

	testJSONMarshal(t, u, want)
}

func TestIssueEvent_Marshal(t *testing.T) {
	t.Parallel()
	testJSONMarshal(t, &IssueEvent{}, "{}")

	u := &IssueEvent{
		ID:  Ptr(int64(1)),
		URL: Ptr("url"),
		Actor: &User{
			Login:           Ptr("l"),
			ID:              Ptr(int64(1)),
			URL:             Ptr("u"),
			AvatarURL:       Ptr("a"),
			GravatarID:      Ptr("g"),
			Name:            Ptr("n"),
			Company:         Ptr("c"),
			Blog:            Ptr("b"),
			Location:        Ptr("l"),
			Email:           Ptr("e"),
			Hireable:        Ptr(true),
			Bio:             Ptr("b"),
			TwitterUsername: Ptr("t"),
			PublicRepos:     Ptr(1),
			Followers:       Ptr(1),
			Following:       Ptr(1),
			CreatedAt:       &Timestamp{referenceTime},
			SuspendedAt:     &Timestamp{referenceTime},
		},
		Event:     Ptr("event"),
		CreatedAt: &Timestamp{referenceTime},
		Issue:     &Issue{ID: Ptr(int64(1))},
		Assignee: &User{
			Login:           Ptr("l"),
			ID:              Ptr(int64(1)),
			URL:             Ptr("u"),
			AvatarURL:       Ptr("a"),
			GravatarID:      Ptr("g"),
			Name:            Ptr("n"),
			Company:         Ptr("c"),
			Blog:            Ptr("b"),
			Location:        Ptr("l"),
			Email:           Ptr("e"),
			Hireable:        Ptr(true),
			Bio:             Ptr("b"),
			TwitterUsername: Ptr("t"),
			PublicRepos:     Ptr(1),
			Followers:       Ptr(1),
			Following:       Ptr(1),
			CreatedAt:       &Timestamp{referenceTime},
			SuspendedAt:     &Timestamp{referenceTime},
		},
		Assigner: &User{
			Login:           Ptr("l"),
			ID:              Ptr(int64(1)),
			URL:             Ptr("u"),
			AvatarURL:       Ptr("a"),
			GravatarID:      Ptr("g"),
			Name:            Ptr("n"),
			Company:         Ptr("c"),
			Blog:            Ptr("b"),
			Location:        Ptr("l"),
			Email:           Ptr("e"),
			Hireable:        Ptr(true),
			Bio:             Ptr("b"),
			TwitterUsername: Ptr("t"),
			PublicRepos:     Ptr(1),
			Followers:       Ptr(1),
			Following:       Ptr(1),
			CreatedAt:       &Timestamp{referenceTime},
			SuspendedAt:     &Timestamp{referenceTime},
		},
		CommitID:  Ptr("cid"),
		Milestone: &Milestone{ID: Ptr(int64(1))},
		Label:     &Label{ID: Ptr(int64(1))},
		Rename: &Rename{
			From: Ptr("from"),
			To:   Ptr("to"),
		},
<<<<<<< HEAD
		LockReason: String("lr"),
=======
		LockReason:  Ptr("lr"),
		ProjectCard: &ProjectCard{ID: Ptr(int64(1))},
>>>>>>> 9505a7fc
		DismissedReview: &DismissedReview{
			State:             Ptr("state"),
			ReviewID:          Ptr(int64(1)),
			DismissalMessage:  Ptr("dm"),
			DismissalCommitID: Ptr("dcid"),
		},
		RequestedReviewer: &User{
			Login:           Ptr("l"),
			ID:              Ptr(int64(1)),
			URL:             Ptr("u"),
			AvatarURL:       Ptr("a"),
			GravatarID:      Ptr("g"),
			Name:            Ptr("n"),
			Company:         Ptr("c"),
			Blog:            Ptr("b"),
			Location:        Ptr("l"),
			Email:           Ptr("e"),
			Hireable:        Ptr(true),
			Bio:             Ptr("b"),
			TwitterUsername: Ptr("t"),
			PublicRepos:     Ptr(1),
			Followers:       Ptr(1),
			Following:       Ptr(1),
			CreatedAt:       &Timestamp{referenceTime},
			SuspendedAt:     &Timestamp{referenceTime},
		},
		RequestedTeam: &Team{
			ID:              Ptr(int64(1)),
			NodeID:          Ptr("n"),
			Name:            Ptr("n"),
			Description:     Ptr("d"),
			URL:             Ptr("u"),
			Slug:            Ptr("s"),
			Permission:      Ptr("p"),
			Privacy:         Ptr("p"),
			MembersCount:    Ptr(1),
			ReposCount:      Ptr(1),
			MembersURL:      Ptr("m"),
			RepositoriesURL: Ptr("r"),
			Organization: &Organization{
				Login:     Ptr("l"),
				ID:        Ptr(int64(1)),
				NodeID:    Ptr("n"),
				AvatarURL: Ptr("a"),
				HTMLURL:   Ptr("h"),
				Name:      Ptr("n"),
				Company:   Ptr("c"),
				Blog:      Ptr("b"),
				Location:  Ptr("l"),
				Email:     Ptr("e"),
			},
			Parent: &Team{
				ID:           Ptr(int64(1)),
				NodeID:       Ptr("n"),
				Name:         Ptr("n"),
				Description:  Ptr("d"),
				URL:          Ptr("u"),
				Slug:         Ptr("s"),
				Permission:   Ptr("p"),
				Privacy:      Ptr("p"),
				MembersCount: Ptr(1),
				ReposCount:   Ptr(1),
			},
			LDAPDN: Ptr("l"),
		},
		PerformedViaGithubApp: &App{
			ID:     Ptr(int64(1)),
			NodeID: Ptr("n"),
			Owner: &User{
				Login:     Ptr("l"),
				ID:        Ptr(int64(1)),
				NodeID:    Ptr("n"),
				URL:       Ptr("u"),
				ReposURL:  Ptr("r"),
				EventsURL: Ptr("e"),
				AvatarURL: Ptr("a"),
			},
			Name:        Ptr("n"),
			Description: Ptr("d"),
			HTMLURL:     Ptr("h"),
			ExternalURL: Ptr("u"),
		},
		ReviewRequester: &User{
			Login:           Ptr("l"),
			ID:              Ptr(int64(1)),
			URL:             Ptr("u"),
			AvatarURL:       Ptr("a"),
			GravatarID:      Ptr("g"),
			Name:            Ptr("n"),
			Company:         Ptr("c"),
			Blog:            Ptr("b"),
			Location:        Ptr("l"),
			Email:           Ptr("e"),
			Hireable:        Ptr(true),
			Bio:             Ptr("b"),
			TwitterUsername: Ptr("t"),
			PublicRepos:     Ptr(1),
			Followers:       Ptr(1),
			Following:       Ptr(1),
			CreatedAt:       &Timestamp{referenceTime},
			SuspendedAt:     &Timestamp{referenceTime},
		},
	}

	want := `{
		"id": 1,
		"url": "url",
		"actor": {
			"login": "l",
			"id": 1,
			"avatar_url": "a",
			"gravatar_id": "g",
			"name": "n",
			"company": "c",
			"blog": "b",
			"location": "l",
			"email": "e",
			"hireable": true,
			"bio": "b",
			"twitter_username": "t",
			"public_repos": 1,
			"followers": 1,
			"following": 1,
			"created_at": ` + referenceTimeStr + `,
			"suspended_at": ` + referenceTimeStr + `,
			"url": "u"
		},
		"event": "event",
		"created_at": ` + referenceTimeStr + `,
		"issue": {
			"id": 1
		},
		"assignee": {
			"login": "l",
			"id": 1,
			"avatar_url": "a",
			"gravatar_id": "g",
			"name": "n",
			"company": "c",
			"blog": "b",
			"location": "l",
			"email": "e",
			"hireable": true,
			"bio": "b",
			"twitter_username": "t",
			"public_repos": 1,
			"followers": 1,
			"following": 1,
			"created_at": ` + referenceTimeStr + `,
			"suspended_at": ` + referenceTimeStr + `,
			"url": "u"
		},
		"assigner": {
			"login": "l",
			"id": 1,
			"avatar_url": "a",
			"gravatar_id": "g",
			"name": "n",
			"company": "c",
			"blog": "b",
			"location": "l",
			"email": "e",
			"hireable": true,
			"bio": "b",
			"twitter_username": "t",
			"public_repos": 1,
			"followers": 1,
			"following": 1,
			"created_at": ` + referenceTimeStr + `,
			"suspended_at": ` + referenceTimeStr + `,
			"url": "u"
		},
		"commit_id": "cid",
		"milestone": {
			"id": 1
		},
		"label": {
			"id": 1
		},
		"rename": {
			"from": "from",
			"to": "to"
		},
		"lock_reason": "lr",
		"project_card": {
			"id": 1
		},
		"dismissed_review": {
			"state": "state",
			"review_id": 1,
			"dismissal_message": "dm",
			"dismissal_commit_id": "dcid"
		},
		"requested_reviewer": {
			"login": "l",
			"id": 1,
			"avatar_url": "a",
			"gravatar_id": "g",
			"name": "n",
			"company": "c",
			"blog": "b",
			"location": "l",
			"email": "e",
			"hireable": true,
			"bio": "b",
			"twitter_username": "t",
			"public_repos": 1,
			"followers": 1,
			"following": 1,
			"created_at": ` + referenceTimeStr + `,
			"suspended_at": ` + referenceTimeStr + `,
			"url": "u"
		},
		"requested_team": {
			"id": 1,
			"node_id": "n",
			"name": "n",
			"description": "d",
			"url": "u",
			"slug": "s",
			"permission": "p",
			"privacy": "p",
			"members_count": 1,
			"repos_count": 1,
			"members_url": "m",
			"repositories_url": "r",
			"organization": {
				"login": "l",
				"id": 1,
				"node_id": "n",
				"avatar_url": "a",
				"html_url": "h",
				"name": "n",
				"company": "c",
				"blog": "b",
				"location": "l",
				"email": "e"
			},
			"parent": {
				"id": 1,
				"node_id": "n",
				"name": "n",
				"description": "d",
				"url": "u",
				"slug": "s",
				"permission": "p",
				"privacy": "p",
				"members_count": 1,
				"repos_count": 1
			},
			"ldap_dn": "l"
		},
		"performed_via_github_app": {
			"id": 1,
			"node_id": "n",
			"owner": {
				"login": "l",
				"id": 1,
				"node_id": "n",
				"url": "u",
				"repos_url": "r",
				"events_url": "e",
				"avatar_url": "a"
			},
			"name": "n",
			"description": "d",
			"html_url": "h",
			"external_url": "u"
		},
		"review_requester": {
			"login": "l",
			"id": 1,
			"avatar_url": "a",
			"gravatar_id": "g",
			"name": "n",
			"company": "c",
			"blog": "b",
			"location": "l",
			"email": "e",
			"hireable": true,
			"bio": "b",
			"twitter_username": "t",
			"public_repos": 1,
			"followers": 1,
			"following": 1,
			"created_at": ` + referenceTimeStr + `,
			"suspended_at": ` + referenceTimeStr + `,
			"url": "u"
		}
	}`

	testJSONMarshal(t, u, want)
}<|MERGE_RESOLUTION|>--- conflicted
+++ resolved
@@ -245,12 +245,7 @@
 			From: Ptr("from"),
 			To:   Ptr("to"),
 		},
-<<<<<<< HEAD
-		LockReason: String("lr"),
-=======
-		LockReason:  Ptr("lr"),
-		ProjectCard: &ProjectCard{ID: Ptr(int64(1))},
->>>>>>> 9505a7fc
+		LockReason: Ptr("lr"),
 		DismissedReview: &DismissedReview{
 			State:             Ptr("state"),
 			ReviewID:          Ptr(int64(1)),
