--- conflicted
+++ resolved
@@ -5,15 +5,7 @@
 
 package github
 
-<<<<<<< HEAD
 import "golang.org/x/net/context"
-=======
-import (
-	"context"
-	"fmt"
-	"time"
-)
->>>>>>> 872b3704
 
 // AppsService provides access to the installation related functions
 // in the GitHub API.
