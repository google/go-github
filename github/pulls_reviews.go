// Copyright 2016 The go-github AUTHORS. All rights reserved.
//
// Use of this source code is governed by a BSD-style
// license that can be found in the LICENSE file.

package github

import (
	"context"
	"errors"
	"fmt"
	"time"
)

var ErrMixedCommentStyles = errors.New("cannot use both position and side/line form comments")

// PullRequestReview represents a review of a pull request.
type PullRequestReview struct {
	ID             *int64     `json:"id,omitempty"`
	NodeID         *string    `json:"node_id,omitempty"`
	User           *User      `json:"user,omitempty"`
	Body           *string    `json:"body,omitempty"`
	SubmittedAt    *time.Time `json:"submitted_at,omitempty"`
	CommitID       *string    `json:"commit_id,omitempty"`
	HTMLURL        *string    `json:"html_url,omitempty"`
	PullRequestURL *string    `json:"pull_request_url,omitempty"`
	State          *string    `json:"state,omitempty"`
	// AuthorAssociation is the comment author's relationship to the issue's repository.
	// Possible values are "COLLABORATOR", "CONTRIBUTOR", "FIRST_TIMER", "FIRST_TIME_CONTRIBUTOR", "MEMBER", "OWNER", or "NONE".
	AuthorAssociation *string `json:"author_association,omitempty"`
}

func (p PullRequestReview) String() string {
	return Stringify(p)
}

// DraftReviewComment represents a comment part of the review.
type DraftReviewComment struct {
	Path     *string `json:"path,omitempty"`
	Position *int    `json:"position,omitempty"`
	Body     *string `json:"body,omitempty"`

	// The new comfort-fade-preview fields
	StartSide *string `json:"start_side,omitempty"`
	Side      *string `json:"side,omitempty"`
	StartLine *int    `json:"start_line,omitempty"`
	Line      *int    `json:"line,omitempty"`
}

func (c DraftReviewComment) String() string {
	return Stringify(c)
}

// PullRequestReviewRequest represents a request to create a review.
type PullRequestReviewRequest struct {
	NodeID   *string               `json:"node_id,omitempty"`
	CommitID *string               `json:"commit_id,omitempty"`
	Body     *string               `json:"body,omitempty"`
	Event    *string               `json:"event,omitempty"`
	Comments []*DraftReviewComment `json:"comments,omitempty"`
}

func (r PullRequestReviewRequest) String() string {
	return Stringify(r)
}

func (r PullRequestReviewRequest) isComfortFadePreview() (bool, error) {
	var isCF *bool
	for _, comment := range r.Comments {
		if comment == nil {
			continue
		}
		hasPos := comment.Position != nil
		hasComfortFade := (comment.StartSide != nil) || (comment.Side != nil) ||
			(comment.StartLine != nil) || (comment.Line != nil)

		switch {
		case hasPos && hasComfortFade:
			return false, ErrMixedCommentStyles
		case hasPos && isCF != nil && *isCF:
			return false, ErrMixedCommentStyles
		case hasComfortFade && isCF != nil && !*isCF:
			return false, ErrMixedCommentStyles
		}
		isCF = &hasComfortFade
	}
	if isCF != nil {
		return *isCF, nil
	}
	return false, nil
}

// PullRequestReviewDismissalRequest represents a request to dismiss a review.
type PullRequestReviewDismissalRequest struct {
	Message *string `json:"message,omitempty"`
}

func (r PullRequestReviewDismissalRequest) String() string {
	return Stringify(r)
}

// ListReviews lists all reviews on the specified pull request.
//
// TODO: Follow up with GitHub support about an issue with this method's
// returned error format and remove this comment once it's fixed.
// Read more about it here - https://github.com/google/go-github/issues/540
//
// GitHub API docs: https://developer.github.com/v3/pulls/reviews/#list-reviews-for-a-pull-request
func (s *PullRequestsService) ListReviews(ctx context.Context, owner, repo string, number int, opts *ListOptions) ([]*PullRequestReview, *Response, error) {
	u := fmt.Sprintf("repos/%v/%v/pulls/%d/reviews", owner, repo, number)
	u, err := addOptions(u, opts)
	if err != nil {
		return nil, nil, err
	}

	req, err := s.client.NewRequest("GET", u, nil)
	if err != nil {
		return nil, nil, err
	}

	var reviews []*PullRequestReview
	resp, err := s.client.Do(ctx, req, &reviews)
	if err != nil {
		return nil, resp, err
	}

	return reviews, resp, nil
}

// GetReview fetches the specified pull request review.
//
// TODO: Follow up with GitHub support about an issue with this method's
// returned error format and remove this comment once it's fixed.
// Read more about it here - https://github.com/google/go-github/issues/540
//
// GitHub API docs: https://developer.github.com/v3/pulls/reviews/#get-a-review-for-a-pull-request
func (s *PullRequestsService) GetReview(ctx context.Context, owner, repo string, number int, reviewID int64) (*PullRequestReview, *Response, error) {
	u := fmt.Sprintf("repos/%v/%v/pulls/%d/reviews/%d", owner, repo, number, reviewID)

	req, err := s.client.NewRequest("GET", u, nil)
	if err != nil {
		return nil, nil, err
	}

	review := new(PullRequestReview)
	resp, err := s.client.Do(ctx, req, review)
	if err != nil {
		return nil, resp, err
	}

	return review, resp, nil
}

// DeletePendingReview deletes the specified pull request pending review.
//
// TODO: Follow up with GitHub support about an issue with this method's
// returned error format and remove this comment once it's fixed.
// Read more about it here - https://github.com/google/go-github/issues/540
//
// GitHub API docs: https://developer.github.com/v3/pulls/reviews/#delete-a-pending-review-for-a-pull-request
func (s *PullRequestsService) DeletePendingReview(ctx context.Context, owner, repo string, number int, reviewID int64) (*PullRequestReview, *Response, error) {
	u := fmt.Sprintf("repos/%v/%v/pulls/%d/reviews/%d", owner, repo, number, reviewID)

	req, err := s.client.NewRequest("DELETE", u, nil)
	if err != nil {
		return nil, nil, err
	}

	review := new(PullRequestReview)
	resp, err := s.client.Do(ctx, req, review)
	if err != nil {
		return nil, resp, err
	}

	return review, resp, nil
}

// ListReviewComments lists all the comments for the specified review.
//
// TODO: Follow up with GitHub support about an issue with this method's
// returned error format and remove this comment once it's fixed.
// Read more about it here - https://github.com/google/go-github/issues/540
//
// GitHub API docs: https://developer.github.com/v3/pulls/reviews/#list-comments-for-a-pull-request-review
func (s *PullRequestsService) ListReviewComments(ctx context.Context, owner, repo string, number int, reviewID int64, opts *ListOptions) ([]*PullRequestComment, *Response, error) {
	u := fmt.Sprintf("repos/%v/%v/pulls/%d/reviews/%d/comments", owner, repo, number, reviewID)
	u, err := addOptions(u, opts)
	if err != nil {
		return nil, nil, err
	}

	req, err := s.client.NewRequest("GET", u, nil)
	if err != nil {
		return nil, nil, err
	}

	var comments []*PullRequestComment
	resp, err := s.client.Do(ctx, req, &comments)
	if err != nil {
		return nil, resp, err
	}

	return comments, resp, nil
}

// CreateReview creates a new review on the specified pull request.
//
// TODO: Follow up with GitHub support about an issue with this method's
// returned error format and remove this comment once it's fixed.
// Read more about it here - https://github.com/google/go-github/issues/540
//
<<<<<<< HEAD
// GitHub API docs: https://developer.github.com/v3/pulls/reviews/#create-a-review-for-a-pull-request
=======
// GitHub API docs: https://developer.github.com/v3/pulls/reviews/#create-a-pull-request-review
//
// In order to use multi-line comments, you must use the "comfort fade" preview.
// This replaces the use of the "Position" field in comments with 4 new fields:
//   [Start]Side, and [Start]Line.
// These new fields must be used for ALL comments (including single-line),
// with the following restrictions (empirically observed, so subject to change).
//
// For single-line "comfort fade" comments, you must use:
//
//    Path:  &path,  // as before
//    Body:  &body,  // as before
//    Side:  &"RIGHT" (or "LEFT")
//    Line:  &123,  // NOT THE SAME AS POSITION, this is an actual line number.
//
// If StartSide or StartLine is used with single-line comments, a 422 is returned.
//
// For multi-line "comfort fade" comments, you must use:
//
//    Path:      &path,  // as before
//    Body:      &body,  // as before
//    StartSide: &"RIGHT" (or "LEFT")
//    Side:      &"RIGHT" (or "LEFT")
//    StartLine: &120,
//    Line:      &125,
//
// Suggested edits are made by commenting on the lines to replace, and including the
// suggested edit in a block like this (it may be surrounded in non-suggestion markdown):
//
//    ```suggestion
//    Use this instead.
//    It is waaaaaay better.
//    ```
>>>>>>> 3d244d3d
func (s *PullRequestsService) CreateReview(ctx context.Context, owner, repo string, number int, review *PullRequestReviewRequest) (*PullRequestReview, *Response, error) {
	u := fmt.Sprintf("repos/%v/%v/pulls/%d/reviews", owner, repo, number)

	req, err := s.client.NewRequest("POST", u, review)
	if err != nil {
		return nil, nil, err
	}

	// Detect which style of review comment is being used.
	if isCF, err := review.isComfortFadePreview(); err != nil {
		return nil, nil, err
	} else if isCF {
		// If the review comments are using the comfort fade preview fields,
		// then pass the comfort fade header.
		req.Header.Set("Accept", mediaTypeMultiLineCommentsPreview)
	}

	r := new(PullRequestReview)
	resp, err := s.client.Do(ctx, req, r)
	if err != nil {
		return nil, resp, err
	}

	return r, resp, nil
}

// UpdateReview updates the review summary on the specified pull request.
//
// GitHub API docs: https://developer.github.com/v3/pulls/reviews/#update-a-review-for-a-pull-request
func (s *PullRequestsService) UpdateReview(ctx context.Context, owner, repo string, number int, reviewID int64, body string) (*PullRequestReview, *Response, error) {
	opts := &struct {
		Body string `json:"body"`
	}{Body: body}
	u := fmt.Sprintf("repos/%v/%v/pulls/%d/reviews/%d", owner, repo, number, reviewID)

	req, err := s.client.NewRequest("PUT", u, opts)
	if err != nil {
		return nil, nil, err
	}

	review := &PullRequestReview{}
	resp, err := s.client.Do(ctx, req, review)
	if err != nil {
		return nil, resp, err
	}

	return review, resp, nil
}

// SubmitReview submits a specified review on the specified pull request.
//
// TODO: Follow up with GitHub support about an issue with this method's
// returned error format and remove this comment once it's fixed.
// Read more about it here - https://github.com/google/go-github/issues/540
//
// GitHub API docs: https://developer.github.com/v3/pulls/reviews/#submit-a-review-for-a-pull-request
func (s *PullRequestsService) SubmitReview(ctx context.Context, owner, repo string, number int, reviewID int64, review *PullRequestReviewRequest) (*PullRequestReview, *Response, error) {
	u := fmt.Sprintf("repos/%v/%v/pulls/%d/reviews/%d/events", owner, repo, number, reviewID)

	req, err := s.client.NewRequest("POST", u, review)
	if err != nil {
		return nil, nil, err
	}

	r := new(PullRequestReview)
	resp, err := s.client.Do(ctx, req, r)
	if err != nil {
		return nil, resp, err
	}

	return r, resp, nil
}

// DismissReview dismisses a specified review on the specified pull request.
//
// TODO: Follow up with GitHub support about an issue with this method's
// returned error format and remove this comment once it's fixed.
// Read more about it here - https://github.com/google/go-github/issues/540
//
// GitHub API docs: https://developer.github.com/v3/pulls/reviews/#dismiss-a-review-for-a-pull-request
func (s *PullRequestsService) DismissReview(ctx context.Context, owner, repo string, number int, reviewID int64, review *PullRequestReviewDismissalRequest) (*PullRequestReview, *Response, error) {
	u := fmt.Sprintf("repos/%v/%v/pulls/%d/reviews/%d/dismissals", owner, repo, number, reviewID)

	req, err := s.client.NewRequest("PUT", u, review)
	if err != nil {
		return nil, nil, err
	}

	r := new(PullRequestReview)
	resp, err := s.client.Do(ctx, req, r)
	if err != nil {
		return nil, resp, err
	}

	return r, resp, nil
}<|MERGE_RESOLUTION|>--- conflicted
+++ resolved
@@ -209,10 +209,7 @@
 // returned error format and remove this comment once it's fixed.
 // Read more about it here - https://github.com/google/go-github/issues/540
 //
-<<<<<<< HEAD
 // GitHub API docs: https://developer.github.com/v3/pulls/reviews/#create-a-review-for-a-pull-request
-=======
-// GitHub API docs: https://developer.github.com/v3/pulls/reviews/#create-a-pull-request-review
 //
 // In order to use multi-line comments, you must use the "comfort fade" preview.
 // This replaces the use of the "Position" field in comments with 4 new fields:
@@ -245,7 +242,6 @@
 //    Use this instead.
 //    It is waaaaaay better.
 //    ```
->>>>>>> 3d244d3d
 func (s *PullRequestsService) CreateReview(ctx context.Context, owner, repo string, number int, review *PullRequestReviewRequest) (*PullRequestReview, *Response, error) {
 	u := fmt.Sprintf("repos/%v/%v/pulls/%d/reviews", owner, repo, number)
 
