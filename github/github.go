// Copyright 2013 The go-github AUTHORS. All rights reserved.
//
// Use of this source code is governed by a BSD-style
// license that can be found in the LICENSE file.

//go:generate go run gen-accessors.go
//go:generate go run gen-stringify-test.go
//go:generate ../script/metadata.sh update-go

package github

import (
	"bytes"
	"context"
	"encoding/json"
	"errors"
	"fmt"
	"io"
	"net/http"
	"net/url"
	"reflect"
	"regexp"
	"strconv"
	"strings"
	"sync"
	"time"

	"github.com/google/go-querystring/query"
)

const (
	Version = "v76.0.0"

	defaultAPIVersion = "2022-11-28"
	defaultBaseURL    = "https://api.github.com/"
	defaultUserAgent  = "go-github" + "/" + Version
	uploadBaseURL     = "https://uploads.github.com/"

	headerAPIVersion    = "X-Github-Api-Version"
	headerRateLimit     = "X-Ratelimit-Limit"
	headerRateRemaining = "X-Ratelimit-Remaining"
	headerRateUsed      = "X-Ratelimit-Used"
	headerRateReset     = "X-Ratelimit-Reset"
	headerRateResource  = "X-Ratelimit-Resource"
	headerOTP           = "X-Github-Otp"
	headerRetryAfter    = "Retry-After"

	headerTokenExpiration = "Github-Authentication-Token-Expiration"

	mediaTypeV3                = "application/vnd.github.v3+json"
	defaultMediaType           = "application/octet-stream"
	mediaTypeV3SHA             = "application/vnd.github.v3.sha"
	mediaTypeV3Diff            = "application/vnd.github.v3.diff"
	mediaTypeV3Patch           = "application/vnd.github.v3.patch"
	mediaTypeOrgPermissionRepo = "application/vnd.github.v3.repository+json"
	mediaTypeIssueImportAPI    = "application/vnd.github.golden-comet-preview+json"
	mediaTypeStarring          = "application/vnd.github.star+json"

	// Media Type values to access preview APIs
	// These media types will be added to the API request as headers
	// and used to enable particular features on GitHub API that are still in preview.
	// After some time, specific media types will be promoted (to a "stable" state).
	// From then on, the preview headers are not required anymore to activate the additional
	// feature on GitHub.com's API. However, this API header might still be needed for users
	// to run a GitHub Enterprise Server on-premise.
	// It's not uncommon for GitHub Enterprise Server customers to run older versions which
	// would probably rely on the preview headers for some time.
	// While the header promotion is going out for GitHub.com, it may be some time before it
	// even arrives in GitHub Enterprise Server.
	// We keep those preview headers around to avoid breaking older GitHub Enterprise Server
	// versions. Additionally, non-functional (preview) headers don't create any side effects
	// on GitHub Cloud version.
	//
	// See https://github.com/google/go-github/pull/2125 for full context.

	// https://help.github.com/enterprise/2.4/admin/guides/migrations/exporting-the-github-com-organization-s-repositories/
	mediaTypeMigrationsPreview = "application/vnd.github.wyandotte-preview+json"

	// https://developer.github.com/changes/2016-04-06-deployment-and-deployment-status-enhancements/
	mediaTypeDeploymentStatusPreview = "application/vnd.github.ant-man-preview+json"

	// https://developer.github.com/changes/2018-10-16-deployments-environments-states-and-auto-inactive-updates/
	mediaTypeExpandDeploymentStatusPreview = "application/vnd.github.flash-preview+json"

	// https://developer.github.com/changes/2016-05-12-reactions-api-preview/
	mediaTypeReactionsPreview = "application/vnd.github.squirrel-girl-preview"

	// https://developer.github.com/changes/2016-05-23-timeline-preview-api/
	mediaTypeTimelinePreview = "application/vnd.github.mockingbird-preview+json"

	// https://developer.github.com/changes/2016-09-14-projects-api/
	mediaTypeProjectsPreview = "application/vnd.github.inertia-preview+json"

	// https://developer.github.com/changes/2017-01-05-commit-search-api/
	mediaTypeCommitSearchPreview = "application/vnd.github.cloak-preview+json"

	// https://developer.github.com/changes/2017-02-28-user-blocking-apis-and-webhook/
	mediaTypeBlockUsersPreview = "application/vnd.github.giant-sentry-fist-preview+json"

	// https://developer.github.com/changes/2017-05-23-coc-api/
	mediaTypeCodesOfConductPreview = "application/vnd.github.scarlet-witch-preview+json"

	// https://developer.github.com/changes/2017-07-17-update-topics-on-repositories/
	mediaTypeTopicsPreview = "application/vnd.github.mercy-preview+json"

	// https://developer.github.com/changes/2018-03-16-protected-branches-required-approving-reviews/
	mediaTypeRequiredApprovingReviewsPreview = "application/vnd.github.luke-cage-preview+json"

	// https://developer.github.com/changes/2018-05-07-new-checks-api-public-beta/
	mediaTypeCheckRunsPreview = "application/vnd.github.antiope-preview+json"

	// https://developer.github.com/enterprise/2.13/v3/repos/pre_receive_hooks/
	mediaTypePreReceiveHooksPreview = "application/vnd.github.eye-scream-preview"

	// https://developer.github.com/changes/2018-02-22-protected-branches-required-signatures/
	mediaTypeSignaturePreview = "application/vnd.github.zzzax-preview+json"

	// https://developer.github.com/changes/2018-09-05-project-card-events/
	mediaTypeProjectCardDetailsPreview = "application/vnd.github.starfox-preview+json"

	// https://developer.github.com/changes/2018-12-18-interactions-preview/
	mediaTypeInteractionRestrictionsPreview = "application/vnd.github.sombra-preview+json"

	// https://developer.github.com/changes/2019-03-14-enabling-disabling-pages/
	mediaTypeEnablePagesAPIPreview = "application/vnd.github.switcheroo-preview+json"

	// https://developer.github.com/changes/2019-04-24-vulnerability-alerts/
	mediaTypeRequiredVulnerabilityAlertsPreview = "application/vnd.github.dorian-preview+json"

	// https://developer.github.com/changes/2019-05-29-update-branch-api/
	mediaTypeUpdatePullRequestBranchPreview = "application/vnd.github.lydian-preview+json"

	// https://developer.github.com/changes/2019-04-11-pulls-branches-for-commit/
	mediaTypeListPullsOrBranchesForCommitPreview = "application/vnd.github.groot-preview+json"

	// https://docs.github.com/rest/previews/#repository-creation-permissions
	mediaTypeMemberAllowedRepoCreationTypePreview = "application/vnd.github.surtur-preview+json"

	// https://docs.github.com/rest/previews/#create-and-use-repository-templates
	mediaTypeRepositoryTemplatePreview = "application/vnd.github.baptiste-preview+json"

	// https://developer.github.com/changes/2019-10-03-multi-line-comments/
	mediaTypeMultiLineCommentsPreview = "application/vnd.github.comfort-fade-preview+json"

	// https://developer.github.com/changes/2019-11-05-deprecated-passwords-and-authorizations-api/
	mediaTypeOAuthAppPreview = "application/vnd.github.doctor-strange-preview+json"

	// https://developer.github.com/changes/2019-12-03-internal-visibility-changes/
	mediaTypeRepositoryVisibilityPreview = "application/vnd.github.nebula-preview+json"

	// https://developer.github.com/changes/2018-12-10-content-attachments-api/
	mediaTypeContentAttachmentsPreview = "application/vnd.github.corsair-preview+json"
)

var errNonNilContext = errors.New("context must be non-nil")

// A Client manages communication with the GitHub API.
type Client struct {
	clientMu              sync.Mutex   // clientMu protects the client during calls that modify the CheckRedirect func.
	client                *http.Client // HTTP client used to communicate with the API.
	clientIgnoreRedirects *http.Client // HTTP client used to communicate with the API on endpoints where we don't want to follow redirects.

	// Base URL for API requests. Defaults to the public GitHub API, but can be
	// set to a domain endpoint to use with GitHub Enterprise. BaseURL should
	// always be specified with a trailing slash.
	BaseURL *url.URL

	// Base URL for uploading files.
	UploadURL *url.URL

	// User agent used when communicating with the GitHub API.
	UserAgent string

	// DisableRateLimitCheck stops the client checking for rate limits or tracking
	// them. This is different to setting BypassRateLimitCheck in the context,
	// as that still tracks the rate limits.
	DisableRateLimitCheck bool

	rateMu                  sync.Mutex
	rateLimits              [Categories]Rate // Rate limits for the client as determined by the most recent API calls.
	secondaryRateLimitReset time.Time        // Secondary rate limit reset for the client as determined by the most recent API calls.

	// If specified, Client will block requests for at most this duration in case of reaching a secondary
	// rate limit
	MaxSecondaryRateLimitRetryAfterDuration time.Duration

	// Whether to respect rate limit headers on endpoints that return 302 redirections to artifacts
	RateLimitRedirectionalEndpoints bool

	common service // Reuse a single struct instead of allocating one for each service on the heap.

	// Services used for talking to different parts of the GitHub API.
	Actions            *ActionsService
	Activity           *ActivityService
	Admin              *AdminService
	Apps               *AppsService
	Authorizations     *AuthorizationsService
	Billing            *BillingService
	Checks             *ChecksService
	Classroom          *ClassroomService
	CodeScanning       *CodeScanningService
	CodesOfConduct     *CodesOfConductService
	Codespaces         *CodespacesService
	Copilot            *CopilotService
	Dependabot         *DependabotService
	DependencyGraph    *DependencyGraphService
	Emojis             *EmojisService
	Enterprise         *EnterpriseService
	Gists              *GistsService
	Git                *GitService
	Gitignores         *GitignoresService
	Interactions       *InteractionsService
	IssueImport        *IssueImportService
	Issues             *IssuesService
	Licenses           *LicensesService
	Markdown           *MarkdownService
	Marketplace        *MarketplaceService
	Meta               *MetaService
	Migrations         *MigrationService
	Organizations      *OrganizationsService
<<<<<<< HEAD
=======
	PrivateRegistries  *PrivateRegistriesService
>>>>>>> 22f7fe37
	Projects           *ProjectsService
	PullRequests       *PullRequestsService
	RateLimit          *RateLimitService
	Reactions          *ReactionsService
	Repositories       *RepositoriesService
	SCIM               *SCIMService
	Search             *SearchService
	SecretScanning     *SecretScanningService
	SecurityAdvisories *SecurityAdvisoriesService
	SubIssue           *SubIssueService
	Teams              *TeamsService
	Users              *UsersService
}

type service struct {
	client *Client
}

// Client returns the http.Client used by this GitHub client.
// This should only be used for requests to the GitHub API because
// request headers will contain an authorization token.
func (c *Client) Client() *http.Client {
	c.clientMu.Lock()
	defer c.clientMu.Unlock()
	clientCopy := *c.client
	return &clientCopy
}

// ListOptions specifies the optional parameters to various List methods that
// support offset pagination.
type ListOptions struct {
	// For paginated result sets, page of results to retrieve.
	Page int `url:"page,omitempty"`

	// For paginated result sets, the number of results to include per page.
	PerPage int `url:"per_page,omitempty"`
}

// ListCursorOptions specifies the optional parameters to various List methods that
// support cursor pagination.
type ListCursorOptions struct {
	// For paginated result sets, page of results to retrieve.
	Page string `url:"page,omitempty"`

	// For paginated result sets, the number of results to include per page.
	PerPage int `url:"per_page,omitempty"`

	// For paginated result sets, the number of results per page (max 100), starting from the first matching result.
	// This parameter must not be used in combination with last.
	First int `url:"first,omitempty"`

	// For paginated result sets, the number of results per page (max 100), starting from the last matching result.
	// This parameter must not be used in combination with first.
	Last int `url:"last,omitempty"`

	// A cursor, as given in the Link header. If specified, the query only searches for events after this cursor.
	After string `url:"after,omitempty"`

	// A cursor, as given in the Link header. If specified, the query only searches for events before this cursor.
	Before string `url:"before,omitempty"`

	// A cursor, as given in the Link header. If specified, the query continues the search using this cursor.
	Cursor string `url:"cursor,omitempty"`
}

// UploadOptions specifies the parameters to methods that support uploads.
type UploadOptions struct {
	Name      string `url:"name,omitempty"`
	Label     string `url:"label,omitempty"`
	MediaType string `url:"-"`
}

// RawType represents type of raw format of a request instead of JSON.
type RawType uint8

const (
	// Diff format.
	Diff RawType = 1 + iota
	// Patch format.
	Patch
)

// RawOptions specifies parameters when user wants to get raw format of
// a response instead of JSON.
type RawOptions struct {
	Type RawType
}

// addOptions adds the parameters in opts as URL query parameters to s. opts
// must be a struct whose fields may contain "url" tags.
func addOptions(s string, opts any) (string, error) {
	v := reflect.ValueOf(opts)
	if v.Kind() == reflect.Pointer && v.IsNil() {
		return s, nil
	}

	u, err := url.Parse(s)
	if err != nil {
		return s, err
	}

	qs, err := query.Values(opts)
	if err != nil {
		return s, err
	}

	u.RawQuery = qs.Encode()
	return u.String(), nil
}

// NewClient returns a new GitHub API client. If a nil httpClient is
// provided, a new http.Client will be used. To use API methods which require
// authentication, either use Client.WithAuthToken or provide NewClient with
// an http.Client that will perform the authentication for you (such as that
// provided by the golang.org/x/oauth2 library).
func NewClient(httpClient *http.Client) *Client {
	if httpClient == nil {
		httpClient = &http.Client{}
	}
	httpClient2 := *httpClient
	c := &Client{client: &httpClient2}
	c.initialize()
	return c
}

// WithAuthToken returns a copy of the client configured to use the provided token for the Authorization header.
func (c *Client) WithAuthToken(token string) *Client {
	c2 := c.copy()
	defer c2.initialize()
	transport := c2.client.Transport
	if transport == nil {
		transport = http.DefaultTransport
	}
	c2.client.Transport = roundTripperFunc(
		func(req *http.Request) (*http.Response, error) {
			req = req.Clone(req.Context())
			if token != "" {
				req.Header.Set("Authorization", fmt.Sprintf("Bearer %v", token))
			}
			return transport.RoundTrip(req)
		},
	)
	return c2
}

// WithEnterpriseURLs returns a copy of the client configured to use the provided base and
// upload URLs. If the base URL does not have the suffix "/api/v3/", it will be added
// automatically. If the upload URL does not have the suffix "/api/uploads", it will be
// added automatically.
//
// Note that WithEnterpriseURLs is a convenience helper only;
// its behavior is equivalent to setting the BaseURL and UploadURL fields.
//
// Another important thing is that by default, the GitHub Enterprise URL format
// should be http(s)://[hostname]/api/v3/ or you will always receive the 406 status code.
// The upload URL format should be http(s)://[hostname]/api/uploads/.
func (c *Client) WithEnterpriseURLs(baseURL, uploadURL string) (*Client, error) {
	c2 := c.copy()
	defer c2.initialize()
	var err error
	c2.BaseURL, err = url.Parse(baseURL)
	if err != nil {
		return nil, err
	}

	if !strings.HasSuffix(c2.BaseURL.Path, "/") {
		c2.BaseURL.Path += "/"
	}
	if !strings.HasSuffix(c2.BaseURL.Path, "/api/v3/") &&
		!strings.HasPrefix(c2.BaseURL.Host, "api.") &&
		!strings.Contains(c2.BaseURL.Host, ".api.") {
		c2.BaseURL.Path += "api/v3/"
	}

	c2.UploadURL, err = url.Parse(uploadURL)
	if err != nil {
		return nil, err
	}

	if !strings.HasSuffix(c2.UploadURL.Path, "/") {
		c2.UploadURL.Path += "/"
	}
	if !strings.HasSuffix(c2.UploadURL.Path, "/api/uploads/") &&
		!strings.HasPrefix(c2.UploadURL.Host, "api.") &&
		!strings.Contains(c2.UploadURL.Host, ".api.") {
		c2.UploadURL.Path += "api/uploads/"
	}
	return c2, nil
}

// initialize sets default values and initializes services.
func (c *Client) initialize() {
	if c.client == nil {
		c.client = &http.Client{}
	}
	// Copy the main http client into the IgnoreRedirects one, overriding the `CheckRedirect` func
	c.clientIgnoreRedirects = &http.Client{}
	c.clientIgnoreRedirects.Transport = c.client.Transport
	c.clientIgnoreRedirects.Timeout = c.client.Timeout
	c.clientIgnoreRedirects.Jar = c.client.Jar
	c.clientIgnoreRedirects.CheckRedirect = func(*http.Request, []*http.Request) error {
		return http.ErrUseLastResponse
	}
	if c.BaseURL == nil {
		c.BaseURL, _ = url.Parse(defaultBaseURL)
	}
	if c.UploadURL == nil {
		c.UploadURL, _ = url.Parse(uploadBaseURL)
	}
	if c.UserAgent == "" {
		c.UserAgent = defaultUserAgent
	}
	c.common.client = c
	c.Actions = (*ActionsService)(&c.common)
	c.Activity = (*ActivityService)(&c.common)
	c.Admin = (*AdminService)(&c.common)
	c.Apps = (*AppsService)(&c.common)
	c.Authorizations = (*AuthorizationsService)(&c.common)
	c.Billing = (*BillingService)(&c.common)
	c.Checks = (*ChecksService)(&c.common)
	c.Classroom = (*ClassroomService)(&c.common)
	c.CodeScanning = (*CodeScanningService)(&c.common)
	c.Codespaces = (*CodespacesService)(&c.common)
	c.CodesOfConduct = (*CodesOfConductService)(&c.common)
	c.Copilot = (*CopilotService)(&c.common)
	c.Dependabot = (*DependabotService)(&c.common)
	c.DependencyGraph = (*DependencyGraphService)(&c.common)
	c.Emojis = (*EmojisService)(&c.common)
	c.Enterprise = (*EnterpriseService)(&c.common)
	c.Gists = (*GistsService)(&c.common)
	c.Git = (*GitService)(&c.common)
	c.Gitignores = (*GitignoresService)(&c.common)
	c.Interactions = (*InteractionsService)(&c.common)
	c.IssueImport = (*IssueImportService)(&c.common)
	c.Issues = (*IssuesService)(&c.common)
	c.Licenses = (*LicensesService)(&c.common)
	c.Markdown = (*MarkdownService)(&c.common)
	c.Marketplace = &MarketplaceService{client: c}
	c.Meta = (*MetaService)(&c.common)
	c.Migrations = (*MigrationService)(&c.common)
	c.Organizations = (*OrganizationsService)(&c.common)
<<<<<<< HEAD
=======
	c.PrivateRegistries = (*PrivateRegistriesService)(&c.common)
>>>>>>> 22f7fe37
	c.Projects = (*ProjectsService)(&c.common)
	c.PullRequests = (*PullRequestsService)(&c.common)
	c.RateLimit = (*RateLimitService)(&c.common)
	c.Reactions = (*ReactionsService)(&c.common)
	c.Repositories = (*RepositoriesService)(&c.common)
	c.SCIM = (*SCIMService)(&c.common)
	c.Search = (*SearchService)(&c.common)
	c.SecretScanning = (*SecretScanningService)(&c.common)
	c.SecurityAdvisories = (*SecurityAdvisoriesService)(&c.common)
	c.SubIssue = (*SubIssueService)(&c.common)
	c.Teams = (*TeamsService)(&c.common)
	c.Users = (*UsersService)(&c.common)
}

// copy returns a copy of the current client. It must be initialized before use.
func (c *Client) copy() *Client {
	c.clientMu.Lock()
	// can't use *c here because that would copy mutexes by value.
	clone := Client{
		client:                          &http.Client{},
		UserAgent:                       c.UserAgent,
		BaseURL:                         c.BaseURL,
		UploadURL:                       c.UploadURL,
		RateLimitRedirectionalEndpoints: c.RateLimitRedirectionalEndpoints,
		secondaryRateLimitReset:         c.secondaryRateLimitReset,
	}
	c.clientMu.Unlock()
	if c.client != nil {
		clone.client.Transport = c.client.Transport
		clone.client.CheckRedirect = c.client.CheckRedirect
		clone.client.Jar = c.client.Jar
		clone.client.Timeout = c.client.Timeout
	}
	c.rateMu.Lock()
	copy(clone.rateLimits[:], c.rateLimits[:])
	c.rateMu.Unlock()
	return &clone
}

// NewClientWithEnvProxy enhances NewClient with the HttpProxy env.
func NewClientWithEnvProxy() *Client {
	return NewClient(&http.Client{Transport: &http.Transport{Proxy: http.ProxyFromEnvironment}})
}

// NewTokenClient returns a new GitHub API client authenticated with the provided token.
// Deprecated: Use NewClient(nil).WithAuthToken(token) instead.
func NewTokenClient(_ context.Context, token string) *Client {
	// This always returns a nil error.
	return NewClient(nil).WithAuthToken(token)
}

// NewEnterpriseClient returns a new GitHub API client with provided
// base URL and upload URL (often is your GitHub Enterprise hostname).
//
// Deprecated: Use NewClient(httpClient).WithEnterpriseURLs(baseURL, uploadURL) instead.
func NewEnterpriseClient(baseURL, uploadURL string, httpClient *http.Client) (*Client, error) {
	return NewClient(httpClient).WithEnterpriseURLs(baseURL, uploadURL)
}

// RequestOption represents an option that can modify an http.Request.
type RequestOption func(req *http.Request)

// WithVersion overrides the GitHub v3 API version for this individual request.
// For more information, see:
// https://github.blog/2022-11-28-to-infinity-and-beyond-enabling-the-future-of-githubs-rest-api-with-api-versioning/
func WithVersion(version string) RequestOption {
	return func(req *http.Request) {
		req.Header.Set(headerAPIVersion, version)
	}
}

// NewRequest creates an API request. A relative URL can be provided in urlStr,
// in which case it is resolved relative to the BaseURL of the Client.
// Relative URLs should always be specified without a preceding slash. If
// specified, the value pointed to by body is JSON encoded and included as the
// request body.
func (c *Client) NewRequest(method, urlStr string, body any, opts ...RequestOption) (*http.Request, error) {
	if !strings.HasSuffix(c.BaseURL.Path, "/") {
		return nil, fmt.Errorf("baseURL must have a trailing slash, but %q does not", c.BaseURL)
	}

	u, err := c.BaseURL.Parse(urlStr)
	if err != nil {
		return nil, err
	}

	var buf io.ReadWriter
	if body != nil {
		buf = &bytes.Buffer{}
		enc := json.NewEncoder(buf)
		enc.SetEscapeHTML(false)
		err := enc.Encode(body)
		if err != nil {
			return nil, err
		}
	}

	req, err := http.NewRequest(method, u.String(), buf)
	if err != nil {
		return nil, err
	}

	if body != nil {
		req.Header.Set("Content-Type", "application/json")
	}
	req.Header.Set("Accept", mediaTypeV3)
	if c.UserAgent != "" {
		req.Header.Set("User-Agent", c.UserAgent)
	}
	req.Header.Set(headerAPIVersion, defaultAPIVersion)

	for _, opt := range opts {
		opt(req)
	}

	return req, nil
}

// NewFormRequest creates an API request. A relative URL can be provided in urlStr,
// in which case it is resolved relative to the BaseURL of the Client.
// Relative URLs should always be specified without a preceding slash.
// Body is sent with Content-Type: application/x-www-form-urlencoded.
func (c *Client) NewFormRequest(urlStr string, body io.Reader, opts ...RequestOption) (*http.Request, error) {
	if !strings.HasSuffix(c.BaseURL.Path, "/") {
		return nil, fmt.Errorf("baseURL must have a trailing slash, but %q does not", c.BaseURL)
	}

	u, err := c.BaseURL.Parse(urlStr)
	if err != nil {
		return nil, err
	}

	req, err := http.NewRequest("POST", u.String(), body)
	if err != nil {
		return nil, err
	}

	req.Header.Set("Content-Type", "application/x-www-form-urlencoded")
	req.Header.Set("Accept", mediaTypeV3)
	if c.UserAgent != "" {
		req.Header.Set("User-Agent", c.UserAgent)
	}
	req.Header.Set(headerAPIVersion, defaultAPIVersion)

	for _, opt := range opts {
		opt(req)
	}

	return req, nil
}

// NewUploadRequest creates an upload request. A relative URL can be provided in
// urlStr, in which case it is resolved relative to the UploadURL of the Client.
// Relative URLs should always be specified without a preceding slash.
func (c *Client) NewUploadRequest(urlStr string, reader io.Reader, size int64, mediaType string, opts ...RequestOption) (*http.Request, error) {
	if !strings.HasSuffix(c.UploadURL.Path, "/") {
		return nil, fmt.Errorf("uploadURL must have a trailing slash, but %q does not", c.UploadURL)
	}
	u, err := c.UploadURL.Parse(urlStr)
	if err != nil {
		return nil, err
	}

	req, err := http.NewRequest("POST", u.String(), reader)
	if err != nil {
		return nil, err
	}

	req.ContentLength = size

	if mediaType == "" {
		mediaType = defaultMediaType
	}
	req.Header.Set("Content-Type", mediaType)
	req.Header.Set("Accept", mediaTypeV3)
	req.Header.Set("User-Agent", c.UserAgent)
	req.Header.Set(headerAPIVersion, defaultAPIVersion)

	for _, opt := range opts {
		opt(req)
	}

	return req, nil
}

// Response is a GitHub API response. This wraps the standard http.Response
// returned from GitHub and provides convenient access to things like
// pagination links.
type Response struct {
	*http.Response

	// These fields provide the page values for paginating through a set of
	// results. Any or all of these may be set to the zero value for
	// responses that are not part of a paginated set, or for which there
	// are no additional pages.
	//
	// These fields support what is called "offset pagination" and should
	// be used with the ListOptions struct.
	NextPage  int
	PrevPage  int
	FirstPage int
	LastPage  int

	// Additionally, some APIs support "cursor pagination" instead of offset.
	// This means that a token points directly to the next record which
	// can lead to O(1) performance compared to O(n) performance provided
	// by offset pagination.
	//
	// For APIs that support cursor pagination (such as
	// TeamsService.ListIDPGroupsInOrganization), the following field
	// will be populated to point to the next page.
	//
	// To use this token, set ListCursorOptions.Page to this value before
	// calling the endpoint again.
	NextPageToken string

	// For APIs that support cursor pagination, such as RepositoriesService.ListHookDeliveries,
	// the following field will be populated to point to the next page.
	// Set ListCursorOptions.Cursor to this value when calling the endpoint again.
	Cursor string

	// For APIs that support before/after pagination, such as OrganizationsService.AuditLog.
	Before string
	After  string

	// Explicitly specify the Rate type so Rate's String() receiver doesn't
	// propagate to Response.
	Rate Rate

	// token's expiration date. Timestamp is 0001-01-01 when token doesn't expire.
	// So it is valid for TokenExpiration.Equal(Timestamp{}) or TokenExpiration.Time.After(time.Now())
	TokenExpiration Timestamp
}

// newResponse creates a new Response for the provided http.Response.
// r must not be nil.
func newResponse(r *http.Response) *Response {
	response := &Response{Response: r}
	response.populatePageValues()
	response.Rate = parseRate(r)
	response.TokenExpiration = parseTokenExpiration(r)
	return response
}

// populatePageValues parses the HTTP Link response headers and populates the
// various pagination link values in the Response.
func (r *Response) populatePageValues() {
	if links, ok := r.Response.Header["Link"]; ok && len(links) > 0 {
		for _, link := range strings.Split(links[0], ",") {
			segments := strings.Split(strings.TrimSpace(link), ";")

			// link must at least have href and rel
			if len(segments) < 2 {
				continue
			}

			// ensure href is properly formatted
			if !strings.HasPrefix(segments[0], "<") || !strings.HasSuffix(segments[0], ">") {
				continue
			}

			// try to pull out page parameter
			url, err := url.Parse(segments[0][1 : len(segments[0])-1])
			if err != nil {
				continue
			}

			q := url.Query()

			if cursor := q.Get("cursor"); cursor != "" {
				for _, segment := range segments[1:] {
					switch strings.TrimSpace(segment) {
					case `rel="next"`:
						r.Cursor = cursor
					}
				}

				continue
			}

			page := q.Get("page")
			since := q.Get("since")
			before := q.Get("before")
			after := q.Get("after")

			if page == "" && before == "" && after == "" && since == "" {
				continue
			}

			if since != "" && page == "" {
				page = since
			}

			for _, segment := range segments[1:] {
				switch strings.TrimSpace(segment) {
				case `rel="next"`:
					if r.NextPage, err = strconv.Atoi(page); err != nil {
						r.NextPageToken = page
					}
					r.After = after
				case `rel="prev"`:
					r.PrevPage, _ = strconv.Atoi(page)
					r.Before = before
				case `rel="first"`:
					r.FirstPage, _ = strconv.Atoi(page)
				case `rel="last"`:
					r.LastPage, _ = strconv.Atoi(page)
				}
			}
		}
	}
}

// parseRate parses the rate related headers.
func parseRate(r *http.Response) Rate {
	var rate Rate
	if limit := r.Header.Get(headerRateLimit); limit != "" {
		rate.Limit, _ = strconv.Atoi(limit)
	}
	if remaining := r.Header.Get(headerRateRemaining); remaining != "" {
		rate.Remaining, _ = strconv.Atoi(remaining)
	}
	if used := r.Header.Get(headerRateUsed); used != "" {
		rate.Used, _ = strconv.Atoi(used)
	}
	if reset := r.Header.Get(headerRateReset); reset != "" {
		if v, _ := strconv.ParseInt(reset, 10, 64); v != 0 {
			rate.Reset = Timestamp{time.Unix(v, 0)}
		}
	}
	if resource := r.Header.Get(headerRateResource); resource != "" {
		rate.Resource = resource
	}
	return rate
}

// parseSecondaryRate parses the secondary rate related headers,
// and returns the time to retry after.
func parseSecondaryRate(r *http.Response) *time.Duration {
	// According to GitHub support, the "Retry-After" header value will be
	// an integer which represents the number of seconds that one should
	// wait before resuming making requests.
	if v := r.Header.Get(headerRetryAfter); v != "" {
		retryAfterSeconds, _ := strconv.ParseInt(v, 10, 64) // Error handling is noop.
		retryAfter := time.Duration(retryAfterSeconds) * time.Second
		return &retryAfter
	}

	// According to GitHub support, endpoints might return x-ratelimit-reset instead,
	// as an integer which represents the number of seconds since epoch UTC,
	// representing the time to resume making requests.
	if v := r.Header.Get(headerRateReset); v != "" {
		secondsSinceEpoch, _ := strconv.ParseInt(v, 10, 64) // Error handling is noop.
		retryAfter := time.Until(time.Unix(secondsSinceEpoch, 0))
		return &retryAfter
	}

	return nil
}

// parseTokenExpiration parses the TokenExpiration related headers.
// Returns 0001-01-01 if the header is not defined or could not be parsed.
func parseTokenExpiration(r *http.Response) Timestamp {
	if v := r.Header.Get(headerTokenExpiration); v != "" {
		if t, err := time.Parse("2006-01-02 15:04:05 MST", v); err == nil {
			return Timestamp{t.Local()}
		}
		// Some tokens include the timezone offset instead of the timezone.
		// https://github.com/google/go-github/issues/2649
		if t, err := time.Parse("2006-01-02 15:04:05 -0700", v); err == nil {
			return Timestamp{t.Local()}
		}
	}
	return Timestamp{} // 0001-01-01 00:00:00
}

type requestContext uint8

const (
	// BypassRateLimitCheck prevents a pre-emptive check for exceeded primary rate limits
	// Specify this by providing a context with this key, e.g.
	//   context.WithValue(context.Background(), github.BypassRateLimitCheck, true)
	BypassRateLimitCheck requestContext = iota

	SleepUntilPrimaryRateLimitResetWhenRateLimited
)

// bareDo sends an API request using `caller` http.Client passed in the parameters
// and lets you handle the api response. If an error or API Error occurs, the error
// will contain more information. Otherwise, you are supposed to read and close the
// response's Body. If rate limit is exceeded and reset time is in the future,
// bareDo returns *RateLimitError immediately without making a network API call.
//
// The provided ctx must be non-nil, if it is nil an error is returned. If it is
// canceled or times out, ctx.Err() will be returned.
func (c *Client) bareDo(ctx context.Context, caller *http.Client, req *http.Request) (*Response, error) {
	if ctx == nil {
		return nil, errNonNilContext
	}

	req = withContext(ctx, req)

	rateLimitCategory := CoreCategory

	if !c.DisableRateLimitCheck {
		rateLimitCategory = GetRateLimitCategory(req.Method, req.URL.Path)

		if bypass := ctx.Value(BypassRateLimitCheck); bypass == nil {
			// If we've hit rate limit, don't make further requests before Reset time.
			if err := c.checkRateLimitBeforeDo(req, rateLimitCategory); err != nil {
				return &Response{
					Response: err.Response,
					Rate:     err.Rate,
				}, err
			}

			// If we've hit a secondary rate limit, don't make further requests before Retry After.
			if err := c.checkSecondaryRateLimitBeforeDo(req); err != nil {
				return &Response{
					Response: err.Response,
				}, err
			}
		}
	}

	resp, err := caller.Do(req)
	var response *Response
	if resp != nil {
		response = newResponse(resp)
	}

	if err != nil {
		// If we got an error, and the context has been canceled,
		// the context's error is probably more useful.
		select {
		case <-ctx.Done():
			return response, ctx.Err()
		default:
		}

		// If the error type is *url.Error, sanitize its URL before returning.
		var e *url.Error
		if errors.As(err, &e) {
			if url, err := url.Parse(e.URL); err == nil {
				e.URL = sanitizeURL(url).String()
				return response, e
			}
		}

		return response, err
	}

	// Don't update the rate limits if the client has rate limits disabled or if
	// this was a cached response. The X-From-Cache is set by
	// https://github.com/bartventer/httpcache if it's enabled.
	if !c.DisableRateLimitCheck && response.Header.Get("X-From-Cache") == "" {
		c.rateMu.Lock()
		c.rateLimits[rateLimitCategory] = response.Rate
		c.rateMu.Unlock()
	}

	err = CheckResponse(resp)
	if err != nil {
		defer resp.Body.Close()
		// Special case for AcceptedErrors. If an AcceptedError
		// has been encountered, the response's payload will be
		// added to the AcceptedError and returned.
		//
		// Issue #1022
		var aerr *AcceptedError
		if errors.As(err, &aerr) {
			b, readErr := io.ReadAll(resp.Body)
			if readErr != nil {
				return response, readErr
			}

			aerr.Raw = b
			err = aerr
		}

		var rateLimitError *RateLimitError
		if errors.As(err, &rateLimitError) &&
			req.Context().Value(SleepUntilPrimaryRateLimitResetWhenRateLimited) != nil {
			if err := sleepUntilResetWithBuffer(req.Context(), rateLimitError.Rate.Reset.Time); err != nil {
				return response, err
			}
			// retry the request once when the rate limit has reset
			return c.bareDo(context.WithValue(req.Context(), SleepUntilPrimaryRateLimitResetWhenRateLimited, nil), caller, req)
		}

		// Update the secondary rate limit if we hit it.
		var rerr *AbuseRateLimitError
		if errors.As(err, &rerr) && rerr.RetryAfter != nil {
			// if a max duration is specified, make sure that we are waiting at most this duration
			if c.MaxSecondaryRateLimitRetryAfterDuration > 0 && rerr.GetRetryAfter() > c.MaxSecondaryRateLimitRetryAfterDuration {
				rerr.RetryAfter = &c.MaxSecondaryRateLimitRetryAfterDuration
			}
			c.rateMu.Lock()
			c.secondaryRateLimitReset = time.Now().Add(*rerr.RetryAfter)
			c.rateMu.Unlock()
		}
	}
	return response, err
}

// BareDo sends an API request and lets you handle the api response. If an error
// or API Error occurs, the error will contain more information. Otherwise, you
// are supposed to read and close the response's Body. If rate limit is exceeded
// and reset time is in the future, BareDo returns *RateLimitError immediately
// without making a network API call.
//
// The provided ctx must be non-nil, if it is nil an error is returned. If it is
// canceled or times out, ctx.Err() will be returned.
func (c *Client) BareDo(ctx context.Context, req *http.Request) (*Response, error) {
	return c.bareDo(ctx, c.client, req)
}

// bareDoIgnoreRedirects has the exact same behavior as BareDo but stops at the first
// redirection code returned by the API. If a redirection is returned by the api, bareDoIgnoreRedirects
// returns a *RedirectionError.
//
// The provided ctx must be non-nil, if it is nil an error is returned. If it is
// canceled or times out, ctx.Err() will be returned.
func (c *Client) bareDoIgnoreRedirects(ctx context.Context, req *http.Request) (*Response, error) {
	return c.bareDo(ctx, c.clientIgnoreRedirects, req)
}

var errInvalidLocation = errors.New("invalid or empty Location header in redirection response")

// bareDoUntilFound has the exact same behavior as BareDo but only follows 301s, up to maxRedirects times. If it receives
// a 302, it will parse the Location header into a *url.URL and return that.
// This is useful for endpoints that return a 302 in successful cases but still might return 301s for
// permanent redirections.
//
// The provided ctx must be non-nil, if it is nil an error is returned. If it is
// canceled or times out, ctx.Err() will be returned.
func (c *Client) bareDoUntilFound(ctx context.Context, req *http.Request, maxRedirects int) (*url.URL, *Response, error) {
	response, err := c.bareDoIgnoreRedirects(ctx, req)
	if err != nil {
		var rerr *RedirectionError
		if errors.As(err, &rerr) {
			// If we receive a 302, transform potential relative locations into absolute and return it.
			if rerr.StatusCode == http.StatusFound {
				if rerr.Location == nil {
					return nil, nil, errInvalidLocation
				}
				newURL := c.BaseURL.ResolveReference(rerr.Location)
				return newURL, response, nil
			}
			// If permanent redirect response is returned, follow it
			if maxRedirects > 0 && rerr.StatusCode == http.StatusMovedPermanently {
				if rerr.Location == nil {
					return nil, nil, errInvalidLocation
				}
				newURL := c.BaseURL.ResolveReference(rerr.Location)
				newRequest := req.Clone(ctx)
				newRequest.URL = newURL
				return c.bareDoUntilFound(ctx, newRequest, maxRedirects-1)
			}
			// If we reached the maximum amount of redirections, return an error
			if maxRedirects <= 0 && rerr.StatusCode == http.StatusMovedPermanently {
				return nil, response, fmt.Errorf("reached the maximum amount of redirections: %w", err)
			}
			return nil, response, fmt.Errorf("unexpected redirection response: %w", err)
		}
	}

	// If we don't receive a redirection, forward the response and potential error
	return nil, response, err
}

// Do sends an API request and returns the API response. The API response is
// JSON decoded and stored in the value pointed to by v, or returned as an
// error if an API error has occurred. If v implements the io.Writer interface,
// the raw response body will be written to v, without attempting to first
// decode it. If v is nil, and no error happens, the response is returned as is.
// If rate limit is exceeded and reset time is in the future, Do returns
// *RateLimitError immediately without making a network API call.
//
// The provided ctx must be non-nil, if it is nil an error is returned. If it
// is canceled or times out, ctx.Err() will be returned.
func (c *Client) Do(ctx context.Context, req *http.Request, v any) (*Response, error) {
	resp, err := c.BareDo(ctx, req)
	if err != nil {
		return resp, err
	}
	defer resp.Body.Close()

	switch v := v.(type) {
	case nil:
	case io.Writer:
		_, err = io.Copy(v, resp.Body)
	default:
		decErr := json.NewDecoder(resp.Body).Decode(v)
		if decErr == io.EOF {
			decErr = nil // ignore EOF errors caused by empty response body
		}
		if decErr != nil {
			err = decErr
		}
	}
	return resp, err
}

// checkRateLimitBeforeDo does not make any network calls, but uses existing knowledge from
// current client state in order to quickly check if *RateLimitError can be immediately returned
// from Client.Do, and if so, returns it so that Client.Do can skip making a network API call unnecessarily.
// Otherwise it returns nil, and Client.Do should proceed normally.
func (c *Client) checkRateLimitBeforeDo(req *http.Request, rateLimitCategory RateLimitCategory) *RateLimitError {
	c.rateMu.Lock()
	rate := c.rateLimits[rateLimitCategory]
	c.rateMu.Unlock()
	if !rate.Reset.Time.IsZero() && rate.Remaining == 0 && time.Now().Before(rate.Reset.Time) {
		// Create a fake response.
		resp := &http.Response{
			Status:     http.StatusText(http.StatusForbidden),
			StatusCode: http.StatusForbidden,
			Request:    req,
			Header:     make(http.Header),
			Body:       io.NopCloser(strings.NewReader("")),
		}

		if req.Context().Value(SleepUntilPrimaryRateLimitResetWhenRateLimited) != nil {
			if err := sleepUntilResetWithBuffer(req.Context(), rate.Reset.Time); err == nil {
				return nil
			}
			return &RateLimitError{
				Rate:     rate,
				Response: resp,
				Message:  fmt.Sprintf("Context cancelled while waiting for rate limit to reset until %v, not making remote request.", rate.Reset.Time),
			}
		}

		return &RateLimitError{
			Rate:     rate,
			Response: resp,
			Message:  fmt.Sprintf("API rate limit of %v still exceeded until %v, not making remote request.", rate.Limit, rate.Reset.Time),
		}
	}

	return nil
}

// checkSecondaryRateLimitBeforeDo does not make any network calls, but uses existing knowledge from
// current client state in order to quickly check if *AbuseRateLimitError can be immediately returned
// from Client.Do, and if so, returns it so that Client.Do can skip making a network API call unnecessarily.
// Otherwise it returns nil, and Client.Do should proceed normally.
func (c *Client) checkSecondaryRateLimitBeforeDo(req *http.Request) *AbuseRateLimitError {
	c.rateMu.Lock()
	secondary := c.secondaryRateLimitReset
	c.rateMu.Unlock()
	if !secondary.IsZero() && time.Now().Before(secondary) {
		// Create a fake response.
		resp := &http.Response{
			Status:     http.StatusText(http.StatusForbidden),
			StatusCode: http.StatusForbidden,
			Request:    req,
			Header:     make(http.Header),
			Body:       io.NopCloser(strings.NewReader("")),
		}

		retryAfter := time.Until(secondary)
		return &AbuseRateLimitError{
			Response:   resp,
			Message:    fmt.Sprintf("API secondary rate limit exceeded until %v, not making remote request.", secondary),
			RetryAfter: &retryAfter,
		}
	}

	return nil
}

// compareHTTPResponse returns whether two http.Response objects are equal or not.
// Currently, only StatusCode is checked. This function is used when implementing the
// Is(error) bool interface for the custom error types in this package.
func compareHTTPResponse(r1, r2 *http.Response) bool {
	if r1 == nil && r2 == nil {
		return true
	}

	if r1 != nil && r2 != nil {
		return r1.StatusCode == r2.StatusCode
	}
	return false
}

/*
An ErrorResponse reports one or more errors caused by an API request.

GitHub API docs: https://docs.github.com/rest/#client-errors
*/
type ErrorResponse struct {
	Response *http.Response `json:"-"`       // HTTP response that caused this error
	Message  string         `json:"message"` // error message
	//nolint:sliceofpointers
	Errors []Error `json:"errors"` // more detail on individual errors
	// Block is only populated on certain types of errors such as code 451.
	Block *ErrorBlock `json:"block,omitempty"`
	// Most errors will also include a documentation_url field pointing
	// to some content that might help you resolve the error, see
	// https://docs.github.com/rest/#client-errors
	DocumentationURL string `json:"documentation_url,omitempty"`
}

// ErrorBlock contains a further explanation for the reason of an error.
// See https://developer.github.com/changes/2016-03-17-the-451-status-code-is-now-supported/
// for more information.
type ErrorBlock struct {
	Reason    string     `json:"reason,omitempty"`
	CreatedAt *Timestamp `json:"created_at,omitempty"`
}

func (r *ErrorResponse) Error() string {
	if r.Response != nil && r.Response.Request != nil {
		return fmt.Sprintf("%v %v: %v %v %+v",
			r.Response.Request.Method, sanitizeURL(r.Response.Request.URL),
			r.Response.StatusCode, r.Message, r.Errors)
	}

	if r.Response != nil {
		return fmt.Sprintf("%v %v %+v", r.Response.StatusCode, r.Message, r.Errors)
	}

	return fmt.Sprintf("%v %+v", r.Message, r.Errors)
}

// Is returns whether the provided error equals this error.
func (r *ErrorResponse) Is(target error) bool {
	var v *ErrorResponse
	if !errors.As(target, &v) {
		return false
	}

	if r.Message != v.Message || (r.DocumentationURL != v.DocumentationURL) ||
		!compareHTTPResponse(r.Response, v.Response) {
		return false
	}

	// Compare Errors.
	if len(r.Errors) != len(v.Errors) {
		return false
	}
	for idx := range r.Errors {
		if r.Errors[idx] != v.Errors[idx] {
			return false
		}
	}

	// Compare Block.
	if (r.Block != nil && v.Block == nil) || (r.Block == nil && v.Block != nil) {
		return false
	}
	if r.Block != nil && v.Block != nil {
		if r.Block.Reason != v.Block.Reason {
			return false
		}
		if (r.Block.CreatedAt != nil && v.Block.CreatedAt == nil) || (r.Block.CreatedAt ==
			nil && v.Block.CreatedAt != nil) {
			return false
		}
		if r.Block.CreatedAt != nil && v.Block.CreatedAt != nil {
			if *(r.Block.CreatedAt) != *(v.Block.CreatedAt) {
				return false
			}
		}
	}

	return true
}

// TwoFactorAuthError occurs when using HTTP Basic Authentication for a user
// that has two-factor authentication enabled. The request can be reattempted
// by providing a one-time password in the request.
type TwoFactorAuthError ErrorResponse

func (r *TwoFactorAuthError) Error() string { return (*ErrorResponse)(r).Error() }

// RateLimitError occurs when GitHub returns 403 Forbidden response with a rate limit
// remaining value of 0.
type RateLimitError struct {
	Rate     Rate           // Rate specifies last known rate limit for the client
	Response *http.Response // HTTP response that caused this error
	Message  string         `json:"message"` // error message
}

func (r *RateLimitError) Error() string {
	return fmt.Sprintf("%v %v: %v %v %v",
		r.Response.Request.Method, sanitizeURL(r.Response.Request.URL),
		r.Response.StatusCode, r.Message, formatRateReset(time.Until(r.Rate.Reset.Time)))
}

// Is returns whether the provided error equals this error.
func (r *RateLimitError) Is(target error) bool {
	var v *RateLimitError
	if !errors.As(target, &v) {
		return false
	}

	return r.Rate == v.Rate &&
		r.Message == v.Message &&
		compareHTTPResponse(r.Response, v.Response)
}

// AcceptedError occurs when GitHub returns 202 Accepted response with an
// empty body, which means a job was scheduled on the GitHub side to process
// the information needed and cache it.
// Technically, 202 Accepted is not a real error, it's just used to
// indicate that results are not ready yet, but should be available soon.
// The request can be repeated after some time.
type AcceptedError struct {
	// Raw contains the response body.
	Raw []byte
}

func (*AcceptedError) Error() string {
	return "job scheduled on GitHub side; try again later"
}

// Is returns whether the provided error equals this error.
func (ae *AcceptedError) Is(target error) bool {
	var v *AcceptedError
	if !errors.As(target, &v) {
		return false
	}
	return bytes.Equal(ae.Raw, v.Raw)
}

// AbuseRateLimitError occurs when GitHub returns 403 Forbidden response with the
// "documentation_url" field value equal to "https://docs.github.com/rest/overview/rate-limits-for-the-rest-api#about-secondary-rate-limits".
type AbuseRateLimitError struct {
	Response *http.Response // HTTP response that caused this error
	Message  string         `json:"message"` // error message

	// RetryAfter is provided with some abuse rate limit errors. If present,
	// it is the amount of time that the client should wait before retrying.
	// Otherwise, the client should try again later (after an unspecified amount of time).
	RetryAfter *time.Duration
}

func (r *AbuseRateLimitError) Error() string {
	return fmt.Sprintf("%v %v: %v %v",
		r.Response.Request.Method, sanitizeURL(r.Response.Request.URL),
		r.Response.StatusCode, r.Message)
}

// Is returns whether the provided error equals this error.
func (r *AbuseRateLimitError) Is(target error) bool {
	var v *AbuseRateLimitError
	if !errors.As(target, &v) {
		return false
	}

	return r.Message == v.Message &&
		r.RetryAfter == v.RetryAfter &&
		compareHTTPResponse(r.Response, v.Response)
}

// RedirectionError represents a response that returned a redirect status code:
//
//	301 (Moved Permanently)
//	302 (Found)
//	303 (See Other)
//	307 (Temporary Redirect)
//	308 (Permanent Redirect)
//
// If there was a valid Location header included, it will be parsed to a URL. You should use
// `BaseURL.ResolveReference()` to enrich it with the correct hostname where needed.
type RedirectionError struct {
	Response   *http.Response // HTTP response that caused this error
	StatusCode int
	Location   *url.URL // location header of the redirection if present
}

func (r *RedirectionError) Error() string {
	return fmt.Sprintf("%v %v: %v location %v",
		r.Response.Request.Method, sanitizeURL(r.Response.Request.URL),
		r.StatusCode, sanitizeURL(r.Location))
}

// Is returns whether the provided error equals this error.
func (r *RedirectionError) Is(target error) bool {
	var v *RedirectionError
	if !errors.As(target, &v) {
		return false
	}

	return r.StatusCode == v.StatusCode &&
		(r.Location == v.Location || // either both locations are nil or exactly the same pointer
			r.Location != nil && v.Location != nil && r.Location.String() == v.Location.String()) // or they are both not nil and marshaled identically
}

// sanitizeURL redacts the client_secret parameter from the URL which may be
// exposed to the user.
func sanitizeURL(uri *url.URL) *url.URL {
	if uri == nil {
		return nil
	}
	params := uri.Query()
	if len(params.Get("client_secret")) > 0 {
		params.Set("client_secret", "REDACTED")
		uri.RawQuery = params.Encode()
	}
	return uri
}

/*
An Error reports more details on an individual error in an ErrorResponse.
These are the possible validation error codes:

	missing:
	    resource does not exist
	missing_field:
	    a required field on a resource has not been set
	invalid:
	    the formatting of a field is invalid
	already_exists:
	    another resource has the same valid as this field
	custom:
	    some resources return this (e.g. github.User.CreateKey()), additional
	    information is set in the Message field of the Error

GitHub error responses structure are often undocumented and inconsistent.
Sometimes error is just a simple string (Issue #540).
In such cases, Message represents an error message as a workaround.

GitHub API docs: https://docs.github.com/rest/#client-errors
*/
type Error struct {
	Resource string `json:"resource"` // resource on which the error occurred
	Field    string `json:"field"`    // field on which the error occurred
	Code     string `json:"code"`     // validation error code
	Message  string `json:"message"`  // Message describing the error. Errors with Code == "custom" will always have this set.
}

func (e *Error) Error() string {
	return fmt.Sprintf("%v error caused by %v field on %v resource",
		e.Code, e.Field, e.Resource)
}

// UnmarshalJSON implements the json.Unmarshaler interface.
func (e *Error) UnmarshalJSON(data []byte) error {
	type aliasError Error // avoid infinite recursion by using type alias.
	if err := json.Unmarshal(data, (*aliasError)(e)); err != nil {
		return json.Unmarshal(data, &e.Message) // data can be json string.
	}
	return nil
}

// CheckResponse checks the API response for errors, and returns them if
// present. A response is considered an error if it has a status code outside
// the 200 range or equal to 202 Accepted.
// API error responses are expected to have response
// body, and a JSON response body that maps to [ErrorResponse].
//
// The error type will be *[RateLimitError] for rate limit exceeded errors,
// *[AcceptedError] for 202 Accepted status codes,
// *[TwoFactorAuthError] for two-factor authentication errors,
// and *[RedirectionError] for redirect status codes (only happens when ignoring redirections).
func CheckResponse(r *http.Response) error {
	if r.StatusCode == http.StatusAccepted {
		return &AcceptedError{}
	}
	if c := r.StatusCode; 200 <= c && c <= 299 {
		return nil
	}

	errorResponse := &ErrorResponse{Response: r}
	data, err := io.ReadAll(r.Body)
	if err == nil && data != nil {
		err = json.Unmarshal(data, errorResponse)
		if err != nil {
			// reset the response as if this never happened
			errorResponse = &ErrorResponse{Response: r}
		}
	}
	// Re-populate error response body because GitHub error responses are often
	// undocumented and inconsistent.
	// Issue #1136, #540.
	r.Body = io.NopCloser(bytes.NewBuffer(data))
	switch {
	case r.StatusCode == http.StatusUnauthorized && strings.HasPrefix(r.Header.Get(headerOTP), "required"):
		return (*TwoFactorAuthError)(errorResponse)
	case r.StatusCode == http.StatusForbidden && r.Header.Get(headerRateRemaining) == "0":
		return &RateLimitError{
			Rate:     parseRate(r),
			Response: errorResponse.Response,
			Message:  errorResponse.Message,
		}
	case r.StatusCode == http.StatusForbidden &&
		(strings.HasSuffix(errorResponse.DocumentationURL, "#abuse-rate-limits") ||
			strings.HasSuffix(errorResponse.DocumentationURL, "secondary-rate-limits")):
		abuseRateLimitError := &AbuseRateLimitError{
			Response: errorResponse.Response,
			Message:  errorResponse.Message,
		}
		if retryAfter := parseSecondaryRate(r); retryAfter != nil {
			abuseRateLimitError.RetryAfter = retryAfter
		}
		return abuseRateLimitError
	// Check that the status code is a redirection and return a sentinel error that can be used to handle special cases
	// where 302 is considered a successful result.
	// This should never happen with the default `CheckRedirect`, because it would return a `url.Error` that should be handled upstream.
	case r.StatusCode == http.StatusMovedPermanently ||
		r.StatusCode == http.StatusFound ||
		r.StatusCode == http.StatusSeeOther ||
		r.StatusCode == http.StatusTemporaryRedirect ||
		r.StatusCode == http.StatusPermanentRedirect:

		locationStr := r.Header.Get("Location")
		var location *url.URL
		if locationStr != "" {
			location, _ = url.Parse(locationStr)
		}
		return &RedirectionError{
			Response:   errorResponse.Response,
			StatusCode: r.StatusCode,
			Location:   location,
		}
	default:
		return errorResponse
	}
}

// parseBoolResponse determines the boolean result from a GitHub API response.
// Several GitHub API methods return boolean responses indicated by the HTTP
// status code in the response (true indicated by a 204, false indicated by a
// 404). This helper function will determine that result and hide the 404
// error if present. Any other error will be returned through as-is.
func parseBoolResponse(err error) (bool, error) {
	if err == nil {
		return true, nil
	}

	var rerr *ErrorResponse
	if errors.As(err, &rerr) && rerr.Response.StatusCode == http.StatusNotFound {
		// Simply false. In this one case, we do not pass the error through.
		return false, nil
	}

	// some other real error occurred
	return false, err
}

// RateLimitCategory represents the enumeration of rate limit categories.
type RateLimitCategory uint8

const (
	CoreCategory RateLimitCategory = iota
	SearchCategory
	GraphqlCategory
	IntegrationManifestCategory
	SourceImportCategory
	CodeScanningUploadCategory
	ActionsRunnerRegistrationCategory
	ScimCategory
	DependencySnapshotsCategory
	CodeSearchCategory
	AuditLogCategory

	Categories // An array of this length will be able to contain all rate limit categories.
)

// GetRateLimitCategory returns the rate limit RateLimitCategory of the endpoint, determined by HTTP method and Request.URL.Path.
func GetRateLimitCategory(method, path string) RateLimitCategory {
	switch {
	// https://docs.github.com/rest/rate-limit#about-rate-limits
	default:
		// NOTE: coreCategory is returned for actionsRunnerRegistrationCategory too,
		// because no API found for this category.
		return CoreCategory

	// https://docs.github.com/en/rest/search/search#search-code
	case strings.HasPrefix(path, "/search/code") &&
		method == "GET":
		return CodeSearchCategory

	case strings.HasPrefix(path, "/search/"):
		return SearchCategory
	case path == "/graphql":
		return GraphqlCategory
	case strings.HasPrefix(path, "/app-manifests/") &&
		strings.HasSuffix(path, "/conversions") &&
		method == "POST":
		return IntegrationManifestCategory

	// https://docs.github.com/rest/migrations/source-imports#start-an-import
	case strings.HasPrefix(path, "/repos/") &&
		strings.HasSuffix(path, "/import") &&
		method == "PUT":
		return SourceImportCategory

	// https://docs.github.com/rest/code-scanning#upload-an-analysis-as-sarif-data
	case strings.HasSuffix(path, "/code-scanning/sarifs"):
		return CodeScanningUploadCategory

	// https://docs.github.com/enterprise-cloud@latest/rest/scim
	case strings.HasPrefix(path, "/scim/"):
		return ScimCategory

	// https://docs.github.com/en/rest/dependency-graph/dependency-submission#create-a-snapshot-of-dependencies-for-a-repository
	case strings.HasPrefix(path, "/repos/") &&
		strings.HasSuffix(path, "/dependency-graph/snapshots") &&
		method == "POST":
		return DependencySnapshotsCategory

	// https://docs.github.com/en/enterprise-cloud@latest/rest/orgs/orgs?apiVersion=2022-11-28#get-the-audit-log-for-an-organization
	case strings.HasSuffix(path, "/audit-log"):
		return AuditLogCategory
	}
}

// RateLimits returns the rate limits for the current client.
//
// Deprecated: Use RateLimitService.Get instead.
func (c *Client) RateLimits(ctx context.Context) (*RateLimits, *Response, error) {
	return c.RateLimit.Get(ctx)
}

func setCredentialsAsHeaders(req *http.Request, id, secret string) *http.Request {
	// To set extra headers, we must make a copy of the Request so
	// that we don't modify the Request we were given. This is required by the
	// specification of http.RoundTripper.
	//
	// Since we are going to modify only req.Header here, we only need a deep copy
	// of req.Header.
	convertedRequest := new(http.Request)
	*convertedRequest = *req
	convertedRequest.Header = make(http.Header, len(req.Header))

	for k, s := range req.Header {
		convertedRequest.Header[k] = append([]string(nil), s...)
	}
	convertedRequest.SetBasicAuth(id, secret)
	return convertedRequest
}

/*
UnauthenticatedRateLimitedTransport allows you to make unauthenticated calls
that need to use a higher rate limit associated with your OAuth application.

	t := &github.UnauthenticatedRateLimitedTransport{
		ClientID:     "your app's client ID",
		ClientSecret: "your app's client secret",
	}
	client := github.NewClient(t.Client())

This will add the client id and secret as a base64-encoded string in the format
ClientID:ClientSecret and apply it as an "Authorization": "Basic" header.

See https://docs.github.com/en/rest/using-the-rest-api/rate-limits-for-the-rest-api#primary-rate-limit-for-oauth-apps
for more information.
*/
type UnauthenticatedRateLimitedTransport struct {
	// ClientID is the GitHub OAuth client ID of the current application, which
	// can be found by selecting its entry in the list at
	// https://github.com/settings/applications.
	ClientID string

	// ClientSecret is the GitHub OAuth client secret of the current
	// application.
	ClientSecret string

	// Transport is the underlying HTTP transport to use when making requests.
	// It will default to http.DefaultTransport if nil.
	Transport http.RoundTripper
}

// RoundTrip implements the RoundTripper interface.
func (t *UnauthenticatedRateLimitedTransport) RoundTrip(req *http.Request) (*http.Response, error) {
	if t.ClientID == "" {
		return nil, errors.New("t.ClientID is empty")
	}
	if t.ClientSecret == "" {
		return nil, errors.New("t.ClientSecret is empty")
	}

	req2 := setCredentialsAsHeaders(req, t.ClientID, t.ClientSecret)
	// Make the HTTP request.
	return t.transport().RoundTrip(req2)
}

// Client returns an *http.Client that makes requests which are subject to the
// rate limit of your OAuth application.
func (t *UnauthenticatedRateLimitedTransport) Client() *http.Client {
	return &http.Client{Transport: t}
}

func (t *UnauthenticatedRateLimitedTransport) transport() http.RoundTripper {
	if t.Transport != nil {
		return t.Transport
	}
	return http.DefaultTransport
}

// BasicAuthTransport is an http.RoundTripper that authenticates all requests
// using HTTP Basic Authentication with the provided username and password. It
// additionally supports users who have two-factor authentication enabled on
// their GitHub account.
type BasicAuthTransport struct {
	Username string // GitHub username
	Password string // GitHub password
	OTP      string // one-time password for users with two-factor auth enabled

	// Transport is the underlying HTTP transport to use when making requests.
	// It will default to http.DefaultTransport if nil.
	Transport http.RoundTripper
}

// RoundTrip implements the RoundTripper interface.
func (t *BasicAuthTransport) RoundTrip(req *http.Request) (*http.Response, error) {
	req2 := setCredentialsAsHeaders(req, t.Username, t.Password)
	if t.OTP != "" {
		req2.Header.Set(headerOTP, t.OTP)
	}
	return t.transport().RoundTrip(req2)
}

// Client returns an *http.Client that makes requests that are authenticated
// using HTTP Basic Authentication.
func (t *BasicAuthTransport) Client() *http.Client {
	return &http.Client{Transport: t}
}

func (t *BasicAuthTransport) transport() http.RoundTripper {
	if t.Transport != nil {
		return t.Transport
	}
	return http.DefaultTransport
}

// formatRateReset formats d to look like "[rate reset in 2s]" or
// "[rate reset in 87m02s]" for the positive durations. And like "[rate limit was reset 87m02s ago]"
// for the negative cases.
func formatRateReset(d time.Duration) string {
	isNegative := d < 0
	if isNegative {
		d *= -1
	}
	secondsTotal := int(0.5 + d.Seconds())
	minutes := secondsTotal / 60
	seconds := secondsTotal - minutes*60

	var timeString string
	if minutes > 0 {
		timeString = fmt.Sprintf("%vm%02ds", minutes, seconds)
	} else {
		timeString = fmt.Sprintf("%vs", seconds)
	}

	if isNegative {
		return fmt.Sprintf("[rate limit was reset %v ago]", timeString)
	}
	return fmt.Sprintf("[rate reset in %v]", timeString)
}

func sleepUntilResetWithBuffer(ctx context.Context, reset time.Time) error {
	buffer := time.Second
	timer := time.NewTimer(time.Until(reset) + buffer)
	select {
	case <-ctx.Done():
		if !timer.Stop() {
			<-timer.C
		}
		return ctx.Err()
	case <-timer.C:
	}
	return nil
}

// When using roundTripWithOptionalFollowRedirect, note that it
// is the responsibility of the caller to close the response body.
func (c *Client) roundTripWithOptionalFollowRedirect(ctx context.Context, u string, maxRedirects int, opts ...RequestOption) (*http.Response, error) {
	req, err := c.NewRequest("GET", u, nil, opts...)
	if err != nil {
		return nil, err
	}

	var resp *http.Response
	// Use http.DefaultTransport if no custom Transport is configured
	req = withContext(ctx, req)
	if c.client.Transport == nil {
		resp, err = http.DefaultTransport.RoundTrip(req)
	} else {
		resp, err = c.client.Transport.RoundTrip(req)
	}
	if err != nil {
		return nil, err
	}

	// If redirect response is returned, follow it
	if maxRedirects > 0 && resp.StatusCode == http.StatusMovedPermanently {
		_ = resp.Body.Close()
		u = resp.Header.Get("Location")
		resp, err = c.roundTripWithOptionalFollowRedirect(ctx, u, maxRedirects-1, opts...)
	}
	return resp, err
}

// Ptr is a helper routine that allocates a new T value
// to store v and returns a pointer to it.
func Ptr[T any](v T) *T {
	return &v
}

// Bool is a helper routine that allocates a new bool value
// to store v and returns a pointer to it.
//
// Deprecated: use Ptr instead.
func Bool(v bool) *bool { return &v }

// Int is a helper routine that allocates a new int value
// to store v and returns a pointer to it.
//
// Deprecated: use Ptr instead.
func Int(v int) *int { return &v }

// Int64 is a helper routine that allocates a new int64 value
// to store v and returns a pointer to it.
//
// Deprecated: use Ptr instead.
func Int64(v int64) *int64 { return &v }

// String is a helper routine that allocates a new string value
// to store v and returns a pointer to it.
//
// Deprecated: use Ptr instead.
func String(v string) *string { return &v }

// roundTripperFunc creates a RoundTripper (transport).
type roundTripperFunc func(*http.Request) (*http.Response, error)

func (fn roundTripperFunc) RoundTrip(r *http.Request) (*http.Response, error) {
	return fn(r)
}

var runIDFromURLRE = regexp.MustCompile(`repos/.*/actions/runs/(\d+)/deployment_protection_rule$`)

// GetRunID is a Helper Function used to extract the workflow RunID from the *DeploymentProtectionRuleEvent.DeploymentCallBackURL.
func (e *DeploymentProtectionRuleEvent) GetRunID() (int64, error) {
	match := runIDFromURLRE.FindStringSubmatch(*e.DeploymentCallbackURL)
	if len(match) != 2 {
		return -1, errors.New("no match")
	}
	runID, err := strconv.ParseInt(match[1], 10, 64)
	if err != nil {
		return -1, err
	}
	return runID, nil
}<|MERGE_RESOLUTION|>--- conflicted
+++ resolved
@@ -218,10 +218,7 @@
 	Meta               *MetaService
 	Migrations         *MigrationService
 	Organizations      *OrganizationsService
-<<<<<<< HEAD
-=======
 	PrivateRegistries  *PrivateRegistriesService
->>>>>>> 22f7fe37
 	Projects           *ProjectsService
 	PullRequests       *PullRequestsService
 	RateLimit          *RateLimitService
@@ -463,10 +460,7 @@
 	c.Meta = (*MetaService)(&c.common)
 	c.Migrations = (*MigrationService)(&c.common)
 	c.Organizations = (*OrganizationsService)(&c.common)
-<<<<<<< HEAD
-=======
 	c.PrivateRegistries = (*PrivateRegistriesService)(&c.common)
->>>>>>> 22f7fe37
 	c.Projects = (*ProjectsService)(&c.common)
 	c.PullRequests = (*PullRequestsService)(&c.common)
 	c.RateLimit = (*RateLimitService)(&c.common)
