// Copyright 2020 The go-github AUTHORS. All rights reserved.
//
// Use of this source code is governed by a BSD-style
// license that can be found in the LICENSE file.

package github

import (
	"context"
	"fmt"
	"strconv"
	"strings"
)

// CodeScanningService handles communication with the code scanning related
// methods of the GitHub API.
//
// GitHub API docs: https://docs.github.com/en/free-pro-team@latest/rest/reference/code-scanning/
type CodeScanningService service

<<<<<<< HEAD
type Rule struct {
	ID              *string   `json:"id,omitempty"`
	Severity        *string   `json:"severity,omitempty"`
	Description     *string   `json:"description,omitempty"`
	Name            *string   `json:"name,omitempty"`
	FullDescription *string   `json:"full_description,omitempty"`
	Tags            *[]string `json:"tags,omitempty"`
	Help            *string   `json:"help,omitempty"`
}

type Location struct {
	Path        *string `json:"path,omitempty"`
	StartLine   *int    `json:"start_line,omitempty"`
	EndLine     *int    `json:"end_line,omitempty"`
	StartColumn *int    `json:"start_column,omitempty"`
	EndColumn   *int    `json:"end_column,omitempty"`
}

type Message struct {
	Text *string `json:"text,omitempty"`
}

type MostRecentInstance struct {
	Ref         *string	`json:"ref,omitempty"`
	AnalysisKey *string	`json:"analysis_key,omitempty"`
	Environment *string 	`json:"environment,omitempty"`
	State       *string 	`json:"state,omitempty"`
	CommitSha   *string 	`json:"commit_sha,omitempty"`
	Message     *Message 	`json:"message,omitempty"`
	Location    *Location 	`json:"location,omitempty"`
	Classifications *[]string `json:"classifications,omitempty"`
} 

=======
>>>>>>> 4cbd718c
// Tool represents the tool used to generate a GitHub Code Scanning Alert.
//
// GitHub API docs: https://docs.github.com/en/rest/reference/code-scanning#list-code-scanning-alerts-for-a-repository
type Tool struct {
	Name    *string `json:"name,omitempty"`
	GUID    *string `json:"guid,omitempty"`
	Version *string `json:"version,omitempty"`
}

// Alert represents an individual GitHub Code Scanning Alert on a single repository.
//
// GitHub API docs: https://docs.github.com/en/rest/reference/code-scanning#list-code-scanning-alerts-for-a-repository
type Alert struct {
	RuleID          *string    `json:"rule_id,omitempty"`
	RuleSeverity    *string    `json:"rule_severity,omitempty"`
	RuleDescription *string    `json:"rule_description,omitempty"`
<<<<<<< HEAD
	Rule		*Rule	   `json:"rule,omitempty"`
=======
>>>>>>> 4cbd718c
	Tool            *Tool      `json:"tool,omitempty"`
	CreatedAt       *Timestamp `json:"created_at,omitempty"`
	Open            *bool      `json:"open,omitempty"`
	ClosedBy        *User      `json:"closed_by,omitempty"`
	ClosedAt        *Timestamp `json:"closed_at,omitempty"`
	URL             *string    `json:"url,omitempty"`
	HTMLURL         *string    `json:"html_url,omitempty"`
	MostRecentInstance *MostRecentInstance `json:"most_recent_instance,omitempty"`
}

// ID returns the ID associated with an alert. It is the number at the end of the security alert's URL.
func (a *Alert) ID() int64 {
	if a == nil {
		return 0
	}

	s := a.GetHTMLURL()

	// Check for an ID to parse at the end of the url
	if i := strings.LastIndex(s, "/"); i >= 0 {
		s = s[i+1:]
	}

	// Return the alert ID as a 64-bit integer. Unable to convert or out of range returns 0.
	id, err := strconv.ParseInt(s, 10, 64)
	if err != nil {
		return 0
	}

	return id
}

// AlertListOptions specifies optional parameters to the CodeScanningService.ListAlerts
// method.
type AlertListOptions struct {
	// State of the code scanning alerts to list. Set to closed to list only closed code scanning alerts. Default: open
	State string `url:"state,omitempty"`

	// Return code scanning alerts for a specific branch reference. The ref must be formatted as heads/<branch name>.
	Ref string `url:"ref,omitempty"`
}

// ListAlertsForRepo lists code scanning alerts for a repository.
//
// Lists all open code scanning alerts for the default branch (usually master) and protected branches in a repository.
// You must use an access token with the security_events scope to use this endpoint. GitHub Apps must have the security_events
// read permission to use this endpoint.
//
// GitHub API docs: https://docs.github.com/en/free-pro-team@latest/rest/reference/code-scanning/#list-code-scanning-alerts-for-a-repository
func (s *CodeScanningService) ListAlertsForRepo(ctx context.Context, owner, repo string, opts *AlertListOptions) ([]*Alert, *Response, error) {
	u := fmt.Sprintf("repos/%v/%v/code-scanning/alerts", owner, repo)
	u, err := addOptions(u, opts)
	if err != nil {
		return nil, nil, err
	}

	req, err := s.client.NewRequest("GET", u, nil)
	if err != nil {
		return nil, nil, err
	}

	var alerts []*Alert
	resp, err := s.client.Do(ctx, req, &alerts)
	if err != nil {
		return nil, resp, err
	}

	return alerts, resp, nil
}

// GetAlert gets a single code scanning alert for a repository.
//
// You must use an access token with the security_events scope to use this endpoint.
// GitHub Apps must have the security_events read permission to use this endpoint.
//
// The security alert_id is the number at the end of the security alert's URL.
//
// GitHub API docs: https://docs.github.com/en/free-pro-team@latest/rest/reference/code-scanning/#get-a-code-scanning-alert
func (s *CodeScanningService) GetAlert(ctx context.Context, owner, repo string, id int64) (*Alert, *Response, error) {
	u := fmt.Sprintf("repos/%v/%v/code-scanning/alerts/%v", owner, repo, id)

	req, err := s.client.NewRequest("GET", u, nil)
	if err != nil {
		return nil, nil, err
	}

	a := new(Alert)
	resp, err := s.client.Do(ctx, req, a)
	if err != nil {
		return nil, resp, err
	}

	return a, resp, nil
}<|MERGE_RESOLUTION|>--- conflicted
+++ resolved
@@ -18,7 +18,6 @@
 // GitHub API docs: https://docs.github.com/en/free-pro-team@latest/rest/reference/code-scanning/
 type CodeScanningService service
 
-<<<<<<< HEAD
 type Rule struct {
 	ID              *string   `json:"id,omitempty"`
 	Severity        *string   `json:"severity,omitempty"`
@@ -52,8 +51,6 @@
 	Classifications *[]string `json:"classifications,omitempty"`
 } 
 
-=======
->>>>>>> 4cbd718c
 // Tool represents the tool used to generate a GitHub Code Scanning Alert.
 //
 // GitHub API docs: https://docs.github.com/en/rest/reference/code-scanning#list-code-scanning-alerts-for-a-repository
@@ -70,10 +67,7 @@
 	RuleID          *string    `json:"rule_id,omitempty"`
 	RuleSeverity    *string    `json:"rule_severity,omitempty"`
 	RuleDescription *string    `json:"rule_description,omitempty"`
-<<<<<<< HEAD
-	Rule		*Rule	   `json:"rule,omitempty"`
-=======
->>>>>>> 4cbd718c
+	Rule		        *Rule	     `json:"rule,omitempty"`
 	Tool            *Tool      `json:"tool,omitempty"`
 	CreatedAt       *Timestamp `json:"created_at,omitempty"`
 	Open            *bool      `json:"open,omitempty"`
