// Copyright 2013 The go-github AUTHORS. All rights reserved.
//
// Use of this source code is governed by a BSD-style
// license that can be found in the LICENSE file.

package github

import (
	"bytes"
	"context"
	"fmt"
	"strings"
	"time"
)

// PullRequestsService handles communication with the pull request related
// methods of the GitHub API.
//
// GitHub API docs: https://developer.github.com/v3/pulls/
type PullRequestsService service

// PullRequest represents a GitHub pull request on a repository.
type PullRequest struct {
	ID                  *int64     `json:"id,omitempty"`
	Number              *int       `json:"number,omitempty"`
	State               *string    `json:"state,omitempty"`
	Title               *string    `json:"title,omitempty"`
	Body                *string    `json:"body,omitempty"`
	CreatedAt           *time.Time `json:"created_at,omitempty"`
	UpdatedAt           *time.Time `json:"updated_at,omitempty"`
	ClosedAt            *time.Time `json:"closed_at,omitempty"`
	MergedAt            *time.Time `json:"merged_at,omitempty"`
	Labels              []*Label   `json:"labels,omitempty"`
	User                *User      `json:"user,omitempty"`
	Merged              *bool      `json:"merged,omitempty"`
	Mergeable           *bool      `json:"mergeable,omitempty"`
	MergeableState      *string    `json:"mergeable_state,omitempty"`
	MergedBy            *User      `json:"merged_by,omitempty"`
	MergeCommitSHA      *string    `json:"merge_commit_sha,omitempty"`
	Comments            *int       `json:"comments,omitempty"`
	Commits             *int       `json:"commits,omitempty"`
	Additions           *int       `json:"additions,omitempty"`
	Deletions           *int       `json:"deletions,omitempty"`
	ChangedFiles        *int       `json:"changed_files,omitempty"`
	URL                 *string    `json:"url,omitempty"`
	HTMLURL             *string    `json:"html_url,omitempty"`
	IssueURL            *string    `json:"issue_url,omitempty"`
	StatusesURL         *string    `json:"statuses_url,omitempty"`
	DiffURL             *string    `json:"diff_url,omitempty"`
	PatchURL            *string    `json:"patch_url,omitempty"`
	CommitsURL          *string    `json:"commits_url,omitempty"`
	CommentsURL         *string    `json:"comments_url,omitempty"`
	ReviewCommentsURL   *string    `json:"review_comments_url,omitempty"`
	ReviewCommentURL    *string    `json:"review_comment_url,omitempty"`
	Assignee            *User      `json:"assignee,omitempty"`
	Assignees           []*User    `json:"assignees,omitempty"`
	Milestone           *Milestone `json:"milestone,omitempty"`
	MaintainerCanModify *bool      `json:"maintainer_can_modify,omitempty"`
	AuthorAssociation   *string    `json:"author_association,omitempty"`
	NodeID              *string    `json:"node_id,omitempty"`
	RequestedReviewers  []*User    `json:"requested_reviewers,omitempty"`

<<<<<<< HEAD
	// RequestedTeams is populated as part of the PullRequestEvent.
	// See, https://developer.github.com/v3/activity/events/types/#pullrequestevent for an example.
	RequestedTeams []*Team `json:"requested_teams,omitempty"`

	Head *PullRequestBranch `json:"head,omitempty"`
	Base *PullRequestBranch `json:"base,omitempty"`
=======
	Links *PRLinks           `json:"_links,omitempty"`
	Head  *PullRequestBranch `json:"head,omitempty"`
	Base  *PullRequestBranch `json:"base,omitempty"`
>>>>>>> d9d09bed

	// ActiveLockReason is populated only when LockReason is provided while locking the pull request.
	// Possible values are: "off-topic", "too heated", "resolved", and "spam".
	ActiveLockReason *string `json:"active_lock_reason,omitempty"`
}

func (p PullRequest) String() string {
	return Stringify(p)
}

// PRLink represents a single link object from Github pull request _links.
type PRLink struct {
	HRef *string `json:"href,omitempty"`
}

// PRLinks represents the "_links" object in a Github pull request.
type PRLinks struct {
	Self           *PRLink `json:"self,omitempty"`
	HTML           *PRLink `json:"html,omitempty"`
	Issue          *PRLink `json:"issue,omitempty"`
	Comments       *PRLink `json:"comments,omitempty"`
	ReviewComments *PRLink `json:"review_comments,omitempty"`
	ReviewComment  *PRLink `json:"review_comment,omitempty"`
	Commits        *PRLink `json:"commits,omitempty"`
	Statuses       *PRLink `json:"statuses,omitempty"`
}

// PullRequestBranch represents a base or head branch in a GitHub pull request.
type PullRequestBranch struct {
	Label *string     `json:"label,omitempty"`
	Ref   *string     `json:"ref,omitempty"`
	SHA   *string     `json:"sha,omitempty"`
	Repo  *Repository `json:"repo,omitempty"`
	User  *User       `json:"user,omitempty"`
}

// PullRequestListOptions specifies the optional parameters to the
// PullRequestsService.List method.
type PullRequestListOptions struct {
	// State filters pull requests based on their state. Possible values are:
	// open, closed. Default is "open".
	State string `url:"state,omitempty"`

	// Head filters pull requests by head user and branch name in the format of:
	// "user:ref-name".
	Head string `url:"head,omitempty"`

	// Base filters pull requests by base branch name.
	Base string `url:"base,omitempty"`

	// Sort specifies how to sort pull requests. Possible values are: created,
	// updated, popularity, long-running. Default is "created".
	Sort string `url:"sort,omitempty"`

	// Direction in which to sort pull requests. Possible values are: asc, desc.
	// If Sort is "created" or not specified, Default is "desc", otherwise Default
	// is "asc"
	Direction string `url:"direction,omitempty"`

	ListOptions
}

// List the pull requests for the specified repository.
//
// GitHub API docs: https://developer.github.com/v3/pulls/#list-pull-requests
func (s *PullRequestsService) List(ctx context.Context, owner string, repo string, opt *PullRequestListOptions) ([]*PullRequest, *Response, error) {
	u := fmt.Sprintf("repos/%v/%v/pulls", owner, repo)
	u, err := addOptions(u, opt)
	if err != nil {
		return nil, nil, err
	}

	req, err := s.client.NewRequest("GET", u, nil)
	if err != nil {
		return nil, nil, err
	}

	// TODO: remove custom Accept header when this API fully launches.
	acceptHeaders := []string{mediaTypeLabelDescriptionSearchPreview, mediaTypeLockReasonPreview}
	req.Header.Set("Accept", strings.Join(acceptHeaders, ", "))

	var pulls []*PullRequest
	resp, err := s.client.Do(ctx, req, &pulls)
	if err != nil {
		return nil, resp, err
	}

	return pulls, resp, nil
}

// Get a single pull request.
//
// GitHub API docs: https://developer.github.com/v3/pulls/#get-a-single-pull-request
func (s *PullRequestsService) Get(ctx context.Context, owner string, repo string, number int) (*PullRequest, *Response, error) {
	u := fmt.Sprintf("repos/%v/%v/pulls/%d", owner, repo, number)
	req, err := s.client.NewRequest("GET", u, nil)
	if err != nil {
		return nil, nil, err
	}

	// TODO: remove custom Accept header when this API fully launches.
	acceptHeaders := []string{mediaTypeLabelDescriptionSearchPreview, mediaTypeLockReasonPreview}
	req.Header.Set("Accept", strings.Join(acceptHeaders, ", "))

	pull := new(PullRequest)
	resp, err := s.client.Do(ctx, req, pull)
	if err != nil {
		return nil, resp, err
	}

	return pull, resp, nil
}

// GetRaw gets a single pull request in raw (diff or patch) format.
func (s *PullRequestsService) GetRaw(ctx context.Context, owner string, repo string, number int, opt RawOptions) (string, *Response, error) {
	u := fmt.Sprintf("repos/%v/%v/pulls/%d", owner, repo, number)
	req, err := s.client.NewRequest("GET", u, nil)
	if err != nil {
		return "", nil, err
	}

	switch opt.Type {
	case Diff:
		req.Header.Set("Accept", mediaTypeV3Diff)
	case Patch:
		req.Header.Set("Accept", mediaTypeV3Patch)
	default:
		return "", nil, fmt.Errorf("unsupported raw type %d", opt.Type)
	}

	var buf bytes.Buffer
	resp, err := s.client.Do(ctx, req, &buf)
	if err != nil {
		return "", resp, err
	}

	return buf.String(), resp, nil
}

// NewPullRequest represents a new pull request to be created.
type NewPullRequest struct {
	Title               *string `json:"title,omitempty"`
	Head                *string `json:"head,omitempty"`
	Base                *string `json:"base,omitempty"`
	Body                *string `json:"body,omitempty"`
	Issue               *int    `json:"issue,omitempty"`
	MaintainerCanModify *bool   `json:"maintainer_can_modify,omitempty"`
}

// Create a new pull request on the specified repository.
//
// GitHub API docs: https://developer.github.com/v3/pulls/#create-a-pull-request
func (s *PullRequestsService) Create(ctx context.Context, owner string, repo string, pull *NewPullRequest) (*PullRequest, *Response, error) {
	u := fmt.Sprintf("repos/%v/%v/pulls", owner, repo)
	req, err := s.client.NewRequest("POST", u, pull)
	if err != nil {
		return nil, nil, err
	}

	// TODO: remove custom Accept header when this API fully launches.
	req.Header.Set("Accept", mediaTypeLabelDescriptionSearchPreview)

	p := new(PullRequest)
	resp, err := s.client.Do(ctx, req, p)
	if err != nil {
		return nil, resp, err
	}

	return p, resp, nil
}

type pullRequestUpdate struct {
	Title               *string `json:"title,omitempty"`
	Body                *string `json:"body,omitempty"`
	State               *string `json:"state,omitempty"`
	Base                *string `json:"base,omitempty"`
	MaintainerCanModify *bool   `json:"maintainer_can_modify,omitempty"`
}

// Edit a pull request.
// pull must not be nil.
//
// The following fields are editable: Title, Body, State, Base.Ref and MaintainerCanModify.
// Base.Ref updates the base branch of the pull request.
//
// GitHub API docs: https://developer.github.com/v3/pulls/#update-a-pull-request
func (s *PullRequestsService) Edit(ctx context.Context, owner string, repo string, number int, pull *PullRequest) (*PullRequest, *Response, error) {
	if pull == nil {
		return nil, nil, fmt.Errorf("pull must be provided")
	}

	u := fmt.Sprintf("repos/%v/%v/pulls/%d", owner, repo, number)

	update := &pullRequestUpdate{
		Title:               pull.Title,
		Body:                pull.Body,
		State:               pull.State,
		MaintainerCanModify: pull.MaintainerCanModify,
	}
	if pull.Base != nil {
		update.Base = pull.Base.Ref
	}

	req, err := s.client.NewRequest("PATCH", u, update)
	if err != nil {
		return nil, nil, err
	}

	// TODO: remove custom Accept header when this API fully launches.
	acceptHeaders := []string{mediaTypeLabelDescriptionSearchPreview, mediaTypeLockReasonPreview}
	req.Header.Set("Accept", strings.Join(acceptHeaders, ", "))

	p := new(PullRequest)
	resp, err := s.client.Do(ctx, req, p)
	if err != nil {
		return nil, resp, err
	}

	return p, resp, nil
}

// ListCommits lists the commits in a pull request.
//
// GitHub API docs: https://developer.github.com/v3/pulls/#list-commits-on-a-pull-request
func (s *PullRequestsService) ListCommits(ctx context.Context, owner string, repo string, number int, opt *ListOptions) ([]*RepositoryCommit, *Response, error) {
	u := fmt.Sprintf("repos/%v/%v/pulls/%d/commits", owner, repo, number)
	u, err := addOptions(u, opt)
	if err != nil {
		return nil, nil, err
	}

	req, err := s.client.NewRequest("GET", u, nil)
	if err != nil {
		return nil, nil, err
	}

	// TODO: remove custom Accept header when this API fully launches.
	req.Header.Set("Accept", mediaTypeGitSigningPreview)

	var commits []*RepositoryCommit
	resp, err := s.client.Do(ctx, req, &commits)
	if err != nil {
		return nil, resp, err
	}

	return commits, resp, nil
}

// ListFiles lists the files in a pull request.
//
// GitHub API docs: https://developer.github.com/v3/pulls/#list-pull-requests-files
func (s *PullRequestsService) ListFiles(ctx context.Context, owner string, repo string, number int, opt *ListOptions) ([]*CommitFile, *Response, error) {
	u := fmt.Sprintf("repos/%v/%v/pulls/%d/files", owner, repo, number)
	u, err := addOptions(u, opt)
	if err != nil {
		return nil, nil, err
	}

	req, err := s.client.NewRequest("GET", u, nil)
	if err != nil {
		return nil, nil, err
	}

	var commitFiles []*CommitFile
	resp, err := s.client.Do(ctx, req, &commitFiles)
	if err != nil {
		return nil, resp, err
	}

	return commitFiles, resp, nil
}

// IsMerged checks if a pull request has been merged.
//
// GitHub API docs: https://developer.github.com/v3/pulls/#get-if-a-pull-request-has-been-merged
func (s *PullRequestsService) IsMerged(ctx context.Context, owner string, repo string, number int) (bool, *Response, error) {
	u := fmt.Sprintf("repos/%v/%v/pulls/%d/merge", owner, repo, number)
	req, err := s.client.NewRequest("GET", u, nil)
	if err != nil {
		return false, nil, err
	}

	resp, err := s.client.Do(ctx, req, nil)
	merged, err := parseBoolResponse(err)
	return merged, resp, err
}

// PullRequestMergeResult represents the result of merging a pull request.
type PullRequestMergeResult struct {
	SHA     *string `json:"sha,omitempty"`
	Merged  *bool   `json:"merged,omitempty"`
	Message *string `json:"message,omitempty"`
}

// PullRequestOptions lets you define how a pull request will be merged.
type PullRequestOptions struct {
	CommitTitle string // Extra detail to append to automatic commit message. (Optional.)
	SHA         string // SHA that pull request head must match to allow merge. (Optional.)

	// The merge method to use. Possible values include: "merge", "squash", and "rebase" with the default being merge. (Optional.)
	MergeMethod string
}

type pullRequestMergeRequest struct {
	CommitMessage string `json:"commit_message"`
	CommitTitle   string `json:"commit_title,omitempty"`
	MergeMethod   string `json:"merge_method,omitempty"`
	SHA           string `json:"sha,omitempty"`
}

// Merge a pull request (Merge Button™).
// commitMessage is the title for the automatic commit message.
//
// GitHub API docs: https://developer.github.com/v3/pulls/#merge-a-pull-request-merge-buttontrade
func (s *PullRequestsService) Merge(ctx context.Context, owner string, repo string, number int, commitMessage string, options *PullRequestOptions) (*PullRequestMergeResult, *Response, error) {
	u := fmt.Sprintf("repos/%v/%v/pulls/%d/merge", owner, repo, number)

	pullRequestBody := &pullRequestMergeRequest{CommitMessage: commitMessage}
	if options != nil {
		pullRequestBody.CommitTitle = options.CommitTitle
		pullRequestBody.MergeMethod = options.MergeMethod
		pullRequestBody.SHA = options.SHA
	}
	req, err := s.client.NewRequest("PUT", u, pullRequestBody)
	if err != nil {
		return nil, nil, err
	}

	mergeResult := new(PullRequestMergeResult)
	resp, err := s.client.Do(ctx, req, mergeResult)
	if err != nil {
		return nil, resp, err
	}

	return mergeResult, resp, nil
}<|MERGE_RESOLUTION|>--- conflicted
+++ resolved
@@ -60,18 +60,13 @@
 	NodeID              *string    `json:"node_id,omitempty"`
 	RequestedReviewers  []*User    `json:"requested_reviewers,omitempty"`
 
-<<<<<<< HEAD
 	// RequestedTeams is populated as part of the PullRequestEvent.
 	// See, https://developer.github.com/v3/activity/events/types/#pullrequestevent for an example.
 	RequestedTeams []*Team `json:"requested_teams,omitempty"`
 
-	Head *PullRequestBranch `json:"head,omitempty"`
-	Base *PullRequestBranch `json:"base,omitempty"`
-=======
 	Links *PRLinks           `json:"_links,omitempty"`
 	Head  *PullRequestBranch `json:"head,omitempty"`
 	Base  *PullRequestBranch `json:"base,omitempty"`
->>>>>>> d9d09bed
 
 	// ActiveLockReason is populated only when LockReason is provided while locking the pull request.
 	// Possible values are: "off-topic", "too heated", "resolved", and "spam".
