operations:
  - name: POST /hub
    documentation_url: https://docs.github.com/webhooks/about-webhooks-for-repositories#pubsubhubbub
  - name: GET /organizations/{organization_id}
  - name: GET /orgs/{org}/actions/required_workflows
    documentation_url: https://docs.github.com/actions/using-workflows/required-workflows
  - name: POST /orgs/{org}/actions/required_workflows
    documentation_url: https://docs.github.com/actions/using-workflows/required-workflows
  - name: DELETE /orgs/{org}/actions/required_workflows/{workflow_id}
    documentation_url: https://docs.github.com/actions/using-workflows/required-workflows
  - name: GET /orgs/{org}/actions/required_workflows/{workflow_id}
    documentation_url: https://docs.github.com/actions/using-workflows/required-workflows
  - name: PATCH /orgs/{org}/actions/required_workflows/{workflow_id}
    documentation_url: https://docs.github.com/actions/using-workflows/required-workflows
  - name: GET /orgs/{org}/actions/required_workflows/{workflow_id}/repositories
    documentation_url: https://docs.github.com/actions/using-workflows/required-workflows
  - name: PUT /orgs/{org}/actions/required_workflows/{workflow_id}/repositories
    documentation_url: https://docs.github.com/actions/using-workflows/required-workflows
  - name: DELETE /orgs/{org}/actions/required_workflows/{workflow_id}/repositories/{repository_id}
    documentation_url: https://docs.github.com/actions/using-workflows/required-workflows
  - name: PUT /orgs/{org}/actions/required_workflows/{workflow_id}/repositories/{repository_id}
    documentation_url: https://docs.github.com/actions/using-workflows/required-workflows
  - name: GET /repos/{owner}/{repo}/actions/required_workflows
    documentation_url: https://docs.github.com/actions/using-workflows/required-workflows
  - name: GET /repos/{owner}/{repo}/import/issues
    documentation_url: https://gist.github.com/jonmagic/5282384165e0f86ef105#check-status-of-multiple-issues
  - name: POST /repos/{owner}/{repo}/import/issues
    documentation_url: https://gist.github.com/jonmagic/5282384165e0f86ef105#start-an-issue-import
  - name: GET /repos/{owner}/{repo}/import/issues/{issue_number}
    documentation_url: https://gist.github.com/jonmagic/5282384165e0f86ef105#import-status-request
  - name: GET /repositories/{repository_id}
  - name: GET /repositories/{repository_id}/installation
operation_overrides:
  - name: GET /meta
    documentation_url: https://docs.github.com/rest/meta/meta#get-github-meta-information
  - name: DELETE /repos/{owner}/{repo}/pages
    documentation_url: https://docs.github.com/rest/pages/pages#delete-a-github-pages-site
  - name: GET /repos/{owner}/{repo}/pages
    documentation_url: https://docs.github.com/rest/pages/pages#get-a-github-pages-site
  - name: POST /repos/{owner}/{repo}/pages
    documentation_url: https://docs.github.com/rest/pages/pages#create-a-github-pages-site
  - name: PUT /repos/{owner}/{repo}/pages
    documentation_url: https://docs.github.com/rest/pages/pages#update-information-about-a-github-pages-site
  - name: GET /repos/{owner}/{repo}/pages/builds
    documentation_url: https://docs.github.com/rest/pages/pages#list-github-pages-builds
  - name: POST /repos/{owner}/{repo}/pages/builds
    documentation_url: https://docs.github.com/rest/pages/pages#request-a-github-pages-build
  - name: GET /repos/{owner}/{repo}/pages/builds/{build_id}
    documentation_url: https://docs.github.com/rest/pages/pages#get-github-pages-build
<<<<<<< HEAD
openapi_commit: fd8b14666d8a4e34411bee8dbd103edc8b81d0e3
=======
openapi_commit: 2320d61e4c805300787f8551fda53076bb4fae8b
>>>>>>> 69acb872
openapi_operations:
  - name: GET /
    documentation_url: https://docs.github.com/rest/meta/meta#github-api-root
    openapi_files:
      - descriptions/api.github.com/api.github.com.json
      - descriptions/ghec/ghec.json
      - descriptions/ghes-3.16/ghes-3.16.json
  - name: GET /admin/hooks
    documentation_url: https://docs.github.com/enterprise-server@3.16/rest/enterprise-admin/global-webhooks#list-global-webhooks
    openapi_files:
      - descriptions/ghes-3.16/ghes-3.16.json
  - name: POST /admin/hooks
    documentation_url: https://docs.github.com/enterprise-server@3.16/rest/enterprise-admin/global-webhooks#create-a-global-webhook
    openapi_files:
      - descriptions/ghes-3.16/ghes-3.16.json
  - name: DELETE /admin/hooks/{hook_id}
    documentation_url: https://docs.github.com/enterprise-server@3.16/rest/enterprise-admin/global-webhooks#delete-a-global-webhook
    openapi_files:
      - descriptions/ghes-3.16/ghes-3.16.json
  - name: GET /admin/hooks/{hook_id}
    documentation_url: https://docs.github.com/enterprise-server@3.16/rest/enterprise-admin/global-webhooks#get-a-global-webhook
    openapi_files:
      - descriptions/ghes-3.16/ghes-3.16.json
  - name: PATCH /admin/hooks/{hook_id}
    documentation_url: https://docs.github.com/enterprise-server@3.16/rest/enterprise-admin/global-webhooks#update-a-global-webhook
    openapi_files:
      - descriptions/ghes-3.16/ghes-3.16.json
  - name: POST /admin/hooks/{hook_id}/pings
    documentation_url: https://docs.github.com/enterprise-server@3.16/rest/enterprise-admin/global-webhooks#ping-a-global-webhook
    openapi_files:
      - descriptions/ghes-3.16/ghes-3.16.json
  - name: GET /admin/keys
    documentation_url: https://docs.github.com/enterprise-server@3.16/rest/enterprise-admin/users#list-public-keys
    openapi_files:
      - descriptions/ghes-3.16/ghes-3.16.json
  - name: DELETE /admin/keys/{key_ids}
    documentation_url: https://docs.github.com/enterprise-server@3.16/rest/enterprise-admin/users#delete-a-public-key
    openapi_files:
      - descriptions/ghes-3.16/ghes-3.16.json
  - name: PATCH /admin/ldap/teams/{team_id}/mapping
    documentation_url: https://docs.github.com/enterprise-server@3.16/rest/enterprise-admin/ldap#update-ldap-mapping-for-a-team
    openapi_files:
      - descriptions/ghes-3.16/ghes-3.16.json
  - name: POST /admin/ldap/teams/{team_id}/sync
    documentation_url: https://docs.github.com/enterprise-server@3.16/rest/enterprise-admin/ldap#sync-ldap-mapping-for-a-team
    openapi_files:
      - descriptions/ghes-3.16/ghes-3.16.json
  - name: PATCH /admin/ldap/users/{username}/mapping
    documentation_url: https://docs.github.com/enterprise-server@3.16/rest/enterprise-admin/ldap#update-ldap-mapping-for-a-user
    openapi_files:
      - descriptions/ghes-3.16/ghes-3.16.json
  - name: POST /admin/ldap/users/{username}/sync
    documentation_url: https://docs.github.com/enterprise-server@3.16/rest/enterprise-admin/ldap#sync-ldap-mapping-for-a-user
    openapi_files:
      - descriptions/ghes-3.16/ghes-3.16.json
  - name: POST /admin/organizations
    documentation_url: https://docs.github.com/enterprise-server@3.16/rest/enterprise-admin/orgs#create-an-organization
    openapi_files:
      - descriptions/ghes-3.16/ghes-3.16.json
  - name: PATCH /admin/organizations/{org}
    documentation_url: https://docs.github.com/enterprise-server@3.16/rest/enterprise-admin/orgs#update-an-organization-name
    openapi_files:
      - descriptions/ghes-3.16/ghes-3.16.json
  - name: GET /admin/pre-receive-environments
    documentation_url: https://docs.github.com/enterprise-server@3.16/rest/enterprise-admin/pre-receive-environments#list-pre-receive-environments
    openapi_files:
      - descriptions/ghes-3.16/ghes-3.16.json
  - name: POST /admin/pre-receive-environments
    documentation_url: https://docs.github.com/enterprise-server@3.16/rest/enterprise-admin/pre-receive-environments#create-a-pre-receive-environment
    openapi_files:
      - descriptions/ghes-3.16/ghes-3.16.json
  - name: DELETE /admin/pre-receive-environments/{pre_receive_environment_id}
    documentation_url: https://docs.github.com/enterprise-server@3.16/rest/enterprise-admin/pre-receive-environments#delete-a-pre-receive-environment
    openapi_files:
      - descriptions/ghes-3.16/ghes-3.16.json
  - name: GET /admin/pre-receive-environments/{pre_receive_environment_id}
    documentation_url: https://docs.github.com/enterprise-server@3.16/rest/enterprise-admin/pre-receive-environments#get-a-pre-receive-environment
    openapi_files:
      - descriptions/ghes-3.16/ghes-3.16.json
  - name: PATCH /admin/pre-receive-environments/{pre_receive_environment_id}
    documentation_url: https://docs.github.com/enterprise-server@3.16/rest/enterprise-admin/pre-receive-environments#update-a-pre-receive-environment
    openapi_files:
      - descriptions/ghes-3.16/ghes-3.16.json
  - name: POST /admin/pre-receive-environments/{pre_receive_environment_id}/downloads
    documentation_url: https://docs.github.com/enterprise-server@3.16/rest/enterprise-admin/pre-receive-environments#start-a-pre-receive-environment-download
    openapi_files:
      - descriptions/ghes-3.16/ghes-3.16.json
  - name: GET /admin/pre-receive-environments/{pre_receive_environment_id}/downloads/latest
    documentation_url: https://docs.github.com/enterprise-server@3.16/rest/enterprise-admin/pre-receive-environments#get-the-download-status-for-a-pre-receive-environment
    openapi_files:
      - descriptions/ghes-3.16/ghes-3.16.json
  - name: GET /admin/pre-receive-hooks
    documentation_url: https://docs.github.com/enterprise-server@3.16/rest/enterprise-admin/pre-receive-hooks#list-pre-receive-hooks
    openapi_files:
      - descriptions/ghes-3.16/ghes-3.16.json
  - name: POST /admin/pre-receive-hooks
    documentation_url: https://docs.github.com/enterprise-server@3.16/rest/enterprise-admin/pre-receive-hooks#create-a-pre-receive-hook
    openapi_files:
      - descriptions/ghes-3.16/ghes-3.16.json
  - name: DELETE /admin/pre-receive-hooks/{pre_receive_hook_id}
    documentation_url: https://docs.github.com/enterprise-server@3.16/rest/enterprise-admin/pre-receive-hooks#delete-a-pre-receive-hook
    openapi_files:
      - descriptions/ghes-3.16/ghes-3.16.json
  - name: GET /admin/pre-receive-hooks/{pre_receive_hook_id}
    documentation_url: https://docs.github.com/enterprise-server@3.16/rest/enterprise-admin/pre-receive-hooks#get-a-pre-receive-hook
    openapi_files:
      - descriptions/ghes-3.16/ghes-3.16.json
  - name: PATCH /admin/pre-receive-hooks/{pre_receive_hook_id}
    documentation_url: https://docs.github.com/enterprise-server@3.16/rest/enterprise-admin/pre-receive-hooks#update-a-pre-receive-hook
    openapi_files:
      - descriptions/ghes-3.16/ghes-3.16.json
  - name: GET /admin/tokens
    documentation_url: https://docs.github.com/enterprise-server@3.16/rest/enterprise-admin/users#list-personal-access-tokens
    openapi_files:
      - descriptions/ghes-3.16/ghes-3.16.json
  - name: DELETE /admin/tokens/{token_id}
    documentation_url: https://docs.github.com/enterprise-server@3.16/rest/enterprise-admin/users#delete-a-personal-access-token
    openapi_files:
      - descriptions/ghes-3.16/ghes-3.16.json
  - name: POST /admin/users
    documentation_url: https://docs.github.com/enterprise-server@3.16/rest/enterprise-admin/users#create-a-user
    openapi_files:
      - descriptions/ghes-3.16/ghes-3.16.json
  - name: DELETE /admin/users/{username}
    documentation_url: https://docs.github.com/enterprise-server@3.16/rest/enterprise-admin/users#delete-a-user
    openapi_files:
      - descriptions/ghes-3.16/ghes-3.16.json
  - name: PATCH /admin/users/{username}
    documentation_url: https://docs.github.com/enterprise-server@3.16/rest/enterprise-admin/users#update-the-username-for-a-user
    openapi_files:
      - descriptions/ghes-3.16/ghes-3.16.json
  - name: DELETE /admin/users/{username}/authorizations
    documentation_url: https://docs.github.com/enterprise-server@3.16/rest/enterprise-admin/users#delete-an-impersonation-oauth-token
    openapi_files:
      - descriptions/ghes-3.16/ghes-3.16.json
  - name: POST /admin/users/{username}/authorizations
    documentation_url: https://docs.github.com/enterprise-server@3.16/rest/enterprise-admin/users#create-an-impersonation-oauth-token
    openapi_files:
      - descriptions/ghes-3.16/ghes-3.16.json
  - name: GET /advisories
    documentation_url: https://docs.github.com/rest/security-advisories/global-advisories#list-global-security-advisories
    openapi_files:
      - descriptions/api.github.com/api.github.com.json
      - descriptions/ghec/ghec.json
      - descriptions/ghes-3.16/ghes-3.16.json
  - name: GET /advisories/{ghsa_id}
    documentation_url: https://docs.github.com/rest/security-advisories/global-advisories#get-a-global-security-advisory
    openapi_files:
      - descriptions/api.github.com/api.github.com.json
      - descriptions/ghec/ghec.json
      - descriptions/ghes-3.16/ghes-3.16.json
  - name: GET /app
    documentation_url: https://docs.github.com/rest/apps/apps#get-the-authenticated-app
    openapi_files:
      - descriptions/api.github.com/api.github.com.json
      - descriptions/ghec/ghec.json
      - descriptions/ghes-3.16/ghes-3.16.json
  - name: POST /app-manifests/{code}/conversions
    documentation_url: https://docs.github.com/rest/apps/apps#create-a-github-app-from-a-manifest
    openapi_files:
      - descriptions/api.github.com/api.github.com.json
      - descriptions/ghec/ghec.json
      - descriptions/ghes-3.16/ghes-3.16.json
  - name: GET /app/hook/config
    documentation_url: https://docs.github.com/rest/apps/webhooks#get-a-webhook-configuration-for-an-app
    openapi_files:
      - descriptions/api.github.com/api.github.com.json
      - descriptions/ghec/ghec.json
      - descriptions/ghes-3.16/ghes-3.16.json
  - name: PATCH /app/hook/config
    documentation_url: https://docs.github.com/rest/apps/webhooks#update-a-webhook-configuration-for-an-app
    openapi_files:
      - descriptions/api.github.com/api.github.com.json
      - descriptions/ghec/ghec.json
      - descriptions/ghes-3.16/ghes-3.16.json
  - name: GET /app/hook/deliveries
    documentation_url: https://docs.github.com/rest/apps/webhooks#list-deliveries-for-an-app-webhook
    openapi_files:
      - descriptions/api.github.com/api.github.com.json
      - descriptions/ghec/ghec.json
      - descriptions/ghes-3.16/ghes-3.16.json
  - name: GET /app/hook/deliveries/{delivery_id}
    documentation_url: https://docs.github.com/rest/apps/webhooks#get-a-delivery-for-an-app-webhook
    openapi_files:
      - descriptions/api.github.com/api.github.com.json
      - descriptions/ghec/ghec.json
      - descriptions/ghes-3.16/ghes-3.16.json
  - name: POST /app/hook/deliveries/{delivery_id}/attempts
    documentation_url: https://docs.github.com/rest/apps/webhooks#redeliver-a-delivery-for-an-app-webhook
    openapi_files:
      - descriptions/api.github.com/api.github.com.json
      - descriptions/ghec/ghec.json
      - descriptions/ghes-3.16/ghes-3.16.json
  - name: GET /app/installation-requests
    documentation_url: https://docs.github.com/rest/apps/apps#list-installation-requests-for-the-authenticated-app
    openapi_files:
      - descriptions/api.github.com/api.github.com.json
      - descriptions/ghec/ghec.json
      - descriptions/ghes-3.16/ghes-3.16.json
  - name: GET /app/installations
    documentation_url: https://docs.github.com/rest/apps/apps#list-installations-for-the-authenticated-app
    openapi_files:
      - descriptions/api.github.com/api.github.com.json
      - descriptions/ghec/ghec.json
      - descriptions/ghes-3.16/ghes-3.16.json
  - name: DELETE /app/installations/{installation_id}
    documentation_url: https://docs.github.com/rest/apps/apps#delete-an-installation-for-the-authenticated-app
    openapi_files:
      - descriptions/api.github.com/api.github.com.json
      - descriptions/ghec/ghec.json
      - descriptions/ghes-3.16/ghes-3.16.json
  - name: GET /app/installations/{installation_id}
    documentation_url: https://docs.github.com/rest/apps/apps#get-an-installation-for-the-authenticated-app
    openapi_files:
      - descriptions/api.github.com/api.github.com.json
      - descriptions/ghec/ghec.json
      - descriptions/ghes-3.16/ghes-3.16.json
  - name: POST /app/installations/{installation_id}/access_tokens
    documentation_url: https://docs.github.com/rest/apps/apps#create-an-installation-access-token-for-an-app
    openapi_files:
      - descriptions/api.github.com/api.github.com.json
      - descriptions/ghec/ghec.json
      - descriptions/ghes-3.16/ghes-3.16.json
  - name: DELETE /app/installations/{installation_id}/suspended
    documentation_url: https://docs.github.com/rest/apps/apps#unsuspend-an-app-installation
    openapi_files:
      - descriptions/api.github.com/api.github.com.json
      - descriptions/ghec/ghec.json
      - descriptions/ghes-3.16/ghes-3.16.json
  - name: PUT /app/installations/{installation_id}/suspended
    documentation_url: https://docs.github.com/rest/apps/apps#suspend-an-app-installation
    openapi_files:
      - descriptions/api.github.com/api.github.com.json
      - descriptions/ghec/ghec.json
      - descriptions/ghes-3.16/ghes-3.16.json
  - name: GET /applications/grants
    documentation_url: https://docs.github.com/enterprise-server@3.16/rest/oauth-authorizations/oauth-authorizations#list-your-grants
    openapi_files:
      - descriptions/ghes-3.16/ghes-3.16.json
  - name: DELETE /applications/grants/{grant_id}
    documentation_url: https://docs.github.com/enterprise-server@3.16/rest/oauth-authorizations/oauth-authorizations#delete-a-grant
    openapi_files:
      - descriptions/ghes-3.16/ghes-3.16.json
  - name: GET /applications/grants/{grant_id}
    documentation_url: https://docs.github.com/enterprise-server@3.16/rest/oauth-authorizations/oauth-authorizations#get-a-single-grant
    openapi_files:
      - descriptions/ghes-3.16/ghes-3.16.json
  - name: DELETE /applications/{client_id}/grant
    documentation_url: https://docs.github.com/rest/apps/oauth-applications#delete-an-app-authorization
    openapi_files:
      - descriptions/api.github.com/api.github.com.json
      - descriptions/ghec/ghec.json
      - descriptions/ghes-3.16/ghes-3.16.json
  - name: DELETE /applications/{client_id}/grants/{access_token}
    documentation_url: https://docs.github.com/enterprise-server@3.3/rest/reference/apps#revoke-a-grant-for-an-application
    openapi_files:
      - descriptions/ghes-3.3/ghes-3.3.json
  - name: DELETE /applications/{client_id}/token
    documentation_url: https://docs.github.com/rest/apps/oauth-applications#delete-an-app-token
    openapi_files:
      - descriptions/api.github.com/api.github.com.json
      - descriptions/ghec/ghec.json
      - descriptions/ghes-3.16/ghes-3.16.json
  - name: PATCH /applications/{client_id}/token
    documentation_url: https://docs.github.com/rest/apps/oauth-applications#reset-a-token
    openapi_files:
      - descriptions/api.github.com/api.github.com.json
      - descriptions/ghec/ghec.json
      - descriptions/ghes-3.16/ghes-3.16.json
  - name: POST /applications/{client_id}/token
    documentation_url: https://docs.github.com/rest/apps/oauth-applications#check-a-token
    openapi_files:
      - descriptions/api.github.com/api.github.com.json
      - descriptions/ghec/ghec.json
      - descriptions/ghes-3.16/ghes-3.16.json
  - name: POST /applications/{client_id}/token/scoped
    documentation_url: https://docs.github.com/rest/apps/apps#create-a-scoped-access-token
    openapi_files:
      - descriptions/api.github.com/api.github.com.json
      - descriptions/ghec/ghec.json
      - descriptions/ghes-3.16/ghes-3.16.json
  - name: DELETE /applications/{client_id}/tokens/{access_token}
    documentation_url: https://docs.github.com/enterprise-server@3.3/rest/reference/apps#revoke-an-authorization-for-an-application
    openapi_files:
      - descriptions/ghes-3.3/ghes-3.3.json
  - name: GET /applications/{client_id}/tokens/{access_token}
    documentation_url: https://docs.github.com/enterprise-server@3.3/rest/reference/apps#check-an-authorization
    openapi_files:
      - descriptions/ghes-3.3/ghes-3.3.json
  - name: POST /applications/{client_id}/tokens/{access_token}
    documentation_url: https://docs.github.com/enterprise-server@3.3/rest/reference/apps#reset-an-authorization
    openapi_files:
      - descriptions/ghes-3.3/ghes-3.3.json
  - name: GET /apps/{app_slug}
    documentation_url: https://docs.github.com/rest/apps/apps#get-an-app
    openapi_files:
      - descriptions/api.github.com/api.github.com.json
      - descriptions/ghec/ghec.json
      - descriptions/ghes-3.16/ghes-3.16.json
  - name: GET /assignments/{assignment_id}
    documentation_url: https://docs.github.com/rest/classroom/classroom#get-an-assignment
    openapi_files:
      - descriptions/api.github.com/api.github.com.json
      - descriptions/ghec/ghec.json
  - name: GET /assignments/{assignment_id}/accepted_assignments
    documentation_url: https://docs.github.com/rest/classroom/classroom#list-accepted-assignments-for-an-assignment
    openapi_files:
      - descriptions/api.github.com/api.github.com.json
      - descriptions/ghec/ghec.json
  - name: GET /assignments/{assignment_id}/grades
    documentation_url: https://docs.github.com/rest/classroom/classroom#get-assignment-grades
    openapi_files:
      - descriptions/api.github.com/api.github.com.json
      - descriptions/ghec/ghec.json
  - name: GET /authorizations
    documentation_url: https://docs.github.com/enterprise-server@3.16/rest/oauth-authorizations/oauth-authorizations#list-your-authorizations
    openapi_files:
      - descriptions/ghes-3.16/ghes-3.16.json
  - name: POST /authorizations
    documentation_url: https://docs.github.com/enterprise-server@3.16/rest/oauth-authorizations/oauth-authorizations#create-a-new-authorization
    openapi_files:
      - descriptions/ghes-3.16/ghes-3.16.json
  - name: PUT /authorizations/clients/{client_id}
    documentation_url: https://docs.github.com/enterprise-server@3.16/rest/oauth-authorizations/oauth-authorizations#get-or-create-an-authorization-for-a-specific-app
    openapi_files:
      - descriptions/ghes-3.16/ghes-3.16.json
  - name: PUT /authorizations/clients/{client_id}/{fingerprint}
    documentation_url: https://docs.github.com/enterprise-server@3.16/rest/oauth-authorizations/oauth-authorizations#get-or-create-an-authorization-for-a-specific-app-and-fingerprint
    openapi_files:
      - descriptions/ghes-3.16/ghes-3.16.json
  - name: DELETE /authorizations/{authorization_id}
    documentation_url: https://docs.github.com/enterprise-server@3.16/rest/oauth-authorizations/oauth-authorizations#delete-an-authorization
    openapi_files:
      - descriptions/ghes-3.16/ghes-3.16.json
  - name: GET /authorizations/{authorization_id}
    documentation_url: https://docs.github.com/enterprise-server@3.16/rest/oauth-authorizations/oauth-authorizations#get-a-single-authorization
    openapi_files:
      - descriptions/ghes-3.16/ghes-3.16.json
  - name: PATCH /authorizations/{authorization_id}
    documentation_url: https://docs.github.com/enterprise-server@3.16/rest/oauth-authorizations/oauth-authorizations#update-an-existing-authorization
    openapi_files:
      - descriptions/ghes-3.16/ghes-3.16.json
  - name: GET /classrooms
    documentation_url: https://docs.github.com/rest/classroom/classroom#list-classrooms
    openapi_files:
      - descriptions/api.github.com/api.github.com.json
      - descriptions/ghec/ghec.json
  - name: GET /classrooms/{classroom_id}
    documentation_url: https://docs.github.com/rest/classroom/classroom#get-a-classroom
    openapi_files:
      - descriptions/api.github.com/api.github.com.json
      - descriptions/ghec/ghec.json
  - name: GET /classrooms/{classroom_id}/assignments
    documentation_url: https://docs.github.com/rest/classroom/classroom#list-assignments-for-a-classroom
    openapi_files:
      - descriptions/api.github.com/api.github.com.json
      - descriptions/ghec/ghec.json
  - name: GET /codes_of_conduct
    documentation_url: https://docs.github.com/rest/codes-of-conduct/codes-of-conduct#get-all-codes-of-conduct
    openapi_files:
      - descriptions/api.github.com/api.github.com.json
      - descriptions/ghec/ghec.json
      - descriptions/ghes-3.16/ghes-3.16.json
  - name: GET /codes_of_conduct/{key}
    documentation_url: https://docs.github.com/rest/codes-of-conduct/codes-of-conduct#get-a-code-of-conduct
    openapi_files:
      - descriptions/api.github.com/api.github.com.json
      - descriptions/ghec/ghec.json
      - descriptions/ghes-3.16/ghes-3.16.json
  - name: GET /emojis
    documentation_url: https://docs.github.com/rest/emojis/emojis#get-emojis
    openapi_files:
      - descriptions/api.github.com/api.github.com.json
      - descriptions/ghec/ghec.json
      - descriptions/ghes-3.16/ghes-3.16.json
  - name: GET /enterprise-installation/{enterprise_or_org}/server-statistics
    documentation_url: https://docs.github.com/enterprise-cloud@latest//rest/enterprise-admin/admin-stats#get-github-enterprise-server-statistics
    openapi_files:
      - descriptions/ghec/ghec.json
  - name: DELETE /enterprise/announcement
    documentation_url: https://docs.github.com/enterprise-server@3.16/rest/enterprise-admin/announcement#remove-the-global-announcement-banner
    openapi_files:
      - descriptions/ghes-3.16/ghes-3.16.json
  - name: GET /enterprise/announcement
    documentation_url: https://docs.github.com/enterprise-server@3.16/rest/enterprise-admin/announcement#get-the-global-announcement-banner
    openapi_files:
      - descriptions/ghes-3.16/ghes-3.16.json
  - name: PATCH /enterprise/announcement
    documentation_url: https://docs.github.com/enterprise-server@3.16/rest/enterprise-admin/announcement#set-the-global-announcement-banner
    openapi_files:
      - descriptions/ghes-3.16/ghes-3.16.json
  - name: GET /enterprise/settings/license
    documentation_url: https://docs.github.com/enterprise-server@3.16/rest/enterprise-admin/license#get-license-information
    openapi_files:
      - descriptions/ghes-3.16/ghes-3.16.json
  - name: GET /enterprise/stats/all
    documentation_url: https://docs.github.com/enterprise-server@3.16/rest/enterprise-admin/admin-stats#get-all-statistics
    openapi_files:
      - descriptions/ghes-3.16/ghes-3.16.json
  - name: GET /enterprise/stats/comments
    documentation_url: https://docs.github.com/enterprise-server@3.16/rest/enterprise-admin/admin-stats#get-comment-statistics
    openapi_files:
      - descriptions/ghes-3.16/ghes-3.16.json
  - name: GET /enterprise/stats/gists
    documentation_url: https://docs.github.com/enterprise-server@3.16/rest/enterprise-admin/admin-stats#get-gist-statistics
    openapi_files:
      - descriptions/ghes-3.16/ghes-3.16.json
  - name: GET /enterprise/stats/hooks
    documentation_url: https://docs.github.com/enterprise-server@3.16/rest/enterprise-admin/admin-stats#get-hooks-statistics
    openapi_files:
      - descriptions/ghes-3.16/ghes-3.16.json
  - name: GET /enterprise/stats/issues
    documentation_url: https://docs.github.com/enterprise-server@3.16/rest/enterprise-admin/admin-stats#get-issue-statistics
    openapi_files:
      - descriptions/ghes-3.16/ghes-3.16.json
  - name: GET /enterprise/stats/milestones
    documentation_url: https://docs.github.com/enterprise-server@3.16/rest/enterprise-admin/admin-stats#get-milestone-statistics
    openapi_files:
      - descriptions/ghes-3.16/ghes-3.16.json
  - name: GET /enterprise/stats/orgs
    documentation_url: https://docs.github.com/enterprise-server@3.16/rest/enterprise-admin/admin-stats#get-organization-statistics
    openapi_files:
      - descriptions/ghes-3.16/ghes-3.16.json
  - name: GET /enterprise/stats/pages
    documentation_url: https://docs.github.com/enterprise-server@3.16/rest/enterprise-admin/admin-stats#get-pages-statistics
    openapi_files:
      - descriptions/ghes-3.16/ghes-3.16.json
  - name: GET /enterprise/stats/pulls
    documentation_url: https://docs.github.com/enterprise-server@3.16/rest/enterprise-admin/admin-stats#get-pull-request-statistics
    openapi_files:
      - descriptions/ghes-3.16/ghes-3.16.json
  - name: GET /enterprise/stats/repos
    documentation_url: https://docs.github.com/enterprise-server@3.16/rest/enterprise-admin/admin-stats#get-repository-statistics
    openapi_files:
      - descriptions/ghes-3.16/ghes-3.16.json
  - name: GET /enterprise/stats/security-products
    documentation_url: https://docs.github.com/enterprise-server@3.16/rest/enterprise-admin/admin-stats#get-security-products-statistics
    openapi_files:
      - descriptions/ghes-3.16/ghes-3.16.json
  - name: GET /enterprise/stats/users
    documentation_url: https://docs.github.com/enterprise-server@3.16/rest/enterprise-admin/admin-stats#get-users-statistics
    openapi_files:
      - descriptions/ghes-3.16/ghes-3.16.json
  - name: GET /enterprises/{enterprise}/actions/cache/usage
    documentation_url: https://docs.github.com/enterprise-cloud@latest//rest/actions/cache#get-github-actions-cache-usage-for-an-enterprise
    openapi_files:
      - descriptions/ghec/ghec.json
      - descriptions/ghes-3.16/ghes-3.16.json
  - name: GET /enterprises/{enterprise}/actions/cache/usage-policy
    documentation_url: https://docs.github.com/enterprise-server@3.16/rest/actions/cache#get-github-actions-cache-usage-policy-for-an-enterprise
    openapi_files:
      - descriptions/ghes-3.16/ghes-3.16.json
  - name: PATCH /enterprises/{enterprise}/actions/cache/usage-policy
    documentation_url: https://docs.github.com/enterprise-server@3.16/rest/actions/cache#set-github-actions-cache-usage-policy-for-an-enterprise
    openapi_files:
<<<<<<< HEAD
      - descriptions/ghes-3.16/ghes-3.16.json
=======
      - descriptions/ghes-3.15/ghes-3.15.json
>>>>>>> 69acb872
  - name: GET /enterprises/{enterprise}/actions/hosted-runners
    documentation_url: https://docs.github.com/enterprise-cloud@latest//rest/actions/hosted-runners#list-github-hosted-runners-for-an-enterprise
    openapi_files:
      - descriptions/ghec/ghec.json
  - name: POST /enterprises/{enterprise}/actions/hosted-runners
    documentation_url: https://docs.github.com/enterprise-cloud@latest//rest/actions/hosted-runners#create-a-github-hosted-runner-for-an-enterprise
    openapi_files:
      - descriptions/ghec/ghec.json
  - name: GET /enterprises/{enterprise}/actions/hosted-runners/images/github-owned
    documentation_url: https://docs.github.com/enterprise-cloud@latest//rest/actions/hosted-runners#get-github-owned-images-for-github-hosted-runners-in-an-enterprise
    openapi_files:
      - descriptions/ghec/ghec.json
  - name: GET /enterprises/{enterprise}/actions/hosted-runners/images/partner
    documentation_url: https://docs.github.com/enterprise-cloud@latest//rest/actions/hosted-runners#get-partner-images-for-github-hosted-runners-in-an-enterprise
    openapi_files:
      - descriptions/ghec/ghec.json
  - name: GET /enterprises/{enterprise}/actions/hosted-runners/limits
    documentation_url: https://docs.github.com/enterprise-cloud@latest//rest/actions/hosted-runners#get-limits-on-github-hosted-runners-for-an-enterprise
    openapi_files:
      - descriptions/ghec/ghec.json
  - name: GET /enterprises/{enterprise}/actions/hosted-runners/machine-sizes
    documentation_url: https://docs.github.com/enterprise-cloud@latest//rest/actions/hosted-runners#get-github-hosted-runners-machine-specs-for-an-enterprise
    openapi_files:
      - descriptions/ghec/ghec.json
  - name: GET /enterprises/{enterprise}/actions/hosted-runners/platforms
    documentation_url: https://docs.github.com/enterprise-cloud@latest//rest/actions/hosted-runners#get-platforms-for-github-hosted-runners-in-an-enterprise
    openapi_files:
      - descriptions/ghec/ghec.json
  - name: DELETE /enterprises/{enterprise}/actions/hosted-runners/{hosted_runner_id}
    documentation_url: https://docs.github.com/enterprise-cloud@latest//rest/actions/hosted-runners#delete-a-github-hosted-runner-for-an-enterprise
    openapi_files:
      - descriptions/ghec/ghec.json
  - name: GET /enterprises/{enterprise}/actions/hosted-runners/{hosted_runner_id}
    documentation_url: https://docs.github.com/enterprise-cloud@latest//rest/actions/hosted-runners#get-a-github-hosted-runner-for-an-enterprise
    openapi_files:
      - descriptions/ghec/ghec.json
  - name: PATCH /enterprises/{enterprise}/actions/hosted-runners/{hosted_runner_id}
    documentation_url: https://docs.github.com/enterprise-cloud@latest//rest/actions/hosted-runners#update-a-github-hosted-runner-for-an-enterprise
    openapi_files:
      - descriptions/ghec/ghec.json
  - name: PUT /enterprises/{enterprise}/actions/oidc/customization/issuer
    documentation_url: https://docs.github.com/enterprise-cloud@latest//rest/actions/oidc#set-the-github-actions-oidc-custom-issuer-policy-for-an-enterprise
    openapi_files:
      - descriptions/ghec/ghec.json
  - name: GET /enterprises/{enterprise}/actions/permissions
    documentation_url: https://docs.github.com/enterprise-cloud@latest//rest/actions/permissions#get-github-actions-permissions-for-an-enterprise
    openapi_files:
      - descriptions/ghec/ghec.json
      - descriptions/ghes-3.16/ghes-3.16.json
  - name: PUT /enterprises/{enterprise}/actions/permissions
    documentation_url: https://docs.github.com/enterprise-cloud@latest//rest/actions/permissions#set-github-actions-permissions-for-an-enterprise
    openapi_files:
      - descriptions/ghec/ghec.json
      - descriptions/ghes-3.16/ghes-3.16.json
  - name: GET /enterprises/{enterprise}/actions/permissions/organizations
    documentation_url: https://docs.github.com/enterprise-cloud@latest//rest/actions/permissions#list-selected-organizations-enabled-for-github-actions-in-an-enterprise
    openapi_files:
      - descriptions/ghec/ghec.json
      - descriptions/ghes-3.16/ghes-3.16.json
  - name: PUT /enterprises/{enterprise}/actions/permissions/organizations
    documentation_url: https://docs.github.com/enterprise-cloud@latest//rest/actions/permissions#set-selected-organizations-enabled-for-github-actions-in-an-enterprise
    openapi_files:
      - descriptions/ghec/ghec.json
      - descriptions/ghes-3.16/ghes-3.16.json
  - name: DELETE /enterprises/{enterprise}/actions/permissions/organizations/{org_id}
    documentation_url: https://docs.github.com/enterprise-cloud@latest//rest/actions/permissions#disable-a-selected-organization-for-github-actions-in-an-enterprise
    openapi_files:
      - descriptions/ghec/ghec.json
      - descriptions/ghes-3.16/ghes-3.16.json
  - name: PUT /enterprises/{enterprise}/actions/permissions/organizations/{org_id}
    documentation_url: https://docs.github.com/enterprise-cloud@latest//rest/actions/permissions#enable-a-selected-organization-for-github-actions-in-an-enterprise
    openapi_files:
      - descriptions/ghec/ghec.json
      - descriptions/ghes-3.16/ghes-3.16.json
  - name: GET /enterprises/{enterprise}/actions/permissions/selected-actions
    documentation_url: https://docs.github.com/enterprise-cloud@latest//rest/actions/permissions#get-allowed-actions-and-reusable-workflows-for-an-enterprise
    openapi_files:
      - descriptions/ghec/ghec.json
      - descriptions/ghes-3.16/ghes-3.16.json
  - name: PUT /enterprises/{enterprise}/actions/permissions/selected-actions
    documentation_url: https://docs.github.com/enterprise-cloud@latest//rest/actions/permissions#set-allowed-actions-and-reusable-workflows-for-an-enterprise
    openapi_files:
      - descriptions/ghec/ghec.json
      - descriptions/ghes-3.16/ghes-3.16.json
  - name: GET /enterprises/{enterprise}/actions/permissions/workflow
    documentation_url: https://docs.github.com/enterprise-cloud@latest//rest/actions/permissions#get-default-workflow-permissions-for-an-enterprise
    openapi_files:
      - descriptions/ghec/ghec.json
      - descriptions/ghes-3.16/ghes-3.16.json
  - name: PUT /enterprises/{enterprise}/actions/permissions/workflow
    documentation_url: https://docs.github.com/enterprise-cloud@latest//rest/actions/permissions#set-default-workflow-permissions-for-an-enterprise
    openapi_files:
      - descriptions/ghec/ghec.json
      - descriptions/ghes-3.16/ghes-3.16.json
  - name: GET /enterprises/{enterprise}/actions/runner-groups
    documentation_url: https://docs.github.com/enterprise-cloud@latest//rest/actions/self-hosted-runner-groups#list-self-hosted-runner-groups-for-an-enterprise
    openapi_files:
      - descriptions/ghec/ghec.json
      - descriptions/ghes-3.16/ghes-3.16.json
  - name: POST /enterprises/{enterprise}/actions/runner-groups
    documentation_url: https://docs.github.com/enterprise-cloud@latest//rest/actions/self-hosted-runner-groups#create-a-self-hosted-runner-group-for-an-enterprise
    openapi_files:
      - descriptions/ghec/ghec.json
      - descriptions/ghes-3.16/ghes-3.16.json
  - name: DELETE /enterprises/{enterprise}/actions/runner-groups/{runner_group_id}
    documentation_url: https://docs.github.com/enterprise-cloud@latest//rest/actions/self-hosted-runner-groups#delete-a-self-hosted-runner-group-from-an-enterprise
    openapi_files:
      - descriptions/ghec/ghec.json
      - descriptions/ghes-3.16/ghes-3.16.json
  - name: GET /enterprises/{enterprise}/actions/runner-groups/{runner_group_id}
    documentation_url: https://docs.github.com/enterprise-cloud@latest//rest/actions/self-hosted-runner-groups#get-a-self-hosted-runner-group-for-an-enterprise
    openapi_files:
      - descriptions/ghec/ghec.json
      - descriptions/ghes-3.16/ghes-3.16.json
  - name: PATCH /enterprises/{enterprise}/actions/runner-groups/{runner_group_id}
    documentation_url: https://docs.github.com/enterprise-cloud@latest//rest/actions/self-hosted-runner-groups#update-a-self-hosted-runner-group-for-an-enterprise
    openapi_files:
      - descriptions/ghec/ghec.json
      - descriptions/ghes-3.16/ghes-3.16.json
  - name: GET /enterprises/{enterprise}/actions/runner-groups/{runner_group_id}/organizations
    documentation_url: https://docs.github.com/enterprise-cloud@latest//rest/actions/self-hosted-runner-groups#list-organization-access-to-a-self-hosted-runner-group-in-an-enterprise
    openapi_files:
      - descriptions/ghec/ghec.json
      - descriptions/ghes-3.16/ghes-3.16.json
  - name: PUT /enterprises/{enterprise}/actions/runner-groups/{runner_group_id}/organizations
    documentation_url: https://docs.github.com/enterprise-cloud@latest//rest/actions/self-hosted-runner-groups#set-organization-access-for-a-self-hosted-runner-group-in-an-enterprise
    openapi_files:
      - descriptions/ghec/ghec.json
      - descriptions/ghes-3.16/ghes-3.16.json
  - name: DELETE /enterprises/{enterprise}/actions/runner-groups/{runner_group_id}/organizations/{org_id}
    documentation_url: https://docs.github.com/enterprise-cloud@latest//rest/actions/self-hosted-runner-groups#remove-organization-access-to-a-self-hosted-runner-group-in-an-enterprise
    openapi_files:
      - descriptions/ghec/ghec.json
      - descriptions/ghes-3.16/ghes-3.16.json
  - name: PUT /enterprises/{enterprise}/actions/runner-groups/{runner_group_id}/organizations/{org_id}
    documentation_url: https://docs.github.com/enterprise-cloud@latest//rest/actions/self-hosted-runner-groups#add-organization-access-to-a-self-hosted-runner-group-in-an-enterprise
    openapi_files:
      - descriptions/ghec/ghec.json
      - descriptions/ghes-3.16/ghes-3.16.json
  - name: GET /enterprises/{enterprise}/actions/runner-groups/{runner_group_id}/runners
    documentation_url: https://docs.github.com/enterprise-cloud@latest//rest/actions/self-hosted-runner-groups#list-self-hosted-runners-in-a-group-for-an-enterprise
    openapi_files:
      - descriptions/ghec/ghec.json
      - descriptions/ghes-3.16/ghes-3.16.json
  - name: PUT /enterprises/{enterprise}/actions/runner-groups/{runner_group_id}/runners
    documentation_url: https://docs.github.com/enterprise-cloud@latest//rest/actions/self-hosted-runner-groups#set-self-hosted-runners-in-a-group-for-an-enterprise
    openapi_files:
      - descriptions/ghec/ghec.json
      - descriptions/ghes-3.16/ghes-3.16.json
  - name: DELETE /enterprises/{enterprise}/actions/runner-groups/{runner_group_id}/runners/{runner_id}
    documentation_url: https://docs.github.com/enterprise-cloud@latest//rest/actions/self-hosted-runner-groups#remove-a-self-hosted-runner-from-a-group-for-an-enterprise
    openapi_files:
      - descriptions/ghec/ghec.json
      - descriptions/ghes-3.16/ghes-3.16.json
  - name: PUT /enterprises/{enterprise}/actions/runner-groups/{runner_group_id}/runners/{runner_id}
    documentation_url: https://docs.github.com/enterprise-cloud@latest//rest/actions/self-hosted-runner-groups#add-a-self-hosted-runner-to-a-group-for-an-enterprise
    openapi_files:
      - descriptions/ghec/ghec.json
      - descriptions/ghes-3.16/ghes-3.16.json
  - name: GET /enterprises/{enterprise}/actions/runners
    documentation_url: https://docs.github.com/enterprise-cloud@latest//rest/actions/self-hosted-runners#list-self-hosted-runners-for-an-enterprise
    openapi_files:
      - descriptions/ghec/ghec.json
      - descriptions/ghes-3.16/ghes-3.16.json
  - name: GET /enterprises/{enterprise}/actions/runners/downloads
    documentation_url: https://docs.github.com/enterprise-cloud@latest//rest/actions/self-hosted-runners#list-runner-applications-for-an-enterprise
    openapi_files:
      - descriptions/ghec/ghec.json
      - descriptions/ghes-3.16/ghes-3.16.json
  - name: POST /enterprises/{enterprise}/actions/runners/generate-jitconfig
    documentation_url: https://docs.github.com/enterprise-cloud@latest//rest/actions/self-hosted-runners#create-configuration-for-a-just-in-time-runner-for-an-enterprise
    openapi_files:
      - descriptions/ghec/ghec.json
      - descriptions/ghes-3.16/ghes-3.16.json
  - name: POST /enterprises/{enterprise}/actions/runners/registration-token
    documentation_url: https://docs.github.com/enterprise-cloud@latest//rest/actions/self-hosted-runners#create-a-registration-token-for-an-enterprise
    openapi_files:
      - descriptions/ghec/ghec.json
      - descriptions/ghes-3.16/ghes-3.16.json
  - name: POST /enterprises/{enterprise}/actions/runners/remove-token
    documentation_url: https://docs.github.com/enterprise-cloud@latest//rest/actions/self-hosted-runners#create-a-remove-token-for-an-enterprise
    openapi_files:
      - descriptions/ghec/ghec.json
      - descriptions/ghes-3.16/ghes-3.16.json
  - name: DELETE /enterprises/{enterprise}/actions/runners/{runner_id}
    documentation_url: https://docs.github.com/enterprise-cloud@latest//rest/actions/self-hosted-runners#delete-a-self-hosted-runner-from-an-enterprise
    openapi_files:
      - descriptions/ghec/ghec.json
      - descriptions/ghes-3.16/ghes-3.16.json
  - name: GET /enterprises/{enterprise}/actions/runners/{runner_id}
    documentation_url: https://docs.github.com/enterprise-cloud@latest//rest/actions/self-hosted-runners#get-a-self-hosted-runner-for-an-enterprise
    openapi_files:
      - descriptions/ghec/ghec.json
      - descriptions/ghes-3.16/ghes-3.16.json
  - name: DELETE /enterprises/{enterprise}/actions/runners/{runner_id}/labels
    documentation_url: https://docs.github.com/enterprise-cloud@latest//rest/actions/self-hosted-runners#remove-all-custom-labels-from-a-self-hosted-runner-for-an-enterprise
    openapi_files:
      - descriptions/ghec/ghec.json
      - descriptions/ghes-3.16/ghes-3.16.json
  - name: GET /enterprises/{enterprise}/actions/runners/{runner_id}/labels
    documentation_url: https://docs.github.com/enterprise-cloud@latest//rest/actions/self-hosted-runners#list-labels-for-a-self-hosted-runner-for-an-enterprise
    openapi_files:
      - descriptions/ghec/ghec.json
      - descriptions/ghes-3.16/ghes-3.16.json
  - name: POST /enterprises/{enterprise}/actions/runners/{runner_id}/labels
    documentation_url: https://docs.github.com/enterprise-cloud@latest//rest/actions/self-hosted-runners#add-custom-labels-to-a-self-hosted-runner-for-an-enterprise
    openapi_files:
      - descriptions/ghec/ghec.json
      - descriptions/ghes-3.16/ghes-3.16.json
  - name: PUT /enterprises/{enterprise}/actions/runners/{runner_id}/labels
    documentation_url: https://docs.github.com/enterprise-cloud@latest//rest/actions/self-hosted-runners#set-custom-labels-for-a-self-hosted-runner-for-an-enterprise
    openapi_files:
      - descriptions/ghec/ghec.json
      - descriptions/ghes-3.16/ghes-3.16.json
  - name: DELETE /enterprises/{enterprise}/actions/runners/{runner_id}/labels/{name}
    documentation_url: https://docs.github.com/enterprise-cloud@latest//rest/actions/self-hosted-runners#remove-a-custom-label-from-a-self-hosted-runner-for-an-enterprise
    openapi_files:
      - descriptions/ghec/ghec.json
      - descriptions/ghes-3.16/ghes-3.16.json
  - name: DELETE /enterprises/{enterprise}/announcement
    documentation_url: https://docs.github.com/enterprise-cloud@latest//rest/announcement-banners/enterprises#remove-announcement-banner-from-enterprise
    openapi_files:
      - descriptions/ghec/ghec.json
  - name: GET /enterprises/{enterprise}/announcement
    documentation_url: https://docs.github.com/enterprise-cloud@latest//rest/announcement-banners/enterprises#get-announcement-banner-for-enterprise
    openapi_files:
      - descriptions/ghec/ghec.json
  - name: PATCH /enterprises/{enterprise}/announcement
    documentation_url: https://docs.github.com/enterprise-cloud@latest//rest/announcement-banners/enterprises#set-announcement-banner-for-enterprise
    openapi_files:
      - descriptions/ghec/ghec.json
  - name: GET /enterprises/{enterprise}/audit-log
    documentation_url: https://docs.github.com/enterprise-cloud@latest//rest/enterprise-admin/audit-log#get-the-audit-log-for-an-enterprise
    openapi_files:
      - descriptions/ghec/ghec.json
      - descriptions/ghes-3.16/ghes-3.16.json
  - name: GET /enterprises/{enterprise}/audit-log/stream-key
    documentation_url: https://docs.github.com/enterprise-cloud@latest//rest/enterprise-admin/audit-log#get-the-audit-log-stream-key-for-encrypting-secrets
    openapi_files:
      - descriptions/ghec/ghec.json
      - descriptions/ghes-3.16/ghes-3.16.json
  - name: GET /enterprises/{enterprise}/audit-log/streams
    documentation_url: https://docs.github.com/enterprise-cloud@latest//rest/enterprise-admin/audit-log#list-audit-log-stream-configurations-for-an-enterprise
    openapi_files:
      - descriptions/ghec/ghec.json
      - descriptions/ghes-3.16/ghes-3.16.json
  - name: POST /enterprises/{enterprise}/audit-log/streams
    documentation_url: https://docs.github.com/enterprise-cloud@latest//rest/enterprise-admin/audit-log#create-an-audit-log-streaming-configuration-for-an-enterprise
    openapi_files:
      - descriptions/ghec/ghec.json
      - descriptions/ghes-3.16/ghes-3.16.json
  - name: DELETE /enterprises/{enterprise}/audit-log/streams/{stream_id}
    documentation_url: https://docs.github.com/enterprise-cloud@latest//rest/enterprise-admin/audit-log#delete-an-audit-log-streaming-configuration-for-an-enterprise
    openapi_files:
      - descriptions/ghec/ghec.json
      - descriptions/ghes-3.16/ghes-3.16.json
  - name: GET /enterprises/{enterprise}/audit-log/streams/{stream_id}
    documentation_url: https://docs.github.com/enterprise-cloud@latest//rest/enterprise-admin/audit-log#list-one-audit-log-streaming-configuration-via-a-stream-id
    openapi_files:
      - descriptions/ghec/ghec.json
      - descriptions/ghes-3.16/ghes-3.16.json
  - name: PUT /enterprises/{enterprise}/audit-log/streams/{stream_id}
    documentation_url: https://docs.github.com/enterprise-cloud@latest//rest/enterprise-admin/audit-log#update-an-existing-audit-log-stream-configuration
    openapi_files:
      - descriptions/ghec/ghec.json
<<<<<<< HEAD
      - descriptions/ghes-3.16/ghes-3.16.json
=======
>>>>>>> 69acb872
  - name: GET /enterprises/{enterprise}/bypass-requests/push-rules
    documentation_url: https://docs.github.com/enterprise-cloud@latest//rest/enterprise-admin/bypass-requests#list-push-rule-bypass-requests-within-an-enterprise
    openapi_files:
      - descriptions/ghec/ghec.json
  - name: GET /enterprises/{enterprise}/code-scanning/alerts
    documentation_url: https://docs.github.com/enterprise-cloud@latest//rest/code-scanning/code-scanning#list-code-scanning-alerts-for-an-enterprise
    openapi_files:
      - descriptions/ghec/ghec.json
      - descriptions/ghes-3.16/ghes-3.16.json
  - name: GET /enterprises/{enterprise}/code-security/configurations
    documentation_url: https://docs.github.com/rest/code-security/configurations#get-code-security-configurations-for-an-enterprise
    openapi_files:
      - descriptions/api.github.com/api.github.com.json
      - descriptions/ghec/ghec.json
      - descriptions/ghes-3.16/ghes-3.16.json
  - name: POST /enterprises/{enterprise}/code-security/configurations
    documentation_url: https://docs.github.com/rest/code-security/configurations#create-a-code-security-configuration-for-an-enterprise
    openapi_files:
      - descriptions/api.github.com/api.github.com.json
      - descriptions/ghec/ghec.json
      - descriptions/ghes-3.16/ghes-3.16.json
  - name: GET /enterprises/{enterprise}/code-security/configurations/defaults
    documentation_url: https://docs.github.com/rest/code-security/configurations#get-default-code-security-configurations-for-an-enterprise
    openapi_files:
      - descriptions/api.github.com/api.github.com.json
      - descriptions/ghec/ghec.json
      - descriptions/ghes-3.16/ghes-3.16.json
  - name: DELETE /enterprises/{enterprise}/code-security/configurations/{configuration_id}
    documentation_url: https://docs.github.com/rest/code-security/configurations#delete-a-code-security-configuration-for-an-enterprise
    openapi_files:
      - descriptions/api.github.com/api.github.com.json
      - descriptions/ghec/ghec.json
      - descriptions/ghes-3.16/ghes-3.16.json
  - name: GET /enterprises/{enterprise}/code-security/configurations/{configuration_id}
    documentation_url: https://docs.github.com/rest/code-security/configurations#retrieve-a-code-security-configuration-of-an-enterprise
    openapi_files:
      - descriptions/api.github.com/api.github.com.json
      - descriptions/ghec/ghec.json
      - descriptions/ghes-3.16/ghes-3.16.json
  - name: PATCH /enterprises/{enterprise}/code-security/configurations/{configuration_id}
    documentation_url: https://docs.github.com/rest/code-security/configurations#update-a-custom-code-security-configuration-for-an-enterprise
    openapi_files:
      - descriptions/api.github.com/api.github.com.json
      - descriptions/ghec/ghec.json
      - descriptions/ghes-3.16/ghes-3.16.json
  - name: POST /enterprises/{enterprise}/code-security/configurations/{configuration_id}/attach
    documentation_url: https://docs.github.com/rest/code-security/configurations#attach-an-enterprise-configuration-to-repositories
    openapi_files:
      - descriptions/api.github.com/api.github.com.json
      - descriptions/ghec/ghec.json
      - descriptions/ghes-3.16/ghes-3.16.json
  - name: PUT /enterprises/{enterprise}/code-security/configurations/{configuration_id}/defaults
    documentation_url: https://docs.github.com/rest/code-security/configurations#set-a-code-security-configuration-as-a-default-for-an-enterprise
    openapi_files:
      - descriptions/api.github.com/api.github.com.json
      - descriptions/ghec/ghec.json
      - descriptions/ghes-3.16/ghes-3.16.json
  - name: GET /enterprises/{enterprise}/code-security/configurations/{configuration_id}/repositories
    documentation_url: https://docs.github.com/rest/code-security/configurations#get-repositories-associated-with-an-enterprise-code-security-configuration
    openapi_files:
      - descriptions/api.github.com/api.github.com.json
      - descriptions/ghec/ghec.json
      - descriptions/ghes-3.16/ghes-3.16.json
  - name: GET /enterprises/{enterprise}/code_security_and_analysis
    documentation_url: https://docs.github.com/enterprise-cloud@latest//rest/enterprise-admin/code-security-and-analysis#get-code-security-and-analysis-features-for-an-enterprise
    openapi_files:
      - descriptions/ghec/ghec.json
      - descriptions/ghes-3.16/ghes-3.16.json
  - name: PATCH /enterprises/{enterprise}/code_security_and_analysis
    documentation_url: https://docs.github.com/enterprise-cloud@latest//rest/enterprise-admin/code-security-and-analysis#update-code-security-and-analysis-features-for-an-enterprise
    openapi_files:
      - descriptions/ghec/ghec.json
      - descriptions/ghes-3.16/ghes-3.16.json
  - name: GET /enterprises/{enterprise}/consumed-licenses
    documentation_url: https://docs.github.com/enterprise-cloud@latest//rest/enterprise-admin/license#list-enterprise-consumed-licenses
    openapi_files:
      - descriptions/ghec/ghec.json
  - name: GET /enterprises/{enterprise}/copilot/billing/seats
    documentation_url: https://docs.github.com/enterprise-cloud@latest//rest/copilot/copilot-user-management#list-all-copilot-seat-assignments-for-an-enterprise
    openapi_files:
      - descriptions/ghec/ghec.json
  - name: GET /enterprises/{enterprise}/copilot/metrics
    documentation_url: https://docs.github.com/enterprise-cloud@latest//rest/copilot/copilot-metrics#get-copilot-metrics-for-an-enterprise
    openapi_files:
      - descriptions/ghec/ghec.json
  - name: GET /enterprises/{enterprise}/copilot/usage
    documentation_url: https://docs.github.com/enterprise-cloud@latest//rest/copilot/copilot-usage#get-a-summary-of-copilot-usage-for-enterprise-members
    openapi_files:
      - descriptions/ghec/ghec.json
  - name: GET /enterprises/{enterprise}/dependabot/alerts
    documentation_url: https://docs.github.com/rest/dependabot/alerts#list-dependabot-alerts-for-an-enterprise
    openapi_files:
      - descriptions/api.github.com/api.github.com.json
      - descriptions/ghec/ghec.json
      - descriptions/ghes-3.16/ghes-3.16.json
  - name: GET /enterprises/{enterprise}/license-sync-status
    documentation_url: https://docs.github.com/enterprise-cloud@latest//rest/enterprise-admin/license#get-a-license-sync-status
    openapi_files:
      - descriptions/ghec/ghec.json
  - name: GET /enterprises/{enterprise}/network-configurations
    documentation_url: https://docs.github.com/enterprise-cloud@latest//rest/enterprise-admin/network-configurations#list-hosted-compute-network-configurations-for-an-enterprise
    openapi_files:
      - descriptions/ghec/ghec.json
  - name: POST /enterprises/{enterprise}/network-configurations
    documentation_url: https://docs.github.com/enterprise-cloud@latest//rest/enterprise-admin/network-configurations#create-a-hosted-compute-network-configuration-for-an-enterprise
    openapi_files:
      - descriptions/ghec/ghec.json
  - name: DELETE /enterprises/{enterprise}/network-configurations/{network_configuration_id}
    documentation_url: https://docs.github.com/enterprise-cloud@latest//rest/enterprise-admin/network-configurations#delete-a-hosted-compute-network-configuration-from-an-enterprise
    openapi_files:
      - descriptions/ghec/ghec.json
  - name: GET /enterprises/{enterprise}/network-configurations/{network_configuration_id}
    documentation_url: https://docs.github.com/enterprise-cloud@latest//rest/enterprise-admin/network-configurations#get-a-hosted-compute-network-configuration-for-an-enterprise
    openapi_files:
      - descriptions/ghec/ghec.json
  - name: PATCH /enterprises/{enterprise}/network-configurations/{network_configuration_id}
    documentation_url: https://docs.github.com/enterprise-cloud@latest//rest/enterprise-admin/network-configurations#update-a-hosted-compute-network-configuration-for-an-enterprise
    openapi_files:
      - descriptions/ghec/ghec.json
  - name: GET /enterprises/{enterprise}/network-settings/{network_settings_id}
    documentation_url: https://docs.github.com/enterprise-cloud@latest//rest/enterprise-admin/network-configurations#get-a-hosted-compute-network-settings-resource-for-an-enterprise
    openapi_files:
      - descriptions/ghec/ghec.json
  - name: GET /enterprises/{enterprise}/properties/schema
    documentation_url: https://docs.github.com/enterprise-cloud@latest//rest/enterprise-admin/custom-properties#get-custom-properties-for-an-enterprise
    openapi_files:
      - descriptions/ghec/ghec.json
  - name: PATCH /enterprises/{enterprise}/properties/schema
    documentation_url: https://docs.github.com/enterprise-cloud@latest//rest/enterprise-admin/custom-properties#create-or-update-custom-properties-for-an-enterprise
    openapi_files:
      - descriptions/ghec/ghec.json
  - name: PUT /enterprises/{enterprise}/properties/schema/organizations/{org}/{custom_property_name}/promote
    documentation_url: https://docs.github.com/enterprise-cloud@latest//rest/enterprise-admin/custom-properties#promote-a-custom-property-to-an-enterprise
    openapi_files:
      - descriptions/ghec/ghec.json
  - name: DELETE /enterprises/{enterprise}/properties/schema/{custom_property_name}
    documentation_url: https://docs.github.com/enterprise-cloud@latest//rest/enterprise-admin/custom-properties#remove-a-custom-property-for-an-enterprise
    openapi_files:
      - descriptions/ghec/ghec.json
  - name: GET /enterprises/{enterprise}/properties/schema/{custom_property_name}
    documentation_url: https://docs.github.com/enterprise-cloud@latest//rest/enterprise-admin/custom-properties#get-a-custom-property-for-an-enterprise
    openapi_files:
      - descriptions/ghec/ghec.json
  - name: PUT /enterprises/{enterprise}/properties/schema/{custom_property_name}
    documentation_url: https://docs.github.com/enterprise-cloud@latest//rest/enterprise-admin/custom-properties#create-or-update-a-custom-property-for-an-enterprise
    openapi_files:
      - descriptions/ghec/ghec.json
  - name: POST /enterprises/{enterprise}/rulesets
    documentation_url: https://docs.github.com/enterprise-cloud@latest//rest/enterprise-admin/rules#create-an-enterprise-repository-ruleset
    openapi_files:
      - descriptions/ghec/ghec.json
  - name: DELETE /enterprises/{enterprise}/rulesets/{ruleset_id}
    documentation_url: https://docs.github.com/enterprise-cloud@latest//rest/enterprise-admin/rules#delete-an-enterprise-repository-ruleset
    openapi_files:
      - descriptions/ghec/ghec.json
  - name: GET /enterprises/{enterprise}/rulesets/{ruleset_id}
    documentation_url: https://docs.github.com/enterprise-cloud@latest//rest/enterprise-admin/rules#get-an-enterprise-repository-ruleset
    openapi_files:
      - descriptions/ghec/ghec.json
  - name: PUT /enterprises/{enterprise}/rulesets/{ruleset_id}
    documentation_url: https://docs.github.com/enterprise-cloud@latest//rest/enterprise-admin/rules#update-an-enterprise-repository-ruleset
    openapi_files:
      - descriptions/ghec/ghec.json
  - name: GET /enterprises/{enterprise}/rulesets/{ruleset_id}/history
    documentation_url: https://docs.github.com/enterprise-cloud@latest//rest/enterprise-admin/rules#get-enterprise-ruleset-history
    openapi_files:
      - descriptions/ghec/ghec.json
  - name: GET /enterprises/{enterprise}/rulesets/{ruleset_id}/history/{version_id}
    documentation_url: https://docs.github.com/enterprise-cloud@latest//rest/enterprise-admin/rules#get-enterprise-ruleset-version
    openapi_files:
      - descriptions/ghec/ghec.json
  - name: GET /enterprises/{enterprise}/secret-scanning/alerts
    documentation_url: https://docs.github.com/rest/secret-scanning/secret-scanning#list-secret-scanning-alerts-for-an-enterprise
    openapi_files:
      - descriptions/api.github.com/api.github.com.json
      - descriptions/ghec/ghec.json
      - descriptions/ghes-3.16/ghes-3.16.json
  - name: GET /enterprises/{enterprise}/settings/billing/actions
    documentation_url: https://docs.github.com/enterprise-cloud@latest//rest/enterprise-admin/billing#get-github-actions-billing-for-an-enterprise
    openapi_files:
      - descriptions/ghec/ghec.json
  - name: GET /enterprises/{enterprise}/settings/billing/advanced-security
    documentation_url: https://docs.github.com/enterprise-cloud@latest//rest/enterprise-admin/billing#get-github-advanced-security-active-committers-for-an-enterprise
    openapi_files:
      - descriptions/ghec/ghec.json
      - descriptions/ghes-3.16/ghes-3.16.json
  - name: GET /enterprises/{enterprise}/settings/billing/cost-centers
    documentation_url: https://docs.github.com/enterprise-cloud@latest//rest/enterprise-admin/billing#get-all-cost-centers-for-an-enterprise
    openapi_files:
      - descriptions/ghec/ghec.json
  - name: DELETE /enterprises/{enterprise}/settings/billing/cost-centers/{cost_center_id}/resource
    documentation_url: https://docs.github.com/enterprise-cloud@latest//rest/enterprise-admin/billing#remove-users-from-a-cost-center
    openapi_files:
      - descriptions/ghec/ghec.json
  - name: POST /enterprises/{enterprise}/settings/billing/cost-centers/{cost_center_id}/resource
    documentation_url: https://docs.github.com/enterprise-cloud@latest//rest/enterprise-admin/billing#add-users-to-a-cost-center
    openapi_files:
      - descriptions/ghec/ghec.json
  - name: GET /enterprises/{enterprise}/settings/billing/packages
    documentation_url: https://docs.github.com/enterprise-cloud@latest//rest/enterprise-admin/billing#get-github-packages-billing-for-an-enterprise
    openapi_files:
      - descriptions/ghec/ghec.json
  - name: GET /enterprises/{enterprise}/settings/billing/shared-storage
    documentation_url: https://docs.github.com/enterprise-cloud@latest//rest/enterprise-admin/billing#get-shared-storage-billing-for-an-enterprise
    openapi_files:
      - descriptions/ghec/ghec.json
  - name: GET /enterprises/{enterprise}/settings/billing/usage
    documentation_url: https://docs.github.com/enterprise-cloud@latest//rest/enterprise-admin/billing#get-billing-usage-report-for-an-enterprise
    openapi_files:
      - descriptions/ghec/ghec.json
  - name: GET /enterprises/{enterprise}/team/{team_slug}/copilot/metrics
    documentation_url: https://docs.github.com/enterprise-cloud@latest//rest/copilot/copilot-metrics#get-copilot-metrics-for-an-enterprise-team
    openapi_files:
      - descriptions/ghec/ghec.json
  - name: GET /enterprises/{enterprise}/team/{team_slug}/copilot/usage
    documentation_url: https://docs.github.com/enterprise-cloud@latest//rest/copilot/copilot-usage#get-a-summary-of-copilot-usage-for-an-enterprise-team
    openapi_files:
      - descriptions/ghec/ghec.json
  - name: POST /enterprises/{enterprise}/{security_product}/{enablement}
    documentation_url: https://docs.github.com/enterprise-cloud@latest//rest/enterprise-admin/code-security-and-analysis#enable-or-disable-a-security-feature
    openapi_files:
      - descriptions/ghec/ghec.json
      - descriptions/ghes-3.16/ghes-3.16.json
  - name: GET /events
    documentation_url: https://docs.github.com/rest/activity/events#list-public-events
    openapi_files:
      - descriptions/api.github.com/api.github.com.json
      - descriptions/ghec/ghec.json
      - descriptions/ghes-3.16/ghes-3.16.json
  - name: GET /feeds
    documentation_url: https://docs.github.com/rest/activity/feeds#get-feeds
    openapi_files:
      - descriptions/api.github.com/api.github.com.json
      - descriptions/ghec/ghec.json
      - descriptions/ghes-3.16/ghes-3.16.json
  - name: GET /gists
    documentation_url: https://docs.github.com/rest/gists/gists#list-gists-for-the-authenticated-user
    openapi_files:
      - descriptions/api.github.com/api.github.com.json
      - descriptions/ghec/ghec.json
      - descriptions/ghes-3.16/ghes-3.16.json
  - name: POST /gists
    documentation_url: https://docs.github.com/rest/gists/gists#create-a-gist
    openapi_files:
      - descriptions/api.github.com/api.github.com.json
      - descriptions/ghec/ghec.json
      - descriptions/ghes-3.16/ghes-3.16.json
  - name: GET /gists/public
    documentation_url: https://docs.github.com/rest/gists/gists#list-public-gists
    openapi_files:
      - descriptions/api.github.com/api.github.com.json
      - descriptions/ghec/ghec.json
      - descriptions/ghes-3.16/ghes-3.16.json
  - name: GET /gists/starred
    documentation_url: https://docs.github.com/rest/gists/gists#list-starred-gists
    openapi_files:
      - descriptions/api.github.com/api.github.com.json
      - descriptions/ghec/ghec.json
      - descriptions/ghes-3.16/ghes-3.16.json
  - name: DELETE /gists/{gist_id}
    documentation_url: https://docs.github.com/rest/gists/gists#delete-a-gist
    openapi_files:
      - descriptions/api.github.com/api.github.com.json
      - descriptions/ghec/ghec.json
      - descriptions/ghes-3.16/ghes-3.16.json
  - name: GET /gists/{gist_id}
    documentation_url: https://docs.github.com/rest/gists/gists#get-a-gist
    openapi_files:
      - descriptions/api.github.com/api.github.com.json
      - descriptions/ghec/ghec.json
      - descriptions/ghes-3.16/ghes-3.16.json
  - name: PATCH /gists/{gist_id}
    documentation_url: https://docs.github.com/rest/gists/gists#update-a-gist
    openapi_files:
      - descriptions/api.github.com/api.github.com.json
      - descriptions/ghec/ghec.json
      - descriptions/ghes-3.16/ghes-3.16.json
  - name: GET /gists/{gist_id}/comments
    documentation_url: https://docs.github.com/rest/gists/comments#list-gist-comments
    openapi_files:
      - descriptions/api.github.com/api.github.com.json
      - descriptions/ghec/ghec.json
      - descriptions/ghes-3.16/ghes-3.16.json
  - name: POST /gists/{gist_id}/comments
    documentation_url: https://docs.github.com/rest/gists/comments#create-a-gist-comment
    openapi_files:
      - descriptions/api.github.com/api.github.com.json
      - descriptions/ghec/ghec.json
      - descriptions/ghes-3.16/ghes-3.16.json
  - name: DELETE /gists/{gist_id}/comments/{comment_id}
    documentation_url: https://docs.github.com/rest/gists/comments#delete-a-gist-comment
    openapi_files:
      - descriptions/api.github.com/api.github.com.json
      - descriptions/ghec/ghec.json
      - descriptions/ghes-3.16/ghes-3.16.json
  - name: GET /gists/{gist_id}/comments/{comment_id}
    documentation_url: https://docs.github.com/rest/gists/comments#get-a-gist-comment
    openapi_files:
      - descriptions/api.github.com/api.github.com.json
      - descriptions/ghec/ghec.json
      - descriptions/ghes-3.16/ghes-3.16.json
  - name: PATCH /gists/{gist_id}/comments/{comment_id}
    documentation_url: https://docs.github.com/rest/gists/comments#update-a-gist-comment
    openapi_files:
      - descriptions/api.github.com/api.github.com.json
      - descriptions/ghec/ghec.json
      - descriptions/ghes-3.16/ghes-3.16.json
  - name: GET /gists/{gist_id}/commits
    documentation_url: https://docs.github.com/rest/gists/gists#list-gist-commits
    openapi_files:
      - descriptions/api.github.com/api.github.com.json
      - descriptions/ghec/ghec.json
      - descriptions/ghes-3.16/ghes-3.16.json
  - name: GET /gists/{gist_id}/forks
    documentation_url: https://docs.github.com/rest/gists/gists#list-gist-forks
    openapi_files:
      - descriptions/api.github.com/api.github.com.json
      - descriptions/ghec/ghec.json
      - descriptions/ghes-3.16/ghes-3.16.json
  - name: POST /gists/{gist_id}/forks
    documentation_url: https://docs.github.com/rest/gists/gists#fork-a-gist
    openapi_files:
      - descriptions/api.github.com/api.github.com.json
      - descriptions/ghec/ghec.json
      - descriptions/ghes-3.16/ghes-3.16.json
  - name: DELETE /gists/{gist_id}/star
    documentation_url: https://docs.github.com/rest/gists/gists#unstar-a-gist
    openapi_files:
      - descriptions/api.github.com/api.github.com.json
      - descriptions/ghec/ghec.json
      - descriptions/ghes-3.16/ghes-3.16.json
  - name: GET /gists/{gist_id}/star
    documentation_url: https://docs.github.com/rest/gists/gists#check-if-a-gist-is-starred
    openapi_files:
      - descriptions/api.github.com/api.github.com.json
      - descriptions/ghec/ghec.json
      - descriptions/ghes-3.16/ghes-3.16.json
  - name: PUT /gists/{gist_id}/star
    documentation_url: https://docs.github.com/rest/gists/gists#star-a-gist
    openapi_files:
      - descriptions/api.github.com/api.github.com.json
      - descriptions/ghec/ghec.json
      - descriptions/ghes-3.16/ghes-3.16.json
  - name: GET /gists/{gist_id}/{sha}
    documentation_url: https://docs.github.com/rest/gists/gists#get-a-gist-revision
    openapi_files:
      - descriptions/api.github.com/api.github.com.json
      - descriptions/ghec/ghec.json
      - descriptions/ghes-3.16/ghes-3.16.json
  - name: GET /gitignore/templates
    documentation_url: https://docs.github.com/rest/gitignore/gitignore#get-all-gitignore-templates
    openapi_files:
      - descriptions/api.github.com/api.github.com.json
      - descriptions/ghec/ghec.json
      - descriptions/ghes-3.16/ghes-3.16.json
  - name: GET /gitignore/templates/{name}
    documentation_url: https://docs.github.com/rest/gitignore/gitignore#get-a-gitignore-template
    openapi_files:
      - descriptions/api.github.com/api.github.com.json
      - descriptions/ghec/ghec.json
      - descriptions/ghes-3.16/ghes-3.16.json
  - name: GET /installation/repositories
    documentation_url: https://docs.github.com/rest/apps/installations#list-repositories-accessible-to-the-app-installation
    openapi_files:
      - descriptions/api.github.com/api.github.com.json
      - descriptions/ghec/ghec.json
      - descriptions/ghes-3.16/ghes-3.16.json
  - name: DELETE /installation/token
    documentation_url: https://docs.github.com/rest/apps/installations#revoke-an-installation-access-token
    openapi_files:
      - descriptions/api.github.com/api.github.com.json
      - descriptions/ghec/ghec.json
      - descriptions/ghes-3.16/ghes-3.16.json
  - name: GET /issues
    documentation_url: https://docs.github.com/rest/issues/issues#list-issues-assigned-to-the-authenticated-user
    openapi_files:
      - descriptions/api.github.com/api.github.com.json
      - descriptions/ghec/ghec.json
      - descriptions/ghes-3.16/ghes-3.16.json
  - name: GET /licenses
    documentation_url: https://docs.github.com/rest/licenses/licenses#get-all-commonly-used-licenses
    openapi_files:
      - descriptions/api.github.com/api.github.com.json
      - descriptions/ghec/ghec.json
      - descriptions/ghes-3.16/ghes-3.16.json
  - name: GET /licenses/{license}
    documentation_url: https://docs.github.com/rest/licenses/licenses#get-a-license
    openapi_files:
      - descriptions/api.github.com/api.github.com.json
      - descriptions/ghec/ghec.json
      - descriptions/ghes-3.16/ghes-3.16.json
  - name: DELETE /manage/v1/access/ssh
    documentation_url: https://docs.github.com/enterprise-server@3.16/rest/enterprise-admin/manage-ghes#delete-a-ssh-key
    openapi_files:
      - descriptions/ghes-3.16/ghes-3.16.json
  - name: GET /manage/v1/access/ssh
    documentation_url: https://docs.github.com/enterprise-server@3.16/rest/enterprise-admin/manage-ghes#get-the-configured-ssh-keys
    openapi_files:
      - descriptions/ghes-3.16/ghes-3.16.json
  - name: POST /manage/v1/access/ssh
    documentation_url: https://docs.github.com/enterprise-server@3.16/rest/enterprise-admin/manage-ghes#set-a-new-ssh-key
    openapi_files:
      - descriptions/ghes-3.16/ghes-3.16.json
  - name: GET /manage/v1/checks/system-requirements
    documentation_url: https://docs.github.com/enterprise-server@3.16/rest/enterprise-admin/manage-ghes#get-the-system-requirement-check-results-for-configured-cluster-nodes
    openapi_files:
      - descriptions/ghes-3.16/ghes-3.16.json
  - name: GET /manage/v1/cluster/status
    documentation_url: https://docs.github.com/enterprise-server@3.16/rest/enterprise-admin/manage-ghes#get-the-status-of-services-running-on-all-cluster-nodes
    openapi_files:
      - descriptions/ghes-3.16/ghes-3.16.json
  - name: GET /manage/v1/config/apply
    documentation_url: https://docs.github.com/enterprise-server@3.16/rest/enterprise-admin/manage-ghes#get-the-status-of-a-ghe-config-apply-run
    openapi_files:
      - descriptions/ghes-3.16/ghes-3.16.json
  - name: POST /manage/v1/config/apply
    documentation_url: https://docs.github.com/enterprise-server@3.16/rest/enterprise-admin/manage-ghes#trigger-a-ghe-config-apply-run
    openapi_files:
      - descriptions/ghes-3.16/ghes-3.16.json
  - name: GET /manage/v1/config/apply/events
    documentation_url: https://docs.github.com/enterprise-server@3.16/rest/enterprise-admin/manage-ghes#list-events-from-ghe-config-apply
    openapi_files:
      - descriptions/ghes-3.16/ghes-3.16.json
  - name: POST /manage/v1/config/init
    documentation_url: https://docs.github.com/enterprise-server@3.16/rest/enterprise-admin/manage-ghes#initialize-instance-configuration-with-license-and-password
    openapi_files:
      - descriptions/ghes-3.16/ghes-3.16.json
  - name: GET /manage/v1/config/license
    documentation_url: https://docs.github.com/enterprise-server@3.16/rest/enterprise-admin/manage-ghes#get-the-enterprise-license-information
    openapi_files:
      - descriptions/ghes-3.16/ghes-3.16.json
  - name: PUT /manage/v1/config/license
    documentation_url: https://docs.github.com/enterprise-server@3.16/rest/enterprise-admin/manage-ghes#upload-an-enterprise-license
    openapi_files:
      - descriptions/ghes-3.16/ghes-3.16.json
  - name: GET /manage/v1/config/license/check
    documentation_url: https://docs.github.com/enterprise-server@3.16/rest/enterprise-admin/manage-ghes#check-a-license
    openapi_files:
      - descriptions/ghes-3.16/ghes-3.16.json
  - name: GET /manage/v1/config/nodes
    documentation_url: https://docs.github.com/enterprise-server@3.16/rest/enterprise-admin/manage-ghes#get-ghes-node-metadata-for-all-nodes
    openapi_files:
      - descriptions/ghes-3.16/ghes-3.16.json
  - name: GET /manage/v1/config/settings
    documentation_url: https://docs.github.com/enterprise-server@3.16/rest/enterprise-admin/manage-ghes#get-the-ghes-settings
    openapi_files:
      - descriptions/ghes-3.16/ghes-3.16.json
  - name: PUT /manage/v1/config/settings
    documentation_url: https://docs.github.com/enterprise-server@3.16/rest/enterprise-admin/manage-ghes#set-settings
    openapi_files:
      - descriptions/ghes-3.16/ghes-3.16.json
  - name: GET /manage/v1/maintenance
    documentation_url: https://docs.github.com/enterprise-server@3.16/rest/enterprise-admin/manage-ghes#get-the-status-of-maintenance-mode
    openapi_files:
      - descriptions/ghes-3.16/ghes-3.16.json
  - name: POST /manage/v1/maintenance
    documentation_url: https://docs.github.com/enterprise-server@3.16/rest/enterprise-admin/manage-ghes#set-the-status-of-maintenance-mode
    openapi_files:
      - descriptions/ghes-3.16/ghes-3.16.json
  - name: GET /manage/v1/replication/status
    documentation_url: https://docs.github.com/enterprise-server@3.16/rest/enterprise-admin/manage-ghes#get-the-status-of-services-running-on-all-replica-nodes
    openapi_files:
      - descriptions/ghes-3.16/ghes-3.16.json
  - name: GET /manage/v1/version
    documentation_url: https://docs.github.com/enterprise-server@3.16/rest/enterprise-admin/manage-ghes#get-all-ghes-release-versions-for-all-nodes
    openapi_files:
      - descriptions/ghes-3.16/ghes-3.16.json
  - name: POST /markdown
    documentation_url: https://docs.github.com/rest/markdown/markdown#render-a-markdown-document
    openapi_files:
      - descriptions/api.github.com/api.github.com.json
      - descriptions/ghec/ghec.json
      - descriptions/ghes-3.16/ghes-3.16.json
  - name: POST /markdown/raw
    documentation_url: https://docs.github.com/rest/markdown/markdown#render-a-markdown-document-in-raw-mode
    openapi_files:
      - descriptions/api.github.com/api.github.com.json
      - descriptions/ghec/ghec.json
      - descriptions/ghes-3.16/ghes-3.16.json
  - name: GET /marketplace_listing/accounts/{account_id}
    documentation_url: https://docs.github.com/rest/apps/marketplace#get-a-subscription-plan-for-an-account
    openapi_files:
      - descriptions/api.github.com/api.github.com.json
      - descriptions/ghec/ghec.json
  - name: GET /marketplace_listing/plans
    documentation_url: https://docs.github.com/rest/apps/marketplace#list-plans
    openapi_files:
      - descriptions/api.github.com/api.github.com.json
      - descriptions/ghec/ghec.json
  - name: GET /marketplace_listing/plans/{plan_id}/accounts
    documentation_url: https://docs.github.com/rest/apps/marketplace#list-accounts-for-a-plan
    openapi_files:
      - descriptions/api.github.com/api.github.com.json
      - descriptions/ghec/ghec.json
  - name: GET /marketplace_listing/stubbed/accounts/{account_id}
    documentation_url: https://docs.github.com/rest/apps/marketplace#get-a-subscription-plan-for-an-account-stubbed
    openapi_files:
      - descriptions/api.github.com/api.github.com.json
      - descriptions/ghec/ghec.json
  - name: GET /marketplace_listing/stubbed/plans
    documentation_url: https://docs.github.com/rest/apps/marketplace#list-plans-stubbed
    openapi_files:
      - descriptions/api.github.com/api.github.com.json
      - descriptions/ghec/ghec.json
  - name: GET /marketplace_listing/stubbed/plans/{plan_id}/accounts
    documentation_url: https://docs.github.com/rest/apps/marketplace#list-accounts-for-a-plan-stubbed
    openapi_files:
      - descriptions/api.github.com/api.github.com.json
      - descriptions/ghec/ghec.json
  - name: GET /meta
    documentation_url: https://docs.github.com/rest/meta/meta#get-apiname-meta-information
    openapi_files:
      - descriptions/api.github.com/api.github.com.json
      - descriptions/ghec/ghec.json
      - descriptions/ghes-3.16/ghes-3.16.json
  - name: GET /networks/{owner}/{repo}/events
    documentation_url: https://docs.github.com/rest/activity/events#list-public-events-for-a-network-of-repositories
    openapi_files:
      - descriptions/api.github.com/api.github.com.json
      - descriptions/ghec/ghec.json
      - descriptions/ghes-3.16/ghes-3.16.json
  - name: GET /notifications
    documentation_url: https://docs.github.com/rest/activity/notifications#list-notifications-for-the-authenticated-user
    openapi_files:
      - descriptions/api.github.com/api.github.com.json
      - descriptions/ghec/ghec.json
      - descriptions/ghes-3.16/ghes-3.16.json
  - name: PUT /notifications
    documentation_url: https://docs.github.com/rest/activity/notifications#mark-notifications-as-read
    openapi_files:
      - descriptions/api.github.com/api.github.com.json
      - descriptions/ghec/ghec.json
      - descriptions/ghes-3.16/ghes-3.16.json
  - name: DELETE /notifications/threads/{thread_id}
    documentation_url: https://docs.github.com/rest/activity/notifications#mark-a-thread-as-done
    openapi_files:
      - descriptions/api.github.com/api.github.com.json
      - descriptions/ghec/ghec.json
      - descriptions/ghes-3.16/ghes-3.16.json
  - name: GET /notifications/threads/{thread_id}
    documentation_url: https://docs.github.com/rest/activity/notifications#get-a-thread
    openapi_files:
      - descriptions/api.github.com/api.github.com.json
      - descriptions/ghec/ghec.json
      - descriptions/ghes-3.16/ghes-3.16.json
  - name: PATCH /notifications/threads/{thread_id}
    documentation_url: https://docs.github.com/rest/activity/notifications#mark-a-thread-as-read
    openapi_files:
      - descriptions/api.github.com/api.github.com.json
      - descriptions/ghec/ghec.json
      - descriptions/ghes-3.16/ghes-3.16.json
  - name: DELETE /notifications/threads/{thread_id}/subscription
    documentation_url: https://docs.github.com/rest/activity/notifications#delete-a-thread-subscription
    openapi_files:
      - descriptions/api.github.com/api.github.com.json
      - descriptions/ghec/ghec.json
      - descriptions/ghes-3.16/ghes-3.16.json
  - name: GET /notifications/threads/{thread_id}/subscription
    documentation_url: https://docs.github.com/rest/activity/notifications#get-a-thread-subscription-for-the-authenticated-user
    openapi_files:
      - descriptions/api.github.com/api.github.com.json
      - descriptions/ghec/ghec.json
      - descriptions/ghes-3.16/ghes-3.16.json
  - name: PUT /notifications/threads/{thread_id}/subscription
    documentation_url: https://docs.github.com/rest/activity/notifications#set-a-thread-subscription
    openapi_files:
      - descriptions/api.github.com/api.github.com.json
      - descriptions/ghec/ghec.json
      - descriptions/ghes-3.16/ghes-3.16.json
  - name: GET /octocat
    documentation_url: https://docs.github.com/rest/meta/meta#get-octocat
    openapi_files:
      - descriptions/api.github.com/api.github.com.json
      - descriptions/ghec/ghec.json
      - descriptions/ghes-3.16/ghes-3.16.json
  - name: GET /organizations
    documentation_url: https://docs.github.com/rest/orgs/orgs#list-organizations
    openapi_files:
      - descriptions/api.github.com/api.github.com.json
      - descriptions/ghec/ghec.json
      - descriptions/ghes-3.16/ghes-3.16.json
  - name: GET /organizations/{organization_id}/custom_roles
    documentation_url: https://docs.github.com/enterprise-cloud@latest//rest/orgs/custom-roles#closing-down---list-custom-repository-roles-in-an-organization
    openapi_files:
      - descriptions/ghec/ghec.json
      - descriptions/ghes-3.16/ghes-3.16.json
  - name: GET /organizations/{org}/settings/billing/usage
    documentation_url: https://docs.github.com/rest/billing/enhanced-billing#get-billing-usage-report-for-an-organization
    openapi_files:
      - descriptions/api.github.com/api.github.com.json
      - descriptions/ghec/ghec.json
  - name: DELETE /orgs/{org}
    documentation_url: https://docs.github.com/rest/orgs/orgs#delete-an-organization
    openapi_files:
      - descriptions/api.github.com/api.github.com.json
      - descriptions/ghec/ghec.json
      - descriptions/ghes-3.16/ghes-3.16.json
  - name: GET /orgs/{org}
    documentation_url: https://docs.github.com/rest/orgs/orgs#get-an-organization
    openapi_files:
      - descriptions/api.github.com/api.github.com.json
      - descriptions/ghec/ghec.json
      - descriptions/ghes-3.16/ghes-3.16.json
  - name: PATCH /orgs/{org}
    documentation_url: https://docs.github.com/rest/orgs/orgs#update-an-organization
    openapi_files:
      - descriptions/api.github.com/api.github.com.json
      - descriptions/ghec/ghec.json
      - descriptions/ghes-3.16/ghes-3.16.json
  - name: GET /orgs/{org}/actions/cache/usage
    documentation_url: https://docs.github.com/rest/actions/cache#get-github-actions-cache-usage-for-an-organization
    openapi_files:
      - descriptions/api.github.com/api.github.com.json
      - descriptions/ghec/ghec.json
      - descriptions/ghes-3.16/ghes-3.16.json
  - name: GET /orgs/{org}/actions/cache/usage-by-repository
    documentation_url: https://docs.github.com/rest/actions/cache#list-repositories-with-github-actions-cache-usage-for-an-organization
    openapi_files:
      - descriptions/api.github.com/api.github.com.json
      - descriptions/ghec/ghec.json
<<<<<<< HEAD
      - descriptions/ghes-3.16/ghes-3.16.json
=======
      - descriptions/ghes-3.15/ghes-3.15.json
>>>>>>> 69acb872
  - name: GET /orgs/{org}/actions/hosted-runners
    documentation_url: https://docs.github.com/rest/actions/hosted-runners#list-github-hosted-runners-for-an-organization
    openapi_files:
      - descriptions/api.github.com/api.github.com.json
      - descriptions/ghec/ghec.json
  - name: POST /orgs/{org}/actions/hosted-runners
    documentation_url: https://docs.github.com/rest/actions/hosted-runners#create-a-github-hosted-runner-for-an-organization
    openapi_files:
      - descriptions/api.github.com/api.github.com.json
      - descriptions/ghec/ghec.json
  - name: GET /orgs/{org}/actions/hosted-runners/images/github-owned
    documentation_url: https://docs.github.com/rest/actions/hosted-runners#get-github-owned-images-for-github-hosted-runners-in-an-organization
    openapi_files:
      - descriptions/api.github.com/api.github.com.json
      - descriptions/ghec/ghec.json
  - name: GET /orgs/{org}/actions/hosted-runners/images/partner
    documentation_url: https://docs.github.com/rest/actions/hosted-runners#get-partner-images-for-github-hosted-runners-in-an-organization
    openapi_files:
      - descriptions/api.github.com/api.github.com.json
      - descriptions/ghec/ghec.json
  - name: GET /orgs/{org}/actions/hosted-runners/limits
    documentation_url: https://docs.github.com/rest/actions/hosted-runners#get-limits-on-github-hosted-runners-for-an-organization
    openapi_files:
      - descriptions/api.github.com/api.github.com.json
      - descriptions/ghec/ghec.json
  - name: GET /orgs/{org}/actions/hosted-runners/machine-sizes
    documentation_url: https://docs.github.com/rest/actions/hosted-runners#get-github-hosted-runners-machine-specs-for-an-organization
    openapi_files:
      - descriptions/api.github.com/api.github.com.json
      - descriptions/ghec/ghec.json
  - name: GET /orgs/{org}/actions/hosted-runners/platforms
    documentation_url: https://docs.github.com/rest/actions/hosted-runners#get-platforms-for-github-hosted-runners-in-an-organization
    openapi_files:
      - descriptions/api.github.com/api.github.com.json
      - descriptions/ghec/ghec.json
  - name: DELETE /orgs/{org}/actions/hosted-runners/{hosted_runner_id}
    documentation_url: https://docs.github.com/rest/actions/hosted-runners#delete-a-github-hosted-runner-for-an-organization
    openapi_files:
      - descriptions/api.github.com/api.github.com.json
      - descriptions/ghec/ghec.json
  - name: GET /orgs/{org}/actions/hosted-runners/{hosted_runner_id}
    documentation_url: https://docs.github.com/rest/actions/hosted-runners#get-a-github-hosted-runner-for-an-organization
    openapi_files:
      - descriptions/api.github.com/api.github.com.json
      - descriptions/ghec/ghec.json
  - name: PATCH /orgs/{org}/actions/hosted-runners/{hosted_runner_id}
    documentation_url: https://docs.github.com/rest/actions/hosted-runners#update-a-github-hosted-runner-for-an-organization
    openapi_files:
      - descriptions/api.github.com/api.github.com.json
      - descriptions/ghec/ghec.json
  - name: GET /orgs/{org}/actions/oidc/customization/sub
    documentation_url: https://docs.github.com/rest/actions/oidc#get-the-customization-template-for-an-oidc-subject-claim-for-an-organization
    openapi_files:
      - descriptions/api.github.com/api.github.com.json
      - descriptions/ghec/ghec.json
      - descriptions/ghes-3.16/ghes-3.16.json
  - name: PUT /orgs/{org}/actions/oidc/customization/sub
    documentation_url: https://docs.github.com/rest/actions/oidc#set-the-customization-template-for-an-oidc-subject-claim-for-an-organization
    openapi_files:
      - descriptions/api.github.com/api.github.com.json
      - descriptions/ghec/ghec.json
      - descriptions/ghes-3.16/ghes-3.16.json
  - name: GET /orgs/{org}/actions/permissions
    documentation_url: https://docs.github.com/rest/actions/permissions#get-github-actions-permissions-for-an-organization
    openapi_files:
      - descriptions/api.github.com/api.github.com.json
      - descriptions/ghec/ghec.json
      - descriptions/ghes-3.16/ghes-3.16.json
  - name: PUT /orgs/{org}/actions/permissions
    documentation_url: https://docs.github.com/rest/actions/permissions#set-github-actions-permissions-for-an-organization
    openapi_files:
      - descriptions/api.github.com/api.github.com.json
      - descriptions/ghec/ghec.json
      - descriptions/ghes-3.16/ghes-3.16.json
  - name: GET /orgs/{org}/actions/permissions/repositories
    documentation_url: https://docs.github.com/rest/actions/permissions#list-selected-repositories-enabled-for-github-actions-in-an-organization
    openapi_files:
      - descriptions/api.github.com/api.github.com.json
      - descriptions/ghec/ghec.json
      - descriptions/ghes-3.16/ghes-3.16.json
  - name: PUT /orgs/{org}/actions/permissions/repositories
    documentation_url: https://docs.github.com/rest/actions/permissions#set-selected-repositories-enabled-for-github-actions-in-an-organization
    openapi_files:
      - descriptions/api.github.com/api.github.com.json
      - descriptions/ghec/ghec.json
      - descriptions/ghes-3.16/ghes-3.16.json
  - name: DELETE /orgs/{org}/actions/permissions/repositories/{repository_id}
    documentation_url: https://docs.github.com/rest/actions/permissions#disable-a-selected-repository-for-github-actions-in-an-organization
    openapi_files:
      - descriptions/api.github.com/api.github.com.json
      - descriptions/ghec/ghec.json
      - descriptions/ghes-3.16/ghes-3.16.json
  - name: PUT /orgs/{org}/actions/permissions/repositories/{repository_id}
    documentation_url: https://docs.github.com/rest/actions/permissions#enable-a-selected-repository-for-github-actions-in-an-organization
    openapi_files:
      - descriptions/api.github.com/api.github.com.json
      - descriptions/ghec/ghec.json
      - descriptions/ghes-3.16/ghes-3.16.json
  - name: GET /orgs/{org}/actions/permissions/selected-actions
    documentation_url: https://docs.github.com/rest/actions/permissions#get-allowed-actions-and-reusable-workflows-for-an-organization
    openapi_files:
      - descriptions/api.github.com/api.github.com.json
      - descriptions/ghec/ghec.json
      - descriptions/ghes-3.16/ghes-3.16.json
  - name: PUT /orgs/{org}/actions/permissions/selected-actions
    documentation_url: https://docs.github.com/rest/actions/permissions#set-allowed-actions-and-reusable-workflows-for-an-organization
    openapi_files:
      - descriptions/api.github.com/api.github.com.json
      - descriptions/ghec/ghec.json
      - descriptions/ghes-3.16/ghes-3.16.json
  - name: GET /orgs/{org}/actions/permissions/workflow
    documentation_url: https://docs.github.com/rest/actions/permissions#get-default-workflow-permissions-for-an-organization
    openapi_files:
      - descriptions/api.github.com/api.github.com.json
      - descriptions/ghec/ghec.json
      - descriptions/ghes-3.16/ghes-3.16.json
  - name: PUT /orgs/{org}/actions/permissions/workflow
    documentation_url: https://docs.github.com/rest/actions/permissions#set-default-workflow-permissions-for-an-organization
    openapi_files:
      - descriptions/api.github.com/api.github.com.json
      - descriptions/ghec/ghec.json
      - descriptions/ghes-3.16/ghes-3.16.json
  - name: GET /orgs/{org}/actions/runner-groups
    documentation_url: https://docs.github.com/rest/actions/self-hosted-runner-groups#list-self-hosted-runner-groups-for-an-organization
    openapi_files:
      - descriptions/api.github.com/api.github.com.json
      - descriptions/ghec/ghec.json
      - descriptions/ghes-3.16/ghes-3.16.json
  - name: POST /orgs/{org}/actions/runner-groups
    documentation_url: https://docs.github.com/rest/actions/self-hosted-runner-groups#create-a-self-hosted-runner-group-for-an-organization
    openapi_files:
      - descriptions/api.github.com/api.github.com.json
      - descriptions/ghec/ghec.json
      - descriptions/ghes-3.16/ghes-3.16.json
  - name: DELETE /orgs/{org}/actions/runner-groups/{runner_group_id}
    documentation_url: https://docs.github.com/rest/actions/self-hosted-runner-groups#delete-a-self-hosted-runner-group-from-an-organization
    openapi_files:
      - descriptions/api.github.com/api.github.com.json
      - descriptions/ghec/ghec.json
      - descriptions/ghes-3.16/ghes-3.16.json
  - name: GET /orgs/{org}/actions/runner-groups/{runner_group_id}
    documentation_url: https://docs.github.com/rest/actions/self-hosted-runner-groups#get-a-self-hosted-runner-group-for-an-organization
    openapi_files:
      - descriptions/api.github.com/api.github.com.json
      - descriptions/ghec/ghec.json
      - descriptions/ghes-3.16/ghes-3.16.json
  - name: PATCH /orgs/{org}/actions/runner-groups/{runner_group_id}
    documentation_url: https://docs.github.com/rest/actions/self-hosted-runner-groups#update-a-self-hosted-runner-group-for-an-organization
    openapi_files:
      - descriptions/api.github.com/api.github.com.json
      - descriptions/ghec/ghec.json
<<<<<<< HEAD
      - descriptions/ghes-3.16/ghes-3.16.json
=======
      - descriptions/ghes-3.15/ghes-3.15.json
>>>>>>> 69acb872
  - name: GET /orgs/{org}/actions/runner-groups/{runner_group_id}/hosted-runners
    documentation_url: https://docs.github.com/rest/actions/self-hosted-runner-groups#list-github-hosted-runners-in-a-group-for-an-organization
    openapi_files:
      - descriptions/api.github.com/api.github.com.json
      - descriptions/ghec/ghec.json
  - name: GET /orgs/{org}/actions/runner-groups/{runner_group_id}/repositories
    documentation_url: https://docs.github.com/rest/actions/self-hosted-runner-groups#list-repository-access-to-a-self-hosted-runner-group-in-an-organization
    openapi_files:
      - descriptions/api.github.com/api.github.com.json
      - descriptions/ghec/ghec.json
      - descriptions/ghes-3.16/ghes-3.16.json
  - name: PUT /orgs/{org}/actions/runner-groups/{runner_group_id}/repositories
    documentation_url: https://docs.github.com/rest/actions/self-hosted-runner-groups#set-repository-access-for-a-self-hosted-runner-group-in-an-organization
    openapi_files:
      - descriptions/api.github.com/api.github.com.json
      - descriptions/ghec/ghec.json
      - descriptions/ghes-3.16/ghes-3.16.json
  - name: DELETE /orgs/{org}/actions/runner-groups/{runner_group_id}/repositories/{repository_id}
    documentation_url: https://docs.github.com/rest/actions/self-hosted-runner-groups#remove-repository-access-to-a-self-hosted-runner-group-in-an-organization
    openapi_files:
      - descriptions/api.github.com/api.github.com.json
      - descriptions/ghec/ghec.json
      - descriptions/ghes-3.16/ghes-3.16.json
  - name: PUT /orgs/{org}/actions/runner-groups/{runner_group_id}/repositories/{repository_id}
    documentation_url: https://docs.github.com/rest/actions/self-hosted-runner-groups#add-repository-access-to-a-self-hosted-runner-group-in-an-organization
    openapi_files:
      - descriptions/api.github.com/api.github.com.json
      - descriptions/ghec/ghec.json
      - descriptions/ghes-3.16/ghes-3.16.json
  - name: GET /orgs/{org}/actions/runner-groups/{runner_group_id}/runners
    documentation_url: https://docs.github.com/rest/actions/self-hosted-runner-groups#list-self-hosted-runners-in-a-group-for-an-organization
    openapi_files:
      - descriptions/api.github.com/api.github.com.json
      - descriptions/ghec/ghec.json
      - descriptions/ghes-3.16/ghes-3.16.json
  - name: PUT /orgs/{org}/actions/runner-groups/{runner_group_id}/runners
    documentation_url: https://docs.github.com/rest/actions/self-hosted-runner-groups#set-self-hosted-runners-in-a-group-for-an-organization
    openapi_files:
      - descriptions/api.github.com/api.github.com.json
      - descriptions/ghec/ghec.json
      - descriptions/ghes-3.16/ghes-3.16.json
  - name: DELETE /orgs/{org}/actions/runner-groups/{runner_group_id}/runners/{runner_id}
    documentation_url: https://docs.github.com/rest/actions/self-hosted-runner-groups#remove-a-self-hosted-runner-from-a-group-for-an-organization
    openapi_files:
      - descriptions/api.github.com/api.github.com.json
      - descriptions/ghec/ghec.json
      - descriptions/ghes-3.16/ghes-3.16.json
  - name: PUT /orgs/{org}/actions/runner-groups/{runner_group_id}/runners/{runner_id}
    documentation_url: https://docs.github.com/rest/actions/self-hosted-runner-groups#add-a-self-hosted-runner-to-a-group-for-an-organization
    openapi_files:
      - descriptions/api.github.com/api.github.com.json
      - descriptions/ghec/ghec.json
      - descriptions/ghes-3.16/ghes-3.16.json
  - name: GET /orgs/{org}/actions/runners
    documentation_url: https://docs.github.com/rest/actions/self-hosted-runners#list-self-hosted-runners-for-an-organization
    openapi_files:
      - descriptions/api.github.com/api.github.com.json
      - descriptions/ghec/ghec.json
      - descriptions/ghes-3.16/ghes-3.16.json
  - name: GET /orgs/{org}/actions/runners/downloads
    documentation_url: https://docs.github.com/rest/actions/self-hosted-runners#list-runner-applications-for-an-organization
    openapi_files:
      - descriptions/api.github.com/api.github.com.json
      - descriptions/ghec/ghec.json
      - descriptions/ghes-3.16/ghes-3.16.json
  - name: POST /orgs/{org}/actions/runners/generate-jitconfig
    documentation_url: https://docs.github.com/rest/actions/self-hosted-runners#create-configuration-for-a-just-in-time-runner-for-an-organization
    openapi_files:
      - descriptions/api.github.com/api.github.com.json
      - descriptions/ghec/ghec.json
      - descriptions/ghes-3.16/ghes-3.16.json
  - name: POST /orgs/{org}/actions/runners/registration-token
    documentation_url: https://docs.github.com/rest/actions/self-hosted-runners#create-a-registration-token-for-an-organization
    openapi_files:
      - descriptions/api.github.com/api.github.com.json
      - descriptions/ghec/ghec.json
      - descriptions/ghes-3.16/ghes-3.16.json
  - name: POST /orgs/{org}/actions/runners/remove-token
    documentation_url: https://docs.github.com/rest/actions/self-hosted-runners#create-a-remove-token-for-an-organization
    openapi_files:
      - descriptions/api.github.com/api.github.com.json
      - descriptions/ghec/ghec.json
      - descriptions/ghes-3.16/ghes-3.16.json
  - name: DELETE /orgs/{org}/actions/runners/{runner_id}
    documentation_url: https://docs.github.com/rest/actions/self-hosted-runners#delete-a-self-hosted-runner-from-an-organization
    openapi_files:
      - descriptions/api.github.com/api.github.com.json
      - descriptions/ghec/ghec.json
      - descriptions/ghes-3.16/ghes-3.16.json
  - name: GET /orgs/{org}/actions/runners/{runner_id}
    documentation_url: https://docs.github.com/rest/actions/self-hosted-runners#get-a-self-hosted-runner-for-an-organization
    openapi_files:
      - descriptions/api.github.com/api.github.com.json
      - descriptions/ghec/ghec.json
      - descriptions/ghes-3.16/ghes-3.16.json
  - name: DELETE /orgs/{org}/actions/runners/{runner_id}/labels
    documentation_url: https://docs.github.com/rest/actions/self-hosted-runners#remove-all-custom-labels-from-a-self-hosted-runner-for-an-organization
    openapi_files:
      - descriptions/api.github.com/api.github.com.json
      - descriptions/ghec/ghec.json
      - descriptions/ghes-3.16/ghes-3.16.json
  - name: GET /orgs/{org}/actions/runners/{runner_id}/labels
    documentation_url: https://docs.github.com/rest/actions/self-hosted-runners#list-labels-for-a-self-hosted-runner-for-an-organization
    openapi_files:
      - descriptions/api.github.com/api.github.com.json
      - descriptions/ghec/ghec.json
      - descriptions/ghes-3.16/ghes-3.16.json
  - name: POST /orgs/{org}/actions/runners/{runner_id}/labels
    documentation_url: https://docs.github.com/rest/actions/self-hosted-runners#add-custom-labels-to-a-self-hosted-runner-for-an-organization
    openapi_files:
      - descriptions/api.github.com/api.github.com.json
      - descriptions/ghec/ghec.json
      - descriptions/ghes-3.16/ghes-3.16.json
  - name: PUT /orgs/{org}/actions/runners/{runner_id}/labels
    documentation_url: https://docs.github.com/rest/actions/self-hosted-runners#set-custom-labels-for-a-self-hosted-runner-for-an-organization
    openapi_files:
      - descriptions/api.github.com/api.github.com.json
      - descriptions/ghec/ghec.json
      - descriptions/ghes-3.16/ghes-3.16.json
  - name: DELETE /orgs/{org}/actions/runners/{runner_id}/labels/{name}
    documentation_url: https://docs.github.com/rest/actions/self-hosted-runners#remove-a-custom-label-from-a-self-hosted-runner-for-an-organization
    openapi_files:
      - descriptions/api.github.com/api.github.com.json
      - descriptions/ghec/ghec.json
      - descriptions/ghes-3.16/ghes-3.16.json
  - name: GET /orgs/{org}/actions/secrets
    documentation_url: https://docs.github.com/rest/actions/secrets#list-organization-secrets
    openapi_files:
      - descriptions/api.github.com/api.github.com.json
      - descriptions/ghec/ghec.json
      - descriptions/ghes-3.16/ghes-3.16.json
  - name: GET /orgs/{org}/actions/secrets/public-key
    documentation_url: https://docs.github.com/rest/actions/secrets#get-an-organization-public-key
    openapi_files:
      - descriptions/api.github.com/api.github.com.json
      - descriptions/ghec/ghec.json
      - descriptions/ghes-3.16/ghes-3.16.json
  - name: DELETE /orgs/{org}/actions/secrets/{secret_name}
    documentation_url: https://docs.github.com/rest/actions/secrets#delete-an-organization-secret
    openapi_files:
      - descriptions/api.github.com/api.github.com.json
      - descriptions/ghec/ghec.json
      - descriptions/ghes-3.16/ghes-3.16.json
  - name: GET /orgs/{org}/actions/secrets/{secret_name}
    documentation_url: https://docs.github.com/rest/actions/secrets#get-an-organization-secret
    openapi_files:
      - descriptions/api.github.com/api.github.com.json
      - descriptions/ghec/ghec.json
      - descriptions/ghes-3.16/ghes-3.16.json
  - name: PUT /orgs/{org}/actions/secrets/{secret_name}
    documentation_url: https://docs.github.com/rest/actions/secrets#create-or-update-an-organization-secret
    openapi_files:
      - descriptions/api.github.com/api.github.com.json
      - descriptions/ghec/ghec.json
      - descriptions/ghes-3.16/ghes-3.16.json
  - name: GET /orgs/{org}/actions/secrets/{secret_name}/repositories
    documentation_url: https://docs.github.com/rest/actions/secrets#list-selected-repositories-for-an-organization-secret
    openapi_files:
      - descriptions/api.github.com/api.github.com.json
      - descriptions/ghec/ghec.json
      - descriptions/ghes-3.16/ghes-3.16.json
  - name: PUT /orgs/{org}/actions/secrets/{secret_name}/repositories
    documentation_url: https://docs.github.com/rest/actions/secrets#set-selected-repositories-for-an-organization-secret
    openapi_files:
      - descriptions/api.github.com/api.github.com.json
      - descriptions/ghec/ghec.json
      - descriptions/ghes-3.16/ghes-3.16.json
  - name: DELETE /orgs/{org}/actions/secrets/{secret_name}/repositories/{repository_id}
    documentation_url: https://docs.github.com/rest/actions/secrets#remove-selected-repository-from-an-organization-secret
    openapi_files:
      - descriptions/api.github.com/api.github.com.json
      - descriptions/ghec/ghec.json
      - descriptions/ghes-3.16/ghes-3.16.json
  - name: PUT /orgs/{org}/actions/secrets/{secret_name}/repositories/{repository_id}
    documentation_url: https://docs.github.com/rest/actions/secrets#add-selected-repository-to-an-organization-secret
    openapi_files:
      - descriptions/api.github.com/api.github.com.json
      - descriptions/ghec/ghec.json
      - descriptions/ghes-3.16/ghes-3.16.json
  - name: GET /orgs/{org}/actions/variables
    documentation_url: https://docs.github.com/rest/actions/variables#list-organization-variables
    openapi_files:
      - descriptions/api.github.com/api.github.com.json
      - descriptions/ghec/ghec.json
      - descriptions/ghes-3.16/ghes-3.16.json
  - name: POST /orgs/{org}/actions/variables
    documentation_url: https://docs.github.com/rest/actions/variables#create-an-organization-variable
    openapi_files:
      - descriptions/api.github.com/api.github.com.json
      - descriptions/ghec/ghec.json
      - descriptions/ghes-3.16/ghes-3.16.json
  - name: DELETE /orgs/{org}/actions/variables/{name}
    documentation_url: https://docs.github.com/rest/actions/variables#delete-an-organization-variable
    openapi_files:
      - descriptions/api.github.com/api.github.com.json
      - descriptions/ghec/ghec.json
      - descriptions/ghes-3.16/ghes-3.16.json
  - name: GET /orgs/{org}/actions/variables/{name}
    documentation_url: https://docs.github.com/rest/actions/variables#get-an-organization-variable
    openapi_files:
      - descriptions/api.github.com/api.github.com.json
      - descriptions/ghec/ghec.json
      - descriptions/ghes-3.16/ghes-3.16.json
  - name: PATCH /orgs/{org}/actions/variables/{name}
    documentation_url: https://docs.github.com/rest/actions/variables#update-an-organization-variable
    openapi_files:
      - descriptions/api.github.com/api.github.com.json
      - descriptions/ghec/ghec.json
      - descriptions/ghes-3.16/ghes-3.16.json
  - name: GET /orgs/{org}/actions/variables/{name}/repositories
    documentation_url: https://docs.github.com/rest/actions/variables#list-selected-repositories-for-an-organization-variable
    openapi_files:
      - descriptions/api.github.com/api.github.com.json
      - descriptions/ghec/ghec.json
      - descriptions/ghes-3.16/ghes-3.16.json
  - name: PUT /orgs/{org}/actions/variables/{name}/repositories
    documentation_url: https://docs.github.com/rest/actions/variables#set-selected-repositories-for-an-organization-variable
    openapi_files:
      - descriptions/api.github.com/api.github.com.json
      - descriptions/ghec/ghec.json
      - descriptions/ghes-3.16/ghes-3.16.json
  - name: DELETE /orgs/{org}/actions/variables/{name}/repositories/{repository_id}
    documentation_url: https://docs.github.com/rest/actions/variables#remove-selected-repository-from-an-organization-variable
    openapi_files:
      - descriptions/api.github.com/api.github.com.json
      - descriptions/ghec/ghec.json
      - descriptions/ghes-3.16/ghes-3.16.json
  - name: PUT /orgs/{org}/actions/variables/{name}/repositories/{repository_id}
    documentation_url: https://docs.github.com/rest/actions/variables#add-selected-repository-to-an-organization-variable
    openapi_files:
      - descriptions/api.github.com/api.github.com.json
      - descriptions/ghec/ghec.json
      - descriptions/ghes-3.16/ghes-3.16.json
  - name: DELETE /orgs/{org}/announcement
    documentation_url: https://docs.github.com/enterprise-cloud@latest//rest/announcement-banners/organizations#remove-announcement-banner-from-organization
    openapi_files:
      - descriptions/ghec/ghec.json
      - descriptions/ghes-3.16/ghes-3.16.json
  - name: GET /orgs/{org}/announcement
    documentation_url: https://docs.github.com/enterprise-cloud@latest//rest/announcement-banners/organizations#get-announcement-banner-for-organization
    openapi_files:
      - descriptions/ghec/ghec.json
      - descriptions/ghes-3.16/ghes-3.16.json
  - name: PATCH /orgs/{org}/announcement
    documentation_url: https://docs.github.com/enterprise-cloud@latest//rest/announcement-banners/organizations#set-announcement-banner-for-organization
    openapi_files:
      - descriptions/ghec/ghec.json
      - descriptions/ghes-3.16/ghes-3.16.json
  - name: GET /orgs/{org}/attestations/{subject_digest}
    documentation_url: https://docs.github.com/rest/orgs/orgs#list-attestations
    openapi_files:
      - descriptions/api.github.com/api.github.com.json
      - descriptions/ghec/ghec.json
  - name: GET /orgs/{org}/audit-log
    documentation_url: https://docs.github.com/enterprise-cloud@latest//rest/orgs/orgs#get-the-audit-log-for-an-organization
    openapi_files:
      - descriptions/ghec/ghec.json
      - descriptions/ghes-3.16/ghes-3.16.json
  - name: GET /orgs/{org}/blocks
    documentation_url: https://docs.github.com/rest/orgs/blocking#list-users-blocked-by-an-organization
    openapi_files:
      - descriptions/api.github.com/api.github.com.json
      - descriptions/ghec/ghec.json
  - name: DELETE /orgs/{org}/blocks/{username}
    documentation_url: https://docs.github.com/rest/orgs/blocking#unblock-a-user-from-an-organization
    openapi_files:
      - descriptions/api.github.com/api.github.com.json
      - descriptions/ghec/ghec.json
  - name: GET /orgs/{org}/blocks/{username}
    documentation_url: https://docs.github.com/rest/orgs/blocking#check-if-a-user-is-blocked-by-an-organization
    openapi_files:
      - descriptions/api.github.com/api.github.com.json
      - descriptions/ghec/ghec.json
  - name: PUT /orgs/{org}/blocks/{username}
    documentation_url: https://docs.github.com/rest/orgs/blocking#block-a-user-from-an-organization
    openapi_files:
      - descriptions/api.github.com/api.github.com.json
      - descriptions/ghec/ghec.json
  - name: GET /orgs/{org}/bypass-requests/push-rules
    documentation_url: https://docs.github.com/enterprise-cloud@latest//rest/orgs/bypass-requests#list-push-rule-bypass-requests-within-an-organization
    openapi_files:
      - descriptions/ghec/ghec.json
  - name: GET /orgs/{org}/bypass-requests/secret-scanning
    documentation_url: https://docs.github.com/enterprise-cloud@latest//rest/secret-scanning/delegated-bypass#list-bypass-requests-for-secret-scanning-for-an-org
    openapi_files:
      - descriptions/ghec/ghec.json
  - name: GET /orgs/{org}/code-scanning/alerts
    documentation_url: https://docs.github.com/rest/code-scanning/code-scanning#list-code-scanning-alerts-for-an-organization
    openapi_files:
      - descriptions/api.github.com/api.github.com.json
      - descriptions/ghec/ghec.json
      - descriptions/ghes-3.16/ghes-3.16.json
  - name: GET /orgs/{org}/code-security/configurations
    documentation_url: https://docs.github.com/rest/code-security/configurations#get-code-security-configurations-for-an-organization
    openapi_files:
      - descriptions/api.github.com/api.github.com.json
      - descriptions/ghec/ghec.json
      - descriptions/ghes-3.16/ghes-3.16.json
  - name: POST /orgs/{org}/code-security/configurations
    documentation_url: https://docs.github.com/rest/code-security/configurations#create-a-code-security-configuration
    openapi_files:
      - descriptions/api.github.com/api.github.com.json
      - descriptions/ghec/ghec.json
      - descriptions/ghes-3.16/ghes-3.16.json
  - name: GET /orgs/{org}/code-security/configurations/defaults
    documentation_url: https://docs.github.com/rest/code-security/configurations#get-default-code-security-configurations
    openapi_files:
      - descriptions/api.github.com/api.github.com.json
      - descriptions/ghec/ghec.json
      - descriptions/ghes-3.16/ghes-3.16.json
  - name: DELETE /orgs/{org}/code-security/configurations/detach
    documentation_url: https://docs.github.com/rest/code-security/configurations#detach-configurations-from-repositories
    openapi_files:
      - descriptions/api.github.com/api.github.com.json
      - descriptions/ghec/ghec.json
      - descriptions/ghes-3.16/ghes-3.16.json
  - name: DELETE /orgs/{org}/code-security/configurations/{configuration_id}
    documentation_url: https://docs.github.com/rest/code-security/configurations#delete-a-code-security-configuration
    openapi_files:
      - descriptions/api.github.com/api.github.com.json
      - descriptions/ghec/ghec.json
      - descriptions/ghes-3.16/ghes-3.16.json
  - name: GET /orgs/{org}/code-security/configurations/{configuration_id}
    documentation_url: https://docs.github.com/rest/code-security/configurations#get-a-code-security-configuration
    openapi_files:
      - descriptions/api.github.com/api.github.com.json
      - descriptions/ghec/ghec.json
      - descriptions/ghes-3.16/ghes-3.16.json
  - name: PATCH /orgs/{org}/code-security/configurations/{configuration_id}
    documentation_url: https://docs.github.com/rest/code-security/configurations#update-a-code-security-configuration
    openapi_files:
      - descriptions/api.github.com/api.github.com.json
      - descriptions/ghec/ghec.json
      - descriptions/ghes-3.16/ghes-3.16.json
  - name: POST /orgs/{org}/code-security/configurations/{configuration_id}/attach
    documentation_url: https://docs.github.com/rest/code-security/configurations#attach-a-configuration-to-repositories
    openapi_files:
      - descriptions/api.github.com/api.github.com.json
      - descriptions/ghec/ghec.json
      - descriptions/ghes-3.16/ghes-3.16.json
  - name: PUT /orgs/{org}/code-security/configurations/{configuration_id}/defaults
    documentation_url: https://docs.github.com/rest/code-security/configurations#set-a-code-security-configuration-as-a-default-for-an-organization
    openapi_files:
      - descriptions/api.github.com/api.github.com.json
      - descriptions/ghec/ghec.json
      - descriptions/ghes-3.16/ghes-3.16.json
  - name: GET /orgs/{org}/code-security/configurations/{configuration_id}/repositories
    documentation_url: https://docs.github.com/rest/code-security/configurations#get-repositories-associated-with-a-code-security-configuration
    openapi_files:
      - descriptions/api.github.com/api.github.com.json
      - descriptions/ghec/ghec.json
      - descriptions/ghes-3.16/ghes-3.16.json
  - name: GET /orgs/{org}/codespaces
    documentation_url: https://docs.github.com/rest/codespaces/organizations#list-codespaces-for-the-organization
    openapi_files:
      - descriptions/api.github.com/api.github.com.json
      - descriptions/ghec/ghec.json
  - name: PUT /orgs/{org}/codespaces/access
    documentation_url: https://docs.github.com/rest/codespaces/organizations#manage-access-control-for-organization-codespaces
    openapi_files:
      - descriptions/api.github.com/api.github.com.json
      - descriptions/ghec/ghec.json
  - name: DELETE /orgs/{org}/codespaces/access/selected_users
    documentation_url: https://docs.github.com/rest/codespaces/organizations#remove-users-from-codespaces-access-for-an-organization
    openapi_files:
      - descriptions/api.github.com/api.github.com.json
      - descriptions/ghec/ghec.json
  - name: POST /orgs/{org}/codespaces/access/selected_users
    documentation_url: https://docs.github.com/rest/codespaces/organizations#add-users-to-codespaces-access-for-an-organization
    openapi_files:
      - descriptions/api.github.com/api.github.com.json
      - descriptions/ghec/ghec.json
  - name: GET /orgs/{org}/codespaces/secrets
    documentation_url: https://docs.github.com/rest/codespaces/organization-secrets#list-organization-secrets
    openapi_files:
      - descriptions/api.github.com/api.github.com.json
      - descriptions/ghec/ghec.json
  - name: GET /orgs/{org}/codespaces/secrets/public-key
    documentation_url: https://docs.github.com/rest/codespaces/organization-secrets#get-an-organization-public-key
    openapi_files:
      - descriptions/api.github.com/api.github.com.json
      - descriptions/ghec/ghec.json
  - name: DELETE /orgs/{org}/codespaces/secrets/{secret_name}
    documentation_url: https://docs.github.com/rest/codespaces/organization-secrets#delete-an-organization-secret
    openapi_files:
      - descriptions/api.github.com/api.github.com.json
      - descriptions/ghec/ghec.json
  - name: GET /orgs/{org}/codespaces/secrets/{secret_name}
    documentation_url: https://docs.github.com/rest/codespaces/organization-secrets#get-an-organization-secret
    openapi_files:
      - descriptions/api.github.com/api.github.com.json
      - descriptions/ghec/ghec.json
  - name: PUT /orgs/{org}/codespaces/secrets/{secret_name}
    documentation_url: https://docs.github.com/rest/codespaces/organization-secrets#create-or-update-an-organization-secret
    openapi_files:
      - descriptions/api.github.com/api.github.com.json
      - descriptions/ghec/ghec.json
  - name: GET /orgs/{org}/codespaces/secrets/{secret_name}/repositories
    documentation_url: https://docs.github.com/rest/codespaces/organization-secrets#list-selected-repositories-for-an-organization-secret
    openapi_files:
      - descriptions/api.github.com/api.github.com.json
      - descriptions/ghec/ghec.json
  - name: PUT /orgs/{org}/codespaces/secrets/{secret_name}/repositories
    documentation_url: https://docs.github.com/rest/codespaces/organization-secrets#set-selected-repositories-for-an-organization-secret
    openapi_files:
      - descriptions/api.github.com/api.github.com.json
      - descriptions/ghec/ghec.json
  - name: DELETE /orgs/{org}/codespaces/secrets/{secret_name}/repositories/{repository_id}
    documentation_url: https://docs.github.com/rest/codespaces/organization-secrets#remove-selected-repository-from-an-organization-secret
    openapi_files:
      - descriptions/api.github.com/api.github.com.json
      - descriptions/ghec/ghec.json
  - name: PUT /orgs/{org}/codespaces/secrets/{secret_name}/repositories/{repository_id}
    documentation_url: https://docs.github.com/rest/codespaces/organization-secrets#add-selected-repository-to-an-organization-secret
    openapi_files:
      - descriptions/api.github.com/api.github.com.json
      - descriptions/ghec/ghec.json
  - name: GET /orgs/{org}/copilot/billing
    documentation_url: https://docs.github.com/rest/copilot/copilot-user-management#get-copilot-seat-information-and-settings-for-an-organization
    openapi_files:
      - descriptions/api.github.com/api.github.com.json
      - descriptions/ghec/ghec.json
  - name: GET /orgs/{org}/copilot/billing/seats
    documentation_url: https://docs.github.com/rest/copilot/copilot-user-management#list-all-copilot-seat-assignments-for-an-organization
    openapi_files:
      - descriptions/api.github.com/api.github.com.json
      - descriptions/ghec/ghec.json
  - name: DELETE /orgs/{org}/copilot/billing/selected_teams
    documentation_url: https://docs.github.com/rest/copilot/copilot-user-management#remove-teams-from-the-copilot-subscription-for-an-organization
    openapi_files:
      - descriptions/api.github.com/api.github.com.json
      - descriptions/ghec/ghec.json
  - name: POST /orgs/{org}/copilot/billing/selected_teams
    documentation_url: https://docs.github.com/rest/copilot/copilot-user-management#add-teams-to-the-copilot-subscription-for-an-organization
    openapi_files:
      - descriptions/api.github.com/api.github.com.json
      - descriptions/ghec/ghec.json
  - name: DELETE /orgs/{org}/copilot/billing/selected_users
    documentation_url: https://docs.github.com/rest/copilot/copilot-user-management#remove-users-from-the-copilot-subscription-for-an-organization
    openapi_files:
      - descriptions/api.github.com/api.github.com.json
      - descriptions/ghec/ghec.json
  - name: POST /orgs/{org}/copilot/billing/selected_users
    documentation_url: https://docs.github.com/rest/copilot/copilot-user-management#add-users-to-the-copilot-subscription-for-an-organization
    openapi_files:
      - descriptions/api.github.com/api.github.com.json
      - descriptions/ghec/ghec.json
  - name: GET /orgs/{org}/copilot/metrics
    documentation_url: https://docs.github.com/rest/copilot/copilot-metrics#get-copilot-metrics-for-an-organization
    openapi_files:
      - descriptions/api.github.com/api.github.com.json
      - descriptions/ghec/ghec.json
  - name: GET /orgs/{org}/copilot/usage
    documentation_url: https://docs.github.com/rest/copilot/copilot-usage#get-a-summary-of-copilot-usage-for-organization-members
    openapi_files:
      - descriptions/api.github.com/api.github.com.json
      - descriptions/ghec/ghec.json
  - name: GET /orgs/{org}/credential-authorizations
    documentation_url: https://docs.github.com/enterprise-cloud@latest//rest/orgs/orgs#list-saml-sso-authorizations-for-an-organization
    openapi_files:
      - descriptions/ghec/ghec.json
  - name: DELETE /orgs/{org}/credential-authorizations/{credential_id}
    documentation_url: https://docs.github.com/enterprise-cloud@latest//rest/orgs/orgs#remove-a-saml-sso-authorization-for-an-organization
    openapi_files:
      - descriptions/ghec/ghec.json
  - name: GET /orgs/{org}/custom-repository-roles
    documentation_url: https://docs.github.com/enterprise-cloud@latest//rest/orgs/custom-roles#list-custom-repository-roles-in-an-organization
    openapi_files:
      - descriptions/ghec/ghec.json
      - descriptions/ghes-3.16/ghes-3.16.json
  - name: POST /orgs/{org}/custom-repository-roles
    documentation_url: https://docs.github.com/enterprise-cloud@latest//rest/orgs/custom-roles#create-a-custom-repository-role
    openapi_files:
      - descriptions/ghec/ghec.json
      - descriptions/ghes-3.16/ghes-3.16.json
  - name: DELETE /orgs/{org}/custom-repository-roles/{role_id}
    documentation_url: https://docs.github.com/enterprise-cloud@latest//rest/orgs/custom-roles#delete-a-custom-repository-role
    openapi_files:
      - descriptions/ghec/ghec.json
      - descriptions/ghes-3.16/ghes-3.16.json
  - name: GET /orgs/{org}/custom-repository-roles/{role_id}
    documentation_url: https://docs.github.com/enterprise-cloud@latest//rest/orgs/custom-roles#get-a-custom-repository-role
    openapi_files:
      - descriptions/ghec/ghec.json
      - descriptions/ghes-3.16/ghes-3.16.json
  - name: PATCH /orgs/{org}/custom-repository-roles/{role_id}
    documentation_url: https://docs.github.com/enterprise-cloud@latest//rest/orgs/custom-roles#update-a-custom-repository-role
    openapi_files:
      - descriptions/ghec/ghec.json
      - descriptions/ghes-3.16/ghes-3.16.json
  - name: POST /orgs/{org}/custom_roles
    documentation_url: https://docs.github.com/enterprise-cloud@latest//rest/orgs/custom-roles#closing-down---create-a-custom-role
    openapi_files:
      - descriptions/ghec/ghec.json
  - name: DELETE /orgs/{org}/custom_roles/{role_id}
    documentation_url: https://docs.github.com/enterprise-cloud@latest//rest/orgs/custom-roles#closing-down---delete-a-custom-role
    openapi_files:
      - descriptions/ghec/ghec.json
  - name: GET /orgs/{org}/custom_roles/{role_id}
    documentation_url: https://docs.github.com/enterprise-cloud@latest//rest/orgs/custom-roles#closing-down---get-a-custom-role
    openapi_files:
      - descriptions/ghec/ghec.json
  - name: PATCH /orgs/{org}/custom_roles/{role_id}
    documentation_url: https://docs.github.com/enterprise-cloud@latest//rest/orgs/custom-roles#closing-down---update-a-custom-role
    openapi_files:
      - descriptions/ghec/ghec.json
  - name: GET /orgs/{org}/dependabot/alerts
    documentation_url: https://docs.github.com/rest/dependabot/alerts#list-dependabot-alerts-for-an-organization
    openapi_files:
      - descriptions/api.github.com/api.github.com.json
      - descriptions/ghec/ghec.json
      - descriptions/ghes-3.16/ghes-3.16.json
  - name: GET /orgs/{org}/dependabot/secrets
    documentation_url: https://docs.github.com/rest/dependabot/secrets#list-organization-secrets
    openapi_files:
      - descriptions/api.github.com/api.github.com.json
      - descriptions/ghec/ghec.json
      - descriptions/ghes-3.16/ghes-3.16.json
  - name: GET /orgs/{org}/dependabot/secrets/public-key
    documentation_url: https://docs.github.com/rest/dependabot/secrets#get-an-organization-public-key
    openapi_files:
      - descriptions/api.github.com/api.github.com.json
      - descriptions/ghec/ghec.json
      - descriptions/ghes-3.16/ghes-3.16.json
  - name: DELETE /orgs/{org}/dependabot/secrets/{secret_name}
    documentation_url: https://docs.github.com/rest/dependabot/secrets#delete-an-organization-secret
    openapi_files:
      - descriptions/api.github.com/api.github.com.json
      - descriptions/ghec/ghec.json
      - descriptions/ghes-3.16/ghes-3.16.json
  - name: GET /orgs/{org}/dependabot/secrets/{secret_name}
    documentation_url: https://docs.github.com/rest/dependabot/secrets#get-an-organization-secret
    openapi_files:
      - descriptions/api.github.com/api.github.com.json
      - descriptions/ghec/ghec.json
      - descriptions/ghes-3.16/ghes-3.16.json
  - name: PUT /orgs/{org}/dependabot/secrets/{secret_name}
    documentation_url: https://docs.github.com/rest/dependabot/secrets#create-or-update-an-organization-secret
    openapi_files:
      - descriptions/api.github.com/api.github.com.json
      - descriptions/ghec/ghec.json
      - descriptions/ghes-3.16/ghes-3.16.json
  - name: GET /orgs/{org}/dependabot/secrets/{secret_name}/repositories
    documentation_url: https://docs.github.com/rest/dependabot/secrets#list-selected-repositories-for-an-organization-secret
    openapi_files:
      - descriptions/api.github.com/api.github.com.json
      - descriptions/ghec/ghec.json
      - descriptions/ghes-3.16/ghes-3.16.json
  - name: PUT /orgs/{org}/dependabot/secrets/{secret_name}/repositories
    documentation_url: https://docs.github.com/rest/dependabot/secrets#set-selected-repositories-for-an-organization-secret
    openapi_files:
      - descriptions/api.github.com/api.github.com.json
      - descriptions/ghec/ghec.json
      - descriptions/ghes-3.16/ghes-3.16.json
  - name: DELETE /orgs/{org}/dependabot/secrets/{secret_name}/repositories/{repository_id}
    documentation_url: https://docs.github.com/rest/dependabot/secrets#remove-selected-repository-from-an-organization-secret
    openapi_files:
      - descriptions/api.github.com/api.github.com.json
      - descriptions/ghec/ghec.json
      - descriptions/ghes-3.16/ghes-3.16.json
  - name: PUT /orgs/{org}/dependabot/secrets/{secret_name}/repositories/{repository_id}
    documentation_url: https://docs.github.com/rest/dependabot/secrets#add-selected-repository-to-an-organization-secret
    openapi_files:
      - descriptions/api.github.com/api.github.com.json
      - descriptions/ghec/ghec.json
      - descriptions/ghes-3.16/ghes-3.16.json
  - name: GET /orgs/{org}/docker/conflicts
    documentation_url: https://docs.github.com/rest/packages/packages#get-list-of-conflicting-packages-during-docker-migration-for-organization
    openapi_files:
      - descriptions/api.github.com/api.github.com.json
      - descriptions/ghec/ghec.json
      - descriptions/ghes-3.16/ghes-3.16.json
  - name: GET /orgs/{org}/events
    documentation_url: https://docs.github.com/rest/activity/events#list-public-organization-events
    openapi_files:
      - descriptions/api.github.com/api.github.com.json
      - descriptions/ghec/ghec.json
      - descriptions/ghes-3.16/ghes-3.16.json
  - name: GET /orgs/{org}/external-group/{group_id}
    documentation_url: https://docs.github.com/enterprise-cloud@latest//rest/teams/external-groups#get-an-external-group
    openapi_files:
      - descriptions/ghec/ghec.json
      - descriptions/ghes-3.16/ghes-3.16.json
  - name: GET /orgs/{org}/external-groups
    documentation_url: https://docs.github.com/enterprise-cloud@latest//rest/teams/external-groups#list-external-groups-in-an-organization
    openapi_files:
      - descriptions/ghec/ghec.json
      - descriptions/ghes-3.16/ghes-3.16.json
  - name: GET /orgs/{org}/failed_invitations
    documentation_url: https://docs.github.com/rest/orgs/members#list-failed-organization-invitations
    openapi_files:
      - descriptions/api.github.com/api.github.com.json
      - descriptions/ghec/ghec.json
  - name: GET /orgs/{org}/fine_grained_permissions
    documentation_url: https://docs.github.com/enterprise-cloud@latest//rest/orgs/custom-roles#closing-down---list-fine-grained-permissions-for-an-organization
    openapi_files:
      - descriptions/ghec/ghec.json
  - name: GET /orgs/{org}/hooks
    documentation_url: https://docs.github.com/rest/orgs/webhooks#list-organization-webhooks
    openapi_files:
      - descriptions/api.github.com/api.github.com.json
      - descriptions/ghec/ghec.json
      - descriptions/ghes-3.16/ghes-3.16.json
  - name: POST /orgs/{org}/hooks
    documentation_url: https://docs.github.com/rest/orgs/webhooks#create-an-organization-webhook
    openapi_files:
      - descriptions/api.github.com/api.github.com.json
      - descriptions/ghec/ghec.json
      - descriptions/ghes-3.16/ghes-3.16.json
  - name: DELETE /orgs/{org}/hooks/{hook_id}
    documentation_url: https://docs.github.com/rest/orgs/webhooks#delete-an-organization-webhook
    openapi_files:
      - descriptions/api.github.com/api.github.com.json
      - descriptions/ghec/ghec.json
      - descriptions/ghes-3.16/ghes-3.16.json
  - name: GET /orgs/{org}/hooks/{hook_id}
    documentation_url: https://docs.github.com/rest/orgs/webhooks#get-an-organization-webhook
    openapi_files:
      - descriptions/api.github.com/api.github.com.json
      - descriptions/ghec/ghec.json
      - descriptions/ghes-3.16/ghes-3.16.json
  - name: PATCH /orgs/{org}/hooks/{hook_id}
    documentation_url: https://docs.github.com/rest/orgs/webhooks#update-an-organization-webhook
    openapi_files:
      - descriptions/api.github.com/api.github.com.json
      - descriptions/ghec/ghec.json
      - descriptions/ghes-3.16/ghes-3.16.json
  - name: GET /orgs/{org}/hooks/{hook_id}/config
    documentation_url: https://docs.github.com/rest/orgs/webhooks#get-a-webhook-configuration-for-an-organization
    openapi_files:
      - descriptions/api.github.com/api.github.com.json
      - descriptions/ghec/ghec.json
      - descriptions/ghes-3.16/ghes-3.16.json
  - name: PATCH /orgs/{org}/hooks/{hook_id}/config
    documentation_url: https://docs.github.com/rest/orgs/webhooks#update-a-webhook-configuration-for-an-organization
    openapi_files:
      - descriptions/api.github.com/api.github.com.json
      - descriptions/ghec/ghec.json
      - descriptions/ghes-3.16/ghes-3.16.json
  - name: GET /orgs/{org}/hooks/{hook_id}/deliveries
    documentation_url: https://docs.github.com/rest/orgs/webhooks#list-deliveries-for-an-organization-webhook
    openapi_files:
      - descriptions/api.github.com/api.github.com.json
      - descriptions/ghec/ghec.json
      - descriptions/ghes-3.16/ghes-3.16.json
  - name: GET /orgs/{org}/hooks/{hook_id}/deliveries/{delivery_id}
    documentation_url: https://docs.github.com/rest/orgs/webhooks#get-a-webhook-delivery-for-an-organization-webhook
    openapi_files:
      - descriptions/api.github.com/api.github.com.json
      - descriptions/ghec/ghec.json
      - descriptions/ghes-3.16/ghes-3.16.json
  - name: POST /orgs/{org}/hooks/{hook_id}/deliveries/{delivery_id}/attempts
    documentation_url: https://docs.github.com/rest/orgs/webhooks#redeliver-a-delivery-for-an-organization-webhook
    openapi_files:
      - descriptions/api.github.com/api.github.com.json
      - descriptions/ghec/ghec.json
      - descriptions/ghes-3.16/ghes-3.16.json
  - name: POST /orgs/{org}/hooks/{hook_id}/pings
    documentation_url: https://docs.github.com/rest/orgs/webhooks#ping-an-organization-webhook
    openapi_files:
      - descriptions/api.github.com/api.github.com.json
      - descriptions/ghec/ghec.json
      - descriptions/ghes-3.16/ghes-3.16.json
  - name: GET /orgs/{org}/insights/api/route-stats/{actor_type}/{actor_id}
    documentation_url: https://docs.github.com/rest/orgs/api-insights#get-route-stats-by-actor
    openapi_files:
      - descriptions/api.github.com/api.github.com.json
      - descriptions/ghec/ghec.json
  - name: GET /orgs/{org}/insights/api/subject-stats
    documentation_url: https://docs.github.com/rest/orgs/api-insights#get-subject-stats
    openapi_files:
      - descriptions/api.github.com/api.github.com.json
      - descriptions/ghec/ghec.json
  - name: GET /orgs/{org}/insights/api/summary-stats
    documentation_url: https://docs.github.com/rest/orgs/api-insights#get-summary-stats
    openapi_files:
      - descriptions/api.github.com/api.github.com.json
      - descriptions/ghec/ghec.json
  - name: GET /orgs/{org}/insights/api/summary-stats/users/{user_id}
    documentation_url: https://docs.github.com/rest/orgs/api-insights#get-summary-stats-by-user
    openapi_files:
      - descriptions/api.github.com/api.github.com.json
      - descriptions/ghec/ghec.json
  - name: GET /orgs/{org}/insights/api/summary-stats/{actor_type}/{actor_id}
    documentation_url: https://docs.github.com/rest/orgs/api-insights#get-summary-stats-by-actor
    openapi_files:
      - descriptions/api.github.com/api.github.com.json
      - descriptions/ghec/ghec.json
  - name: GET /orgs/{org}/insights/api/time-stats
    documentation_url: https://docs.github.com/rest/orgs/api-insights#get-time-stats
    openapi_files:
      - descriptions/api.github.com/api.github.com.json
      - descriptions/ghec/ghec.json
  - name: GET /orgs/{org}/insights/api/time-stats/users/{user_id}
    documentation_url: https://docs.github.com/rest/orgs/api-insights#get-time-stats-by-user
    openapi_files:
      - descriptions/api.github.com/api.github.com.json
      - descriptions/ghec/ghec.json
  - name: GET /orgs/{org}/insights/api/time-stats/{actor_type}/{actor_id}
    documentation_url: https://docs.github.com/rest/orgs/api-insights#get-time-stats-by-actor
    openapi_files:
      - descriptions/api.github.com/api.github.com.json
      - descriptions/ghec/ghec.json
  - name: GET /orgs/{org}/insights/api/user-stats/{user_id}
    documentation_url: https://docs.github.com/rest/orgs/api-insights#get-user-stats
    openapi_files:
      - descriptions/api.github.com/api.github.com.json
      - descriptions/ghec/ghec.json
  - name: GET /orgs/{org}/installation
    documentation_url: https://docs.github.com/rest/apps/apps#get-an-organization-installation-for-the-authenticated-app
    openapi_files:
      - descriptions/api.github.com/api.github.com.json
      - descriptions/ghec/ghec.json
      - descriptions/ghes-3.16/ghes-3.16.json
  - name: GET /orgs/{org}/installations
    documentation_url: https://docs.github.com/rest/orgs/orgs#list-app-installations-for-an-organization
    openapi_files:
      - descriptions/api.github.com/api.github.com.json
      - descriptions/ghec/ghec.json
      - descriptions/ghes-3.16/ghes-3.16.json
  - name: DELETE /orgs/{org}/interaction-limits
    documentation_url: https://docs.github.com/rest/interactions/orgs#remove-interaction-restrictions-for-an-organization
    openapi_files:
      - descriptions/api.github.com/api.github.com.json
      - descriptions/ghec/ghec.json
  - name: GET /orgs/{org}/interaction-limits
    documentation_url: https://docs.github.com/rest/interactions/orgs#get-interaction-restrictions-for-an-organization
    openapi_files:
      - descriptions/api.github.com/api.github.com.json
      - descriptions/ghec/ghec.json
  - name: PUT /orgs/{org}/interaction-limits
    documentation_url: https://docs.github.com/rest/interactions/orgs#set-interaction-restrictions-for-an-organization
    openapi_files:
      - descriptions/api.github.com/api.github.com.json
      - descriptions/ghec/ghec.json
  - name: GET /orgs/{org}/invitations
    documentation_url: https://docs.github.com/rest/orgs/members#list-pending-organization-invitations
    openapi_files:
      - descriptions/api.github.com/api.github.com.json
      - descriptions/ghec/ghec.json
  - name: POST /orgs/{org}/invitations
    documentation_url: https://docs.github.com/rest/orgs/members#create-an-organization-invitation
    openapi_files:
      - descriptions/api.github.com/api.github.com.json
      - descriptions/ghec/ghec.json
  - name: DELETE /orgs/{org}/invitations/{invitation_id}
    documentation_url: https://docs.github.com/rest/orgs/members#cancel-an-organization-invitation
    openapi_files:
      - descriptions/api.github.com/api.github.com.json
      - descriptions/ghec/ghec.json
  - name: GET /orgs/{org}/invitations/{invitation_id}/teams
    documentation_url: https://docs.github.com/rest/orgs/members#list-organization-invitation-teams
    openapi_files:
      - descriptions/api.github.com/api.github.com.json
      - descriptions/ghec/ghec.json
  - name: GET /orgs/{org}/issue-types
    documentation_url: https://docs.github.com/rest/orgs/issue-types#list-issue-types-for-an-organization
    openapi_files:
      - descriptions/api.github.com/api.github.com.json
      - descriptions/ghec/ghec.json
  - name: POST /orgs/{org}/issue-types
    documentation_url: https://docs.github.com/rest/orgs/issue-types#create-issue-type-for-an-organization
    openapi_files:
      - descriptions/api.github.com/api.github.com.json
      - descriptions/ghec/ghec.json
  - name: DELETE /orgs/{org}/issue-types/{issue_type_id}
    documentation_url: https://docs.github.com/rest/orgs/issue-types#delete-issue-type-for-an-organization
    openapi_files:
      - descriptions/api.github.com/api.github.com.json
      - descriptions/ghec/ghec.json
  - name: PUT /orgs/{org}/issue-types/{issue_type_id}
    documentation_url: https://docs.github.com/rest/orgs/issue-types#update-issue-type-for-an-organization
    openapi_files:
      - descriptions/api.github.com/api.github.com.json
      - descriptions/ghec/ghec.json
  - name: GET /orgs/{org}/issues
    documentation_url: https://docs.github.com/rest/issues/issues#list-organization-issues-assigned-to-the-authenticated-user
    openapi_files:
      - descriptions/api.github.com/api.github.com.json
      - descriptions/ghec/ghec.json
      - descriptions/ghes-3.16/ghes-3.16.json
  - name: GET /orgs/{org}/members
    documentation_url: https://docs.github.com/rest/orgs/members#list-organization-members
    openapi_files:
      - descriptions/api.github.com/api.github.com.json
      - descriptions/ghec/ghec.json
      - descriptions/ghes-3.16/ghes-3.16.json
  - name: DELETE /orgs/{org}/members/{username}
    documentation_url: https://docs.github.com/rest/orgs/members#remove-an-organization-member
    openapi_files:
      - descriptions/api.github.com/api.github.com.json
      - descriptions/ghec/ghec.json
      - descriptions/ghes-3.16/ghes-3.16.json
  - name: GET /orgs/{org}/members/{username}
    documentation_url: https://docs.github.com/rest/orgs/members#check-organization-membership-for-a-user
    openapi_files:
      - descriptions/api.github.com/api.github.com.json
      - descriptions/ghec/ghec.json
      - descriptions/ghes-3.16/ghes-3.16.json
  - name: GET /orgs/{org}/members/{username}/codespaces
    documentation_url: https://docs.github.com/rest/codespaces/organizations#list-codespaces-for-a-user-in-organization
    openapi_files:
      - descriptions/api.github.com/api.github.com.json
      - descriptions/ghec/ghec.json
  - name: DELETE /orgs/{org}/members/{username}/codespaces/{codespace_name}
    documentation_url: https://docs.github.com/rest/codespaces/organizations#delete-a-codespace-from-the-organization
    openapi_files:
      - descriptions/api.github.com/api.github.com.json
      - descriptions/ghec/ghec.json
  - name: POST /orgs/{org}/members/{username}/codespaces/{codespace_name}/stop
    documentation_url: https://docs.github.com/rest/codespaces/organizations#stop-a-codespace-for-an-organization-user
    openapi_files:
      - descriptions/api.github.com/api.github.com.json
      - descriptions/ghec/ghec.json
  - name: GET /orgs/{org}/members/{username}/copilot
    documentation_url: https://docs.github.com/rest/copilot/copilot-user-management#get-copilot-seat-assignment-details-for-a-user
    openapi_files:
      - descriptions/api.github.com/api.github.com.json
      - descriptions/ghec/ghec.json
  - name: DELETE /orgs/{org}/memberships/{username}
    documentation_url: https://docs.github.com/rest/orgs/members#remove-organization-membership-for-a-user
    openapi_files:
      - descriptions/api.github.com/api.github.com.json
      - descriptions/ghec/ghec.json
      - descriptions/ghes-3.16/ghes-3.16.json
  - name: GET /orgs/{org}/memberships/{username}
    documentation_url: https://docs.github.com/rest/orgs/members#get-organization-membership-for-a-user
    openapi_files:
      - descriptions/api.github.com/api.github.com.json
      - descriptions/ghec/ghec.json
      - descriptions/ghes-3.16/ghes-3.16.json
  - name: PUT /orgs/{org}/memberships/{username}
    documentation_url: https://docs.github.com/rest/orgs/members#set-organization-membership-for-a-user
    openapi_files:
      - descriptions/api.github.com/api.github.com.json
      - descriptions/ghec/ghec.json
      - descriptions/ghes-3.16/ghes-3.16.json
  - name: GET /orgs/{org}/migrations
    documentation_url: https://docs.github.com/rest/migrations/orgs#list-organization-migrations
    openapi_files:
      - descriptions/api.github.com/api.github.com.json
      - descriptions/ghec/ghec.json
      - descriptions/ghes-3.16/ghes-3.16.json
  - name: POST /orgs/{org}/migrations
    documentation_url: https://docs.github.com/rest/migrations/orgs#start-an-organization-migration
    openapi_files:
      - descriptions/api.github.com/api.github.com.json
      - descriptions/ghec/ghec.json
      - descriptions/ghes-3.16/ghes-3.16.json
  - name: GET /orgs/{org}/migrations/{migration_id}
    documentation_url: https://docs.github.com/rest/migrations/orgs#get-an-organization-migration-status
    openapi_files:
      - descriptions/api.github.com/api.github.com.json
      - descriptions/ghec/ghec.json
      - descriptions/ghes-3.16/ghes-3.16.json
  - name: DELETE /orgs/{org}/migrations/{migration_id}/archive
    documentation_url: https://docs.github.com/rest/migrations/orgs#delete-an-organization-migration-archive
    openapi_files:
      - descriptions/api.github.com/api.github.com.json
      - descriptions/ghec/ghec.json
      - descriptions/ghes-3.16/ghes-3.16.json
  - name: GET /orgs/{org}/migrations/{migration_id}/archive
    documentation_url: https://docs.github.com/rest/migrations/orgs#download-an-organization-migration-archive
    openapi_files:
      - descriptions/api.github.com/api.github.com.json
      - descriptions/ghec/ghec.json
      - descriptions/ghes-3.16/ghes-3.16.json
  - name: DELETE /orgs/{org}/migrations/{migration_id}/repos/{repo_name}/lock
    documentation_url: https://docs.github.com/rest/migrations/orgs#unlock-an-organization-repository
    openapi_files:
      - descriptions/api.github.com/api.github.com.json
      - descriptions/ghec/ghec.json
      - descriptions/ghes-3.16/ghes-3.16.json
  - name: GET /orgs/{org}/migrations/{migration_id}/repositories
    documentation_url: https://docs.github.com/rest/migrations/orgs#list-repositories-in-an-organization-migration
    openapi_files:
      - descriptions/api.github.com/api.github.com.json
      - descriptions/ghec/ghec.json
      - descriptions/ghes-3.16/ghes-3.16.json
  - name: GET /orgs/{org}/organization-fine-grained-permissions
    documentation_url: https://docs.github.com/enterprise-cloud@latest//rest/orgs/organization-roles#list-organization-fine-grained-permissions-for-an-organization
    openapi_files:
      - descriptions/ghec/ghec.json
      - descriptions/ghes-3.16/ghes-3.16.json
  - name: GET /orgs/{org}/organization-roles
    documentation_url: https://docs.github.com/rest/orgs/organization-roles#get-all-organization-roles-for-an-organization
    openapi_files:
      - descriptions/api.github.com/api.github.com.json
      - descriptions/ghec/ghec.json
      - descriptions/ghes-3.16/ghes-3.16.json
  - name: POST /orgs/{org}/organization-roles
    documentation_url: https://docs.github.com/enterprise-cloud@latest//rest/orgs/organization-roles#create-a-custom-organization-role
    openapi_files:
      - descriptions/ghec/ghec.json
      - descriptions/ghes-3.16/ghes-3.16.json
  - name: DELETE /orgs/{org}/organization-roles/teams/{team_slug}
    documentation_url: https://docs.github.com/rest/orgs/organization-roles#remove-all-organization-roles-for-a-team
    openapi_files:
      - descriptions/api.github.com/api.github.com.json
      - descriptions/ghec/ghec.json
      - descriptions/ghes-3.16/ghes-3.16.json
  - name: DELETE /orgs/{org}/organization-roles/teams/{team_slug}/{role_id}
    documentation_url: https://docs.github.com/rest/orgs/organization-roles#remove-an-organization-role-from-a-team
    openapi_files:
      - descriptions/api.github.com/api.github.com.json
      - descriptions/ghec/ghec.json
      - descriptions/ghes-3.16/ghes-3.16.json
  - name: PUT /orgs/{org}/organization-roles/teams/{team_slug}/{role_id}
    documentation_url: https://docs.github.com/rest/orgs/organization-roles#assign-an-organization-role-to-a-team
    openapi_files:
      - descriptions/api.github.com/api.github.com.json
      - descriptions/ghec/ghec.json
      - descriptions/ghes-3.16/ghes-3.16.json
  - name: DELETE /orgs/{org}/organization-roles/users/{username}
    documentation_url: https://docs.github.com/rest/orgs/organization-roles#remove-all-organization-roles-for-a-user
    openapi_files:
      - descriptions/api.github.com/api.github.com.json
      - descriptions/ghec/ghec.json
      - descriptions/ghes-3.16/ghes-3.16.json
  - name: DELETE /orgs/{org}/organization-roles/users/{username}/{role_id}
    documentation_url: https://docs.github.com/rest/orgs/organization-roles#remove-an-organization-role-from-a-user
    openapi_files:
      - descriptions/api.github.com/api.github.com.json
      - descriptions/ghec/ghec.json
      - descriptions/ghes-3.16/ghes-3.16.json
  - name: PUT /orgs/{org}/organization-roles/users/{username}/{role_id}
    documentation_url: https://docs.github.com/rest/orgs/organization-roles#assign-an-organization-role-to-a-user
    openapi_files:
      - descriptions/api.github.com/api.github.com.json
      - descriptions/ghec/ghec.json
      - descriptions/ghes-3.16/ghes-3.16.json
  - name: DELETE /orgs/{org}/organization-roles/{role_id}
    documentation_url: https://docs.github.com/enterprise-cloud@latest//rest/orgs/organization-roles#delete-a-custom-organization-role
    openapi_files:
      - descriptions/ghec/ghec.json
      - descriptions/ghes-3.16/ghes-3.16.json
  - name: GET /orgs/{org}/organization-roles/{role_id}
    documentation_url: https://docs.github.com/rest/orgs/organization-roles#get-an-organization-role
    openapi_files:
      - descriptions/api.github.com/api.github.com.json
      - descriptions/ghec/ghec.json
      - descriptions/ghes-3.16/ghes-3.16.json
  - name: PATCH /orgs/{org}/organization-roles/{role_id}
    documentation_url: https://docs.github.com/enterprise-cloud@latest//rest/orgs/organization-roles#update-a-custom-organization-role
    openapi_files:
      - descriptions/ghec/ghec.json
      - descriptions/ghes-3.16/ghes-3.16.json
  - name: GET /orgs/{org}/organization-roles/{role_id}/teams
    documentation_url: https://docs.github.com/rest/orgs/organization-roles#list-teams-that-are-assigned-to-an-organization-role
    openapi_files:
      - descriptions/api.github.com/api.github.com.json
      - descriptions/ghec/ghec.json
      - descriptions/ghes-3.16/ghes-3.16.json
  - name: GET /orgs/{org}/organization-roles/{role_id}/users
    documentation_url: https://docs.github.com/rest/orgs/organization-roles#list-users-that-are-assigned-to-an-organization-role
    openapi_files:
      - descriptions/api.github.com/api.github.com.json
      - descriptions/ghec/ghec.json
      - descriptions/ghes-3.16/ghes-3.16.json
  - name: GET /orgs/{org}/outside_collaborators
    documentation_url: https://docs.github.com/rest/orgs/outside-collaborators#list-outside-collaborators-for-an-organization
    openapi_files:
      - descriptions/api.github.com/api.github.com.json
      - descriptions/ghec/ghec.json
      - descriptions/ghes-3.16/ghes-3.16.json
  - name: DELETE /orgs/{org}/outside_collaborators/{username}
    documentation_url: https://docs.github.com/rest/orgs/outside-collaborators#remove-outside-collaborator-from-an-organization
    openapi_files:
      - descriptions/api.github.com/api.github.com.json
      - descriptions/ghec/ghec.json
      - descriptions/ghes-3.16/ghes-3.16.json
  - name: PUT /orgs/{org}/outside_collaborators/{username}
    documentation_url: https://docs.github.com/rest/orgs/outside-collaborators#convert-an-organization-member-to-outside-collaborator
    openapi_files:
      - descriptions/api.github.com/api.github.com.json
      - descriptions/ghec/ghec.json
      - descriptions/ghes-3.16/ghes-3.16.json
  - name: GET /orgs/{org}/packages
    documentation_url: https://docs.github.com/rest/packages/packages#list-packages-for-an-organization
    openapi_files:
      - descriptions/api.github.com/api.github.com.json
      - descriptions/ghec/ghec.json
      - descriptions/ghes-3.16/ghes-3.16.json
  - name: DELETE /orgs/{org}/packages/{package_type}/{package_name}
    documentation_url: https://docs.github.com/rest/packages/packages#delete-a-package-for-an-organization
    openapi_files:
      - descriptions/api.github.com/api.github.com.json
      - descriptions/ghec/ghec.json
      - descriptions/ghes-3.16/ghes-3.16.json
  - name: GET /orgs/{org}/packages/{package_type}/{package_name}
    documentation_url: https://docs.github.com/rest/packages/packages#get-a-package-for-an-organization
    openapi_files:
      - descriptions/api.github.com/api.github.com.json
      - descriptions/ghec/ghec.json
      - descriptions/ghes-3.16/ghes-3.16.json
  - name: POST /orgs/{org}/packages/{package_type}/{package_name}/restore
    documentation_url: https://docs.github.com/rest/packages/packages#restore-a-package-for-an-organization
    openapi_files:
      - descriptions/api.github.com/api.github.com.json
      - descriptions/ghec/ghec.json
      - descriptions/ghes-3.16/ghes-3.16.json
  - name: GET /orgs/{org}/packages/{package_type}/{package_name}/versions
    documentation_url: https://docs.github.com/rest/packages/packages#list-package-versions-for-a-package-owned-by-an-organization
    openapi_files:
      - descriptions/api.github.com/api.github.com.json
      - descriptions/ghec/ghec.json
      - descriptions/ghes-3.16/ghes-3.16.json
  - name: DELETE /orgs/{org}/packages/{package_type}/{package_name}/versions/{package_version_id}
    documentation_url: https://docs.github.com/rest/packages/packages#delete-package-version-for-an-organization
    openapi_files:
      - descriptions/api.github.com/api.github.com.json
      - descriptions/ghec/ghec.json
      - descriptions/ghes-3.16/ghes-3.16.json
  - name: GET /orgs/{org}/packages/{package_type}/{package_name}/versions/{package_version_id}
    documentation_url: https://docs.github.com/rest/packages/packages#get-a-package-version-for-an-organization
    openapi_files:
      - descriptions/api.github.com/api.github.com.json
      - descriptions/ghec/ghec.json
      - descriptions/ghes-3.16/ghes-3.16.json
  - name: POST /orgs/{org}/packages/{package_type}/{package_name}/versions/{package_version_id}/restore
    documentation_url: https://docs.github.com/rest/packages/packages#restore-package-version-for-an-organization
    openapi_files:
      - descriptions/api.github.com/api.github.com.json
      - descriptions/ghec/ghec.json
      - descriptions/ghes-3.16/ghes-3.16.json
  - name: GET /orgs/{org}/personal-access-token-requests
    documentation_url: https://docs.github.com/rest/orgs/personal-access-tokens#list-requests-to-access-organization-resources-with-fine-grained-personal-access-tokens
    openapi_files:
      - descriptions/api.github.com/api.github.com.json
      - descriptions/ghec/ghec.json
      - descriptions/ghes-3.16/ghes-3.16.json
  - name: POST /orgs/{org}/personal-access-token-requests
    documentation_url: https://docs.github.com/rest/orgs/personal-access-tokens#review-requests-to-access-organization-resources-with-fine-grained-personal-access-tokens
    openapi_files:
      - descriptions/api.github.com/api.github.com.json
      - descriptions/ghec/ghec.json
      - descriptions/ghes-3.16/ghes-3.16.json
  - name: POST /orgs/{org}/personal-access-token-requests/{pat_request_id}
    documentation_url: https://docs.github.com/rest/orgs/personal-access-tokens#review-a-request-to-access-organization-resources-with-a-fine-grained-personal-access-token
    openapi_files:
      - descriptions/api.github.com/api.github.com.json
      - descriptions/ghec/ghec.json
      - descriptions/ghes-3.16/ghes-3.16.json
  - name: GET /orgs/{org}/personal-access-token-requests/{pat_request_id}/repositories
    documentation_url: https://docs.github.com/rest/orgs/personal-access-tokens#list-repositories-requested-to-be-accessed-by-a-fine-grained-personal-access-token
    openapi_files:
      - descriptions/api.github.com/api.github.com.json
      - descriptions/ghec/ghec.json
      - descriptions/ghes-3.16/ghes-3.16.json
  - name: GET /orgs/{org}/personal-access-tokens
    documentation_url: https://docs.github.com/rest/orgs/personal-access-tokens#list-fine-grained-personal-access-tokens-with-access-to-organization-resources
    openapi_files:
      - descriptions/api.github.com/api.github.com.json
      - descriptions/ghec/ghec.json
      - descriptions/ghes-3.16/ghes-3.16.json
  - name: POST /orgs/{org}/personal-access-tokens
    documentation_url: https://docs.github.com/rest/orgs/personal-access-tokens#update-the-access-to-organization-resources-via-fine-grained-personal-access-tokens
    openapi_files:
      - descriptions/api.github.com/api.github.com.json
      - descriptions/ghec/ghec.json
      - descriptions/ghes-3.16/ghes-3.16.json
  - name: POST /orgs/{org}/personal-access-tokens/{pat_id}
    documentation_url: https://docs.github.com/rest/orgs/personal-access-tokens#update-the-access-a-fine-grained-personal-access-token-has-to-organization-resources
    openapi_files:
      - descriptions/api.github.com/api.github.com.json
      - descriptions/ghec/ghec.json
      - descriptions/ghes-3.16/ghes-3.16.json
  - name: GET /orgs/{org}/personal-access-tokens/{pat_id}/repositories
    documentation_url: https://docs.github.com/rest/orgs/personal-access-tokens#list-repositories-a-fine-grained-personal-access-token-has-access-to
    openapi_files:
      - descriptions/api.github.com/api.github.com.json
      - descriptions/ghec/ghec.json
      - descriptions/ghes-3.16/ghes-3.16.json
  - name: GET /orgs/{org}/pre-receive-hooks
    documentation_url: https://docs.github.com/enterprise-server@3.16/rest/enterprise-admin/org-pre-receive-hooks#list-pre-receive-hooks-for-an-organization
    openapi_files:
      - descriptions/ghes-3.16/ghes-3.16.json
  - name: DELETE /orgs/{org}/pre-receive-hooks/{pre_receive_hook_id}
    documentation_url: https://docs.github.com/enterprise-server@3.16/rest/enterprise-admin/org-pre-receive-hooks#remove-pre-receive-hook-enforcement-for-an-organization
    openapi_files:
      - descriptions/ghes-3.16/ghes-3.16.json
  - name: GET /orgs/{org}/pre-receive-hooks/{pre_receive_hook_id}
    documentation_url: https://docs.github.com/enterprise-server@3.16/rest/enterprise-admin/org-pre-receive-hooks#get-a-pre-receive-hook-for-an-organization
    openapi_files:
      - descriptions/ghes-3.16/ghes-3.16.json
  - name: PATCH /orgs/{org}/pre-receive-hooks/{pre_receive_hook_id}
    documentation_url: https://docs.github.com/enterprise-server@3.16/rest/enterprise-admin/org-pre-receive-hooks#update-pre-receive-hook-enforcement-for-an-organization
    openapi_files:
      - descriptions/ghes-3.16/ghes-3.16.json
  - name: GET /orgs/{org}/private-registries
    documentation_url: https://docs.github.com/rest/private-registries/organization-configurations#list-private-registries-for-an-organization
    openapi_files:
      - descriptions/api.github.com/api.github.com.json
      - descriptions/ghec/ghec.json
      - descriptions/ghes-3.16/ghes-3.16.json
  - name: POST /orgs/{org}/private-registries
    documentation_url: https://docs.github.com/rest/private-registries/organization-configurations#create-a-private-registry-for-an-organization
    openapi_files:
      - descriptions/api.github.com/api.github.com.json
      - descriptions/ghec/ghec.json
      - descriptions/ghes-3.16/ghes-3.16.json
  - name: GET /orgs/{org}/private-registries/public-key
    documentation_url: https://docs.github.com/rest/private-registries/organization-configurations#get-private-registries-public-key-for-an-organization
    openapi_files:
      - descriptions/api.github.com/api.github.com.json
      - descriptions/ghec/ghec.json
      - descriptions/ghes-3.16/ghes-3.16.json
  - name: DELETE /orgs/{org}/private-registries/{secret_name}
    documentation_url: https://docs.github.com/rest/private-registries/organization-configurations#delete-a-private-registry-for-an-organization
    openapi_files:
      - descriptions/api.github.com/api.github.com.json
      - descriptions/ghec/ghec.json
      - descriptions/ghes-3.16/ghes-3.16.json
  - name: GET /orgs/{org}/private-registries/{secret_name}
    documentation_url: https://docs.github.com/rest/private-registries/organization-configurations#get-a-private-registry-for-an-organization
    openapi_files:
      - descriptions/api.github.com/api.github.com.json
      - descriptions/ghec/ghec.json
      - descriptions/ghes-3.16/ghes-3.16.json
  - name: PATCH /orgs/{org}/private-registries/{secret_name}
    documentation_url: https://docs.github.com/rest/private-registries/organization-configurations#update-a-private-registry-for-an-organization
    openapi_files:
      - descriptions/api.github.com/api.github.com.json
      - descriptions/ghec/ghec.json
      - descriptions/ghes-3.16/ghes-3.16.json
  - name: GET /orgs/{org}/projects
    documentation_url: https://docs.github.com/rest/projects/projects#list-organization-projects
    openapi_files:
      - descriptions/api.github.com/api.github.com.json
      - descriptions/ghec/ghec.json
      - descriptions/ghes-3.16/ghes-3.16.json
  - name: POST /orgs/{org}/projects
    documentation_url: https://docs.github.com/rest/projects/projects#create-an-organization-project
    openapi_files:
      - descriptions/api.github.com/api.github.com.json
      - descriptions/ghec/ghec.json
      - descriptions/ghes-3.16/ghes-3.16.json
  - name: GET /orgs/{org}/properties/schema
    documentation_url: https://docs.github.com/rest/orgs/custom-properties#get-all-custom-properties-for-an-organization
    openapi_files:
      - descriptions/api.github.com/api.github.com.json
      - descriptions/ghec/ghec.json
      - descriptions/ghes-3.16/ghes-3.16.json
  - name: PATCH /orgs/{org}/properties/schema
    documentation_url: https://docs.github.com/rest/orgs/custom-properties#create-or-update-custom-properties-for-an-organization
    openapi_files:
      - descriptions/api.github.com/api.github.com.json
      - descriptions/ghec/ghec.json
      - descriptions/ghes-3.16/ghes-3.16.json
  - name: DELETE /orgs/{org}/properties/schema/{custom_property_name}
    documentation_url: https://docs.github.com/rest/orgs/custom-properties#remove-a-custom-property-for-an-organization
    openapi_files:
      - descriptions/api.github.com/api.github.com.json
      - descriptions/ghec/ghec.json
      - descriptions/ghes-3.16/ghes-3.16.json
  - name: GET /orgs/{org}/properties/schema/{custom_property_name}
    documentation_url: https://docs.github.com/rest/orgs/custom-properties#get-a-custom-property-for-an-organization
    openapi_files:
      - descriptions/api.github.com/api.github.com.json
      - descriptions/ghec/ghec.json
      - descriptions/ghes-3.16/ghes-3.16.json
  - name: PUT /orgs/{org}/properties/schema/{custom_property_name}
    documentation_url: https://docs.github.com/rest/orgs/custom-properties#create-or-update-a-custom-property-for-an-organization
    openapi_files:
      - descriptions/api.github.com/api.github.com.json
      - descriptions/ghec/ghec.json
      - descriptions/ghes-3.16/ghes-3.16.json
  - name: GET /orgs/{org}/properties/values
    documentation_url: https://docs.github.com/rest/orgs/custom-properties#list-custom-property-values-for-organization-repositories
    openapi_files:
      - descriptions/api.github.com/api.github.com.json
      - descriptions/ghec/ghec.json
      - descriptions/ghes-3.16/ghes-3.16.json
  - name: PATCH /orgs/{org}/properties/values
    documentation_url: https://docs.github.com/rest/orgs/custom-properties#create-or-update-custom-property-values-for-organization-repositories
    openapi_files:
      - descriptions/api.github.com/api.github.com.json
      - descriptions/ghec/ghec.json
      - descriptions/ghes-3.16/ghes-3.16.json
  - name: GET /orgs/{org}/public_members
    documentation_url: https://docs.github.com/rest/orgs/members#list-public-organization-members
    openapi_files:
      - descriptions/api.github.com/api.github.com.json
      - descriptions/ghec/ghec.json
      - descriptions/ghes-3.16/ghes-3.16.json
  - name: DELETE /orgs/{org}/public_members/{username}
    documentation_url: https://docs.github.com/rest/orgs/members#remove-public-organization-membership-for-the-authenticated-user
    openapi_files:
      - descriptions/api.github.com/api.github.com.json
      - descriptions/ghec/ghec.json
      - descriptions/ghes-3.16/ghes-3.16.json
  - name: GET /orgs/{org}/public_members/{username}
    documentation_url: https://docs.github.com/rest/orgs/members#check-public-organization-membership-for-a-user
    openapi_files:
      - descriptions/api.github.com/api.github.com.json
      - descriptions/ghec/ghec.json
      - descriptions/ghes-3.16/ghes-3.16.json
  - name: PUT /orgs/{org}/public_members/{username}
    documentation_url: https://docs.github.com/rest/orgs/members#set-public-organization-membership-for-the-authenticated-user
    openapi_files:
      - descriptions/api.github.com/api.github.com.json
      - descriptions/ghec/ghec.json
      - descriptions/ghes-3.16/ghes-3.16.json
  - name: GET /orgs/{org}/repos
    documentation_url: https://docs.github.com/rest/repos/repos#list-organization-repositories
    openapi_files:
      - descriptions/api.github.com/api.github.com.json
      - descriptions/ghec/ghec.json
      - descriptions/ghes-3.16/ghes-3.16.json
  - name: POST /orgs/{org}/repos
    documentation_url: https://docs.github.com/rest/repos/repos#create-an-organization-repository
    openapi_files:
      - descriptions/api.github.com/api.github.com.json
      - descriptions/ghec/ghec.json
      - descriptions/ghes-3.16/ghes-3.16.json
  - name: GET /orgs/{org}/repository-fine-grained-permissions
    documentation_url: https://docs.github.com/enterprise-cloud@latest//rest/orgs/custom-roles#list-repository-fine-grained-permissions-for-an-organization
    openapi_files:
      - descriptions/ghec/ghec.json
      - descriptions/ghes-3.16/ghes-3.16.json
  - name: GET /orgs/{org}/rulesets
    documentation_url: https://docs.github.com/rest/orgs/rules#get-all-organization-repository-rulesets
    openapi_files:
      - descriptions/api.github.com/api.github.com.json
      - descriptions/ghec/ghec.json
      - descriptions/ghes-3.16/ghes-3.16.json
  - name: POST /orgs/{org}/rulesets
    documentation_url: https://docs.github.com/rest/orgs/rules#create-an-organization-repository-ruleset
    openapi_files:
      - descriptions/api.github.com/api.github.com.json
      - descriptions/ghec/ghec.json
      - descriptions/ghes-3.16/ghes-3.16.json
  - name: GET /orgs/{org}/rulesets/rule-suites
    documentation_url: https://docs.github.com/rest/orgs/rule-suites#list-organization-rule-suites
    openapi_files:
      - descriptions/api.github.com/api.github.com.json
      - descriptions/ghec/ghec.json
      - descriptions/ghes-3.16/ghes-3.16.json
  - name: GET /orgs/{org}/rulesets/rule-suites/{rule_suite_id}
    documentation_url: https://docs.github.com/rest/orgs/rule-suites#get-an-organization-rule-suite
    openapi_files:
      - descriptions/api.github.com/api.github.com.json
      - descriptions/ghec/ghec.json
      - descriptions/ghes-3.16/ghes-3.16.json
  - name: DELETE /orgs/{org}/rulesets/{ruleset_id}
    documentation_url: https://docs.github.com/rest/orgs/rules#delete-an-organization-repository-ruleset
    openapi_files:
      - descriptions/api.github.com/api.github.com.json
      - descriptions/ghec/ghec.json
      - descriptions/ghes-3.16/ghes-3.16.json
  - name: GET /orgs/{org}/rulesets/{ruleset_id}
    documentation_url: https://docs.github.com/rest/orgs/rules#get-an-organization-repository-ruleset
    openapi_files:
      - descriptions/api.github.com/api.github.com.json
      - descriptions/ghec/ghec.json
      - descriptions/ghes-3.16/ghes-3.16.json
  - name: PUT /orgs/{org}/rulesets/{ruleset_id}
    documentation_url: https://docs.github.com/rest/orgs/rules#update-an-organization-repository-ruleset
    openapi_files:
      - descriptions/api.github.com/api.github.com.json
      - descriptions/ghec/ghec.json
<<<<<<< HEAD
      - descriptions/ghes-3.16/ghes-3.16.json
=======
      - descriptions/ghes-3.15/ghes-3.15.json
>>>>>>> 69acb872
  - name: GET /orgs/{org}/rulesets/{ruleset_id}/history
    documentation_url: https://docs.github.com/rest/orgs/rules#get-organization-ruleset-history
    openapi_files:
      - descriptions/api.github.com/api.github.com.json
      - descriptions/ghec/ghec.json
  - name: GET /orgs/{org}/rulesets/{ruleset_id}/history/{version_id}
    documentation_url: https://docs.github.com/rest/orgs/rules#get-organization-ruleset-version
    openapi_files:
      - descriptions/api.github.com/api.github.com.json
      - descriptions/ghec/ghec.json
  - name: GET /orgs/{org}/secret-scanning/alerts
    documentation_url: https://docs.github.com/rest/secret-scanning/secret-scanning#list-secret-scanning-alerts-for-an-organization
    openapi_files:
      - descriptions/api.github.com/api.github.com.json
      - descriptions/ghec/ghec.json
      - descriptions/ghes-3.16/ghes-3.16.json
  - name: GET /orgs/{org}/security-advisories
    documentation_url: https://docs.github.com/rest/security-advisories/repository-advisories#list-repository-security-advisories-for-an-organization
    openapi_files:
      - descriptions/api.github.com/api.github.com.json
      - descriptions/ghec/ghec.json
  - name: GET /orgs/{org}/security-managers
    documentation_url: https://docs.github.com/rest/orgs/security-managers#list-security-manager-teams
    openapi_files:
      - descriptions/api.github.com/api.github.com.json
      - descriptions/ghec/ghec.json
      - descriptions/ghes-3.16/ghes-3.16.json
  - name: DELETE /orgs/{org}/security-managers/teams/{team_slug}
    documentation_url: https://docs.github.com/rest/orgs/security-managers#remove-a-security-manager-team
    openapi_files:
      - descriptions/api.github.com/api.github.com.json
      - descriptions/ghec/ghec.json
      - descriptions/ghes-3.16/ghes-3.16.json
  - name: PUT /orgs/{org}/security-managers/teams/{team_slug}
    documentation_url: https://docs.github.com/rest/orgs/security-managers#add-a-security-manager-team
    openapi_files:
      - descriptions/api.github.com/api.github.com.json
      - descriptions/ghec/ghec.json
      - descriptions/ghes-3.16/ghes-3.16.json
  - name: GET /orgs/{org}/settings/billing/actions
    documentation_url: https://docs.github.com/rest/billing/billing#get-github-actions-billing-for-an-organization
    openapi_files:
      - descriptions/api.github.com/api.github.com.json
      - descriptions/ghec/ghec.json
  - name: GET /orgs/{org}/settings/billing/advanced-security
    documentation_url: https://docs.github.com/enterprise-cloud@latest//rest/billing/billing#get-github-advanced-security-active-committers-for-an-organization
    openapi_files:
      - descriptions/ghec/ghec.json
      - descriptions/ghes-3.16/ghes-3.16.json
  - name: GET /orgs/{org}/settings/billing/packages
    documentation_url: https://docs.github.com/rest/billing/billing#get-github-packages-billing-for-an-organization
    openapi_files:
      - descriptions/api.github.com/api.github.com.json
      - descriptions/ghec/ghec.json
  - name: GET /orgs/{org}/settings/billing/shared-storage
    documentation_url: https://docs.github.com/rest/billing/billing#get-shared-storage-billing-for-an-organization
    openapi_files:
      - descriptions/api.github.com/api.github.com.json
      - descriptions/ghec/ghec.json
  - name: GET /orgs/{org}/settings/network-configurations
    documentation_url: https://docs.github.com/rest/orgs/network-configurations#list-hosted-compute-network-configurations-for-an-organization
    openapi_files:
      - descriptions/api.github.com/api.github.com.json
      - descriptions/ghec/ghec.json
  - name: POST /orgs/{org}/settings/network-configurations
    documentation_url: https://docs.github.com/rest/orgs/network-configurations#create-a-hosted-compute-network-configuration-for-an-organization
    openapi_files:
      - descriptions/api.github.com/api.github.com.json
      - descriptions/ghec/ghec.json
  - name: DELETE /orgs/{org}/settings/network-configurations/{network_configuration_id}
    documentation_url: https://docs.github.com/rest/orgs/network-configurations#delete-a-hosted-compute-network-configuration-from-an-organization
    openapi_files:
      - descriptions/api.github.com/api.github.com.json
      - descriptions/ghec/ghec.json
  - name: GET /orgs/{org}/settings/network-configurations/{network_configuration_id}
    documentation_url: https://docs.github.com/rest/orgs/network-configurations#get-a-hosted-compute-network-configuration-for-an-organization
    openapi_files:
      - descriptions/api.github.com/api.github.com.json
      - descriptions/ghec/ghec.json
  - name: PATCH /orgs/{org}/settings/network-configurations/{network_configuration_id}
    documentation_url: https://docs.github.com/rest/orgs/network-configurations#update-a-hosted-compute-network-configuration-for-an-organization
    openapi_files:
      - descriptions/api.github.com/api.github.com.json
      - descriptions/ghec/ghec.json
  - name: GET /orgs/{org}/settings/network-settings/{network_settings_id}
    documentation_url: https://docs.github.com/rest/orgs/network-configurations#get-a-hosted-compute-network-settings-resource-for-an-organization
    openapi_files:
      - descriptions/api.github.com/api.github.com.json
      - descriptions/ghec/ghec.json
  - name: GET /orgs/{org}/team-sync/groups
    documentation_url: https://docs.github.com/enterprise-cloud@latest//rest/teams/team-sync#list-idp-groups-for-an-organization
    openapi_files:
      - descriptions/ghec/ghec.json
  - name: GET /orgs/{org}/team/{team_slug}/copilot/metrics
    documentation_url: https://docs.github.com/rest/copilot/copilot-metrics#get-copilot-metrics-for-a-team
    openapi_files:
      - descriptions/api.github.com/api.github.com.json
      - descriptions/ghec/ghec.json
  - name: GET /orgs/{org}/team/{team_slug}/copilot/usage
    documentation_url: https://docs.github.com/rest/copilot/copilot-usage#get-a-summary-of-copilot-usage-for-a-team
    openapi_files:
      - descriptions/api.github.com/api.github.com.json
      - descriptions/ghec/ghec.json
  - name: GET /orgs/{org}/teams
    documentation_url: https://docs.github.com/rest/teams/teams#list-teams
    openapi_files:
      - descriptions/api.github.com/api.github.com.json
      - descriptions/ghec/ghec.json
      - descriptions/ghes-3.16/ghes-3.16.json
  - name: POST /orgs/{org}/teams
    documentation_url: https://docs.github.com/rest/teams/teams#create-a-team
    openapi_files:
      - descriptions/api.github.com/api.github.com.json
      - descriptions/ghec/ghec.json
      - descriptions/ghes-3.16/ghes-3.16.json
  - name: DELETE /orgs/{org}/teams/{team_slug}
    documentation_url: https://docs.github.com/rest/teams/teams#delete-a-team
    openapi_files:
      - descriptions/api.github.com/api.github.com.json
      - descriptions/ghec/ghec.json
      - descriptions/ghes-3.16/ghes-3.16.json
  - name: GET /orgs/{org}/teams/{team_slug}
    documentation_url: https://docs.github.com/rest/teams/teams#get-a-team-by-name
    openapi_files:
      - descriptions/api.github.com/api.github.com.json
      - descriptions/ghec/ghec.json
      - descriptions/ghes-3.16/ghes-3.16.json
  - name: PATCH /orgs/{org}/teams/{team_slug}
    documentation_url: https://docs.github.com/rest/teams/teams#update-a-team
    openapi_files:
      - descriptions/api.github.com/api.github.com.json
      - descriptions/ghec/ghec.json
      - descriptions/ghes-3.16/ghes-3.16.json
  - name: GET /orgs/{org}/teams/{team_slug}/discussions
    documentation_url: https://docs.github.com/rest/teams/discussions#list-discussions
    openapi_files:
      - descriptions/api.github.com/api.github.com.json
      - descriptions/ghec/ghec.json
      - descriptions/ghes-3.16/ghes-3.16.json
  - name: POST /orgs/{org}/teams/{team_slug}/discussions
    documentation_url: https://docs.github.com/rest/teams/discussions#create-a-discussion
    openapi_files:
      - descriptions/api.github.com/api.github.com.json
      - descriptions/ghec/ghec.json
      - descriptions/ghes-3.16/ghes-3.16.json
  - name: DELETE /orgs/{org}/teams/{team_slug}/discussions/{discussion_number}
    documentation_url: https://docs.github.com/rest/teams/discussions#delete-a-discussion
    openapi_files:
      - descriptions/api.github.com/api.github.com.json
      - descriptions/ghec/ghec.json
      - descriptions/ghes-3.16/ghes-3.16.json
  - name: GET /orgs/{org}/teams/{team_slug}/discussions/{discussion_number}
    documentation_url: https://docs.github.com/rest/teams/discussions#get-a-discussion
    openapi_files:
      - descriptions/api.github.com/api.github.com.json
      - descriptions/ghec/ghec.json
      - descriptions/ghes-3.16/ghes-3.16.json
  - name: PATCH /orgs/{org}/teams/{team_slug}/discussions/{discussion_number}
    documentation_url: https://docs.github.com/rest/teams/discussions#update-a-discussion
    openapi_files:
      - descriptions/api.github.com/api.github.com.json
      - descriptions/ghec/ghec.json
      - descriptions/ghes-3.16/ghes-3.16.json
  - name: GET /orgs/{org}/teams/{team_slug}/discussions/{discussion_number}/comments
    documentation_url: https://docs.github.com/rest/teams/discussion-comments#list-discussion-comments
    openapi_files:
      - descriptions/api.github.com/api.github.com.json
      - descriptions/ghec/ghec.json
      - descriptions/ghes-3.16/ghes-3.16.json
  - name: POST /orgs/{org}/teams/{team_slug}/discussions/{discussion_number}/comments
    documentation_url: https://docs.github.com/rest/teams/discussion-comments#create-a-discussion-comment
    openapi_files:
      - descriptions/api.github.com/api.github.com.json
      - descriptions/ghec/ghec.json
      - descriptions/ghes-3.16/ghes-3.16.json
  - name: DELETE /orgs/{org}/teams/{team_slug}/discussions/{discussion_number}/comments/{comment_number}
    documentation_url: https://docs.github.com/rest/teams/discussion-comments#delete-a-discussion-comment
    openapi_files:
      - descriptions/api.github.com/api.github.com.json
      - descriptions/ghec/ghec.json
      - descriptions/ghes-3.16/ghes-3.16.json
  - name: GET /orgs/{org}/teams/{team_slug}/discussions/{discussion_number}/comments/{comment_number}
    documentation_url: https://docs.github.com/rest/teams/discussion-comments#get-a-discussion-comment
    openapi_files:
      - descriptions/api.github.com/api.github.com.json
      - descriptions/ghec/ghec.json
      - descriptions/ghes-3.16/ghes-3.16.json
  - name: PATCH /orgs/{org}/teams/{team_slug}/discussions/{discussion_number}/comments/{comment_number}
    documentation_url: https://docs.github.com/rest/teams/discussion-comments#update-a-discussion-comment
    openapi_files:
      - descriptions/api.github.com/api.github.com.json
      - descriptions/ghec/ghec.json
      - descriptions/ghes-3.16/ghes-3.16.json
  - name: GET /orgs/{org}/teams/{team_slug}/discussions/{discussion_number}/comments/{comment_number}/reactions
    documentation_url: https://docs.github.com/rest/reactions/reactions#list-reactions-for-a-team-discussion-comment
    openapi_files:
      - descriptions/api.github.com/api.github.com.json
      - descriptions/ghec/ghec.json
      - descriptions/ghes-3.16/ghes-3.16.json
  - name: POST /orgs/{org}/teams/{team_slug}/discussions/{discussion_number}/comments/{comment_number}/reactions
    documentation_url: https://docs.github.com/rest/reactions/reactions#create-reaction-for-a-team-discussion-comment
    openapi_files:
      - descriptions/api.github.com/api.github.com.json
      - descriptions/ghec/ghec.json
      - descriptions/ghes-3.16/ghes-3.16.json
  - name: DELETE /orgs/{org}/teams/{team_slug}/discussions/{discussion_number}/comments/{comment_number}/reactions/{reaction_id}
    documentation_url: https://docs.github.com/rest/reactions/reactions#delete-team-discussion-comment-reaction
    openapi_files:
      - descriptions/api.github.com/api.github.com.json
      - descriptions/ghec/ghec.json
      - descriptions/ghes-3.16/ghes-3.16.json
  - name: GET /orgs/{org}/teams/{team_slug}/discussions/{discussion_number}/reactions
    documentation_url: https://docs.github.com/rest/reactions/reactions#list-reactions-for-a-team-discussion
    openapi_files:
      - descriptions/api.github.com/api.github.com.json
      - descriptions/ghec/ghec.json
      - descriptions/ghes-3.16/ghes-3.16.json
  - name: POST /orgs/{org}/teams/{team_slug}/discussions/{discussion_number}/reactions
    documentation_url: https://docs.github.com/rest/reactions/reactions#create-reaction-for-a-team-discussion
    openapi_files:
      - descriptions/api.github.com/api.github.com.json
      - descriptions/ghec/ghec.json
      - descriptions/ghes-3.16/ghes-3.16.json
  - name: DELETE /orgs/{org}/teams/{team_slug}/discussions/{discussion_number}/reactions/{reaction_id}
    documentation_url: https://docs.github.com/rest/reactions/reactions#delete-team-discussion-reaction
    openapi_files:
      - descriptions/api.github.com/api.github.com.json
      - descriptions/ghec/ghec.json
      - descriptions/ghes-3.16/ghes-3.16.json
  - name: DELETE /orgs/{org}/teams/{team_slug}/external-groups
    documentation_url: https://docs.github.com/enterprise-cloud@latest//rest/teams/external-groups#remove-the-connection-between-an-external-group-and-a-team
    openapi_files:
      - descriptions/ghec/ghec.json
      - descriptions/ghes-3.16/ghes-3.16.json
  - name: GET /orgs/{org}/teams/{team_slug}/external-groups
    documentation_url: https://docs.github.com/enterprise-cloud@latest//rest/teams/external-groups#list-a-connection-between-an-external-group-and-a-team
    openapi_files:
      - descriptions/ghec/ghec.json
      - descriptions/ghes-3.16/ghes-3.16.json
  - name: PATCH /orgs/{org}/teams/{team_slug}/external-groups
    documentation_url: https://docs.github.com/enterprise-cloud@latest//rest/teams/external-groups#update-the-connection-between-an-external-group-and-a-team
    openapi_files:
      - descriptions/ghec/ghec.json
      - descriptions/ghes-3.16/ghes-3.16.json
  - name: GET /orgs/{org}/teams/{team_slug}/invitations
    documentation_url: https://docs.github.com/rest/teams/members#list-pending-team-invitations
    openapi_files:
      - descriptions/api.github.com/api.github.com.json
      - descriptions/ghec/ghec.json
  - name: GET /orgs/{org}/teams/{team_slug}/members
    documentation_url: https://docs.github.com/rest/teams/members#list-team-members
    openapi_files:
      - descriptions/api.github.com/api.github.com.json
      - descriptions/ghec/ghec.json
      - descriptions/ghes-3.16/ghes-3.16.json
  - name: DELETE /orgs/{org}/teams/{team_slug}/memberships/{username}
    documentation_url: https://docs.github.com/rest/teams/members#remove-team-membership-for-a-user
    openapi_files:
      - descriptions/api.github.com/api.github.com.json
      - descriptions/ghec/ghec.json
      - descriptions/ghes-3.16/ghes-3.16.json
  - name: GET /orgs/{org}/teams/{team_slug}/memberships/{username}
    documentation_url: https://docs.github.com/rest/teams/members#get-team-membership-for-a-user
    openapi_files:
      - descriptions/api.github.com/api.github.com.json
      - descriptions/ghec/ghec.json
      - descriptions/ghes-3.16/ghes-3.16.json
  - name: PUT /orgs/{org}/teams/{team_slug}/memberships/{username}
    documentation_url: https://docs.github.com/rest/teams/members#add-or-update-team-membership-for-a-user
    openapi_files:
      - descriptions/api.github.com/api.github.com.json
      - descriptions/ghec/ghec.json
      - descriptions/ghes-3.16/ghes-3.16.json
  - name: GET /orgs/{org}/teams/{team_slug}/projects
    documentation_url: https://docs.github.com/rest/teams/teams#list-team-projects
    openapi_files:
      - descriptions/api.github.com/api.github.com.json
      - descriptions/ghec/ghec.json
      - descriptions/ghes-3.16/ghes-3.16.json
  - name: DELETE /orgs/{org}/teams/{team_slug}/projects/{project_id}
    documentation_url: https://docs.github.com/rest/teams/teams#remove-a-project-from-a-team
    openapi_files:
      - descriptions/api.github.com/api.github.com.json
      - descriptions/ghec/ghec.json
      - descriptions/ghes-3.16/ghes-3.16.json
  - name: GET /orgs/{org}/teams/{team_slug}/projects/{project_id}
    documentation_url: https://docs.github.com/rest/teams/teams#check-team-permissions-for-a-project
    openapi_files:
      - descriptions/api.github.com/api.github.com.json
      - descriptions/ghec/ghec.json
      - descriptions/ghes-3.16/ghes-3.16.json
  - name: PUT /orgs/{org}/teams/{team_slug}/projects/{project_id}
    documentation_url: https://docs.github.com/rest/teams/teams#add-or-update-team-project-permissions
    openapi_files:
      - descriptions/api.github.com/api.github.com.json
      - descriptions/ghec/ghec.json
      - descriptions/ghes-3.16/ghes-3.16.json
  - name: GET /orgs/{org}/teams/{team_slug}/repos
    documentation_url: https://docs.github.com/rest/teams/teams#list-team-repositories
    openapi_files:
      - descriptions/api.github.com/api.github.com.json
      - descriptions/ghec/ghec.json
      - descriptions/ghes-3.16/ghes-3.16.json
  - name: DELETE /orgs/{org}/teams/{team_slug}/repos/{owner}/{repo}
    documentation_url: https://docs.github.com/rest/teams/teams#remove-a-repository-from-a-team
    openapi_files:
      - descriptions/api.github.com/api.github.com.json
      - descriptions/ghec/ghec.json
      - descriptions/ghes-3.16/ghes-3.16.json
  - name: GET /orgs/{org}/teams/{team_slug}/repos/{owner}/{repo}
    documentation_url: https://docs.github.com/rest/teams/teams#check-team-permissions-for-a-repository
    openapi_files:
      - descriptions/api.github.com/api.github.com.json
      - descriptions/ghec/ghec.json
      - descriptions/ghes-3.16/ghes-3.16.json
  - name: PUT /orgs/{org}/teams/{team_slug}/repos/{owner}/{repo}
    documentation_url: https://docs.github.com/rest/teams/teams#add-or-update-team-repository-permissions
    openapi_files:
      - descriptions/api.github.com/api.github.com.json
      - descriptions/ghec/ghec.json
      - descriptions/ghes-3.16/ghes-3.16.json
  - name: GET /orgs/{org}/teams/{team_slug}/team-sync/group-mappings
    documentation_url: https://docs.github.com/enterprise-cloud@latest//rest/teams/team-sync#list-idp-groups-for-a-team
    openapi_files:
      - descriptions/ghec/ghec.json
  - name: PATCH /orgs/{org}/teams/{team_slug}/team-sync/group-mappings
    documentation_url: https://docs.github.com/enterprise-cloud@latest//rest/teams/team-sync#create-or-update-idp-group-connections
    openapi_files:
      - descriptions/ghec/ghec.json
  - name: GET /orgs/{org}/teams/{team_slug}/teams
    documentation_url: https://docs.github.com/rest/teams/teams#list-child-teams
    openapi_files:
      - descriptions/api.github.com/api.github.com.json
      - descriptions/ghec/ghec.json
      - descriptions/ghes-3.16/ghes-3.16.json
  - name: POST /orgs/{org}/{security_product}/{enablement}
    documentation_url: https://docs.github.com/rest/orgs/orgs#enable-or-disable-a-security-feature-for-an-organization
    openapi_files:
      - descriptions/api.github.com/api.github.com.json
      - descriptions/ghec/ghec.json
      - descriptions/ghes-3.16/ghes-3.16.json
  - name: DELETE /projects/columns/cards/{card_id}
    documentation_url: https://docs.github.com/rest/projects/cards#delete-a-project-card
    openapi_files:
      - descriptions/api.github.com/api.github.com.json
      - descriptions/ghec/ghec.json
      - descriptions/ghes-3.16/ghes-3.16.json
  - name: GET /projects/columns/cards/{card_id}
    documentation_url: https://docs.github.com/rest/projects/cards#get-a-project-card
    openapi_files:
      - descriptions/api.github.com/api.github.com.json
      - descriptions/ghec/ghec.json
      - descriptions/ghes-3.16/ghes-3.16.json
  - name: PATCH /projects/columns/cards/{card_id}
    documentation_url: https://docs.github.com/rest/projects/cards#update-an-existing-project-card
    openapi_files:
      - descriptions/api.github.com/api.github.com.json
      - descriptions/ghec/ghec.json
      - descriptions/ghes-3.16/ghes-3.16.json
  - name: POST /projects/columns/cards/{card_id}/moves
    documentation_url: https://docs.github.com/rest/projects/cards#move-a-project-card
    openapi_files:
      - descriptions/api.github.com/api.github.com.json
      - descriptions/ghec/ghec.json
      - descriptions/ghes-3.16/ghes-3.16.json
  - name: DELETE /projects/columns/{column_id}
    documentation_url: https://docs.github.com/rest/projects/columns#delete-a-project-column
    openapi_files:
      - descriptions/api.github.com/api.github.com.json
      - descriptions/ghec/ghec.json
      - descriptions/ghes-3.16/ghes-3.16.json
  - name: GET /projects/columns/{column_id}
    documentation_url: https://docs.github.com/rest/projects/columns#get-a-project-column
    openapi_files:
      - descriptions/api.github.com/api.github.com.json
      - descriptions/ghec/ghec.json
      - descriptions/ghes-3.16/ghes-3.16.json
  - name: PATCH /projects/columns/{column_id}
    documentation_url: https://docs.github.com/rest/projects/columns#update-an-existing-project-column
    openapi_files:
      - descriptions/api.github.com/api.github.com.json
      - descriptions/ghec/ghec.json
      - descriptions/ghes-3.16/ghes-3.16.json
  - name: GET /projects/columns/{column_id}/cards
    documentation_url: https://docs.github.com/rest/projects/cards#list-project-cards
    openapi_files:
      - descriptions/api.github.com/api.github.com.json
      - descriptions/ghec/ghec.json
      - descriptions/ghes-3.16/ghes-3.16.json
  - name: POST /projects/columns/{column_id}/cards
    documentation_url: https://docs.github.com/rest/projects/cards#create-a-project-card
    openapi_files:
      - descriptions/api.github.com/api.github.com.json
      - descriptions/ghec/ghec.json
      - descriptions/ghes-3.16/ghes-3.16.json
  - name: POST /projects/columns/{column_id}/moves
    documentation_url: https://docs.github.com/rest/projects/columns#move-a-project-column
    openapi_files:
      - descriptions/api.github.com/api.github.com.json
      - descriptions/ghec/ghec.json
      - descriptions/ghes-3.16/ghes-3.16.json
  - name: DELETE /projects/{project_id}
    documentation_url: https://docs.github.com/rest/projects/projects#delete-a-project
    openapi_files:
      - descriptions/api.github.com/api.github.com.json
      - descriptions/ghec/ghec.json
      - descriptions/ghes-3.16/ghes-3.16.json
  - name: GET /projects/{project_id}
    documentation_url: https://docs.github.com/rest/projects/projects#get-a-project
    openapi_files:
      - descriptions/api.github.com/api.github.com.json
      - descriptions/ghec/ghec.json
      - descriptions/ghes-3.16/ghes-3.16.json
  - name: PATCH /projects/{project_id}
    documentation_url: https://docs.github.com/rest/projects/projects#update-a-project
    openapi_files:
      - descriptions/api.github.com/api.github.com.json
      - descriptions/ghec/ghec.json
      - descriptions/ghes-3.16/ghes-3.16.json
  - name: GET /projects/{project_id}/collaborators
    documentation_url: https://docs.github.com/rest/projects/collaborators#list-project-collaborators
    openapi_files:
      - descriptions/api.github.com/api.github.com.json
      - descriptions/ghec/ghec.json
      - descriptions/ghes-3.16/ghes-3.16.json
  - name: DELETE /projects/{project_id}/collaborators/{username}
    documentation_url: https://docs.github.com/rest/projects/collaborators#remove-user-as-a-collaborator
    openapi_files:
      - descriptions/api.github.com/api.github.com.json
      - descriptions/ghec/ghec.json
      - descriptions/ghes-3.16/ghes-3.16.json
  - name: PUT /projects/{project_id}/collaborators/{username}
    documentation_url: https://docs.github.com/rest/projects/collaborators#add-project-collaborator
    openapi_files:
      - descriptions/api.github.com/api.github.com.json
      - descriptions/ghec/ghec.json
      - descriptions/ghes-3.16/ghes-3.16.json
  - name: GET /projects/{project_id}/collaborators/{username}/permission
    documentation_url: https://docs.github.com/rest/projects/collaborators#get-project-permission-for-a-user
    openapi_files:
      - descriptions/api.github.com/api.github.com.json
      - descriptions/ghec/ghec.json
      - descriptions/ghes-3.16/ghes-3.16.json
  - name: GET /projects/{project_id}/columns
    documentation_url: https://docs.github.com/rest/projects/columns#list-project-columns
    openapi_files:
      - descriptions/api.github.com/api.github.com.json
      - descriptions/ghec/ghec.json
      - descriptions/ghes-3.16/ghes-3.16.json
  - name: POST /projects/{project_id}/columns
    documentation_url: https://docs.github.com/rest/projects/columns#create-a-project-column
    openapi_files:
      - descriptions/api.github.com/api.github.com.json
      - descriptions/ghec/ghec.json
      - descriptions/ghes-3.16/ghes-3.16.json
  - name: GET /rate_limit
    documentation_url: https://docs.github.com/rest/rate-limit/rate-limit#get-rate-limit-status-for-the-authenticated-user
    openapi_files:
      - descriptions/api.github.com/api.github.com.json
      - descriptions/ghec/ghec.json
      - descriptions/ghes-3.16/ghes-3.16.json
  - name: DELETE /reactions/{reaction_id}
    documentation_url: https://docs.github.com/enterprise-server@3.4/rest/reference/reactions/#delete-a-reaction-legacy
    openapi_files:
      - descriptions/ghes-3.4/ghes-3.4.json
  - name: DELETE /repos/{owner}/{repo}
    documentation_url: https://docs.github.com/rest/repos/repos#delete-a-repository
    openapi_files:
      - descriptions/api.github.com/api.github.com.json
      - descriptions/ghec/ghec.json
      - descriptions/ghes-3.16/ghes-3.16.json
  - name: GET /repos/{owner}/{repo}
    documentation_url: https://docs.github.com/rest/repos/repos#get-a-repository
    openapi_files:
      - descriptions/api.github.com/api.github.com.json
      - descriptions/ghec/ghec.json
      - descriptions/ghes-3.16/ghes-3.16.json
  - name: PATCH /repos/{owner}/{repo}
    documentation_url: https://docs.github.com/rest/repos/repos#update-a-repository
    openapi_files:
      - descriptions/api.github.com/api.github.com.json
      - descriptions/ghec/ghec.json
      - descriptions/ghes-3.16/ghes-3.16.json
  - name: GET /repos/{owner}/{repo}/actions/artifacts
    documentation_url: https://docs.github.com/rest/actions/artifacts#list-artifacts-for-a-repository
    openapi_files:
      - descriptions/api.github.com/api.github.com.json
      - descriptions/ghec/ghec.json
      - descriptions/ghes-3.16/ghes-3.16.json
  - name: DELETE /repos/{owner}/{repo}/actions/artifacts/{artifact_id}
    documentation_url: https://docs.github.com/rest/actions/artifacts#delete-an-artifact
    openapi_files:
      - descriptions/api.github.com/api.github.com.json
      - descriptions/ghec/ghec.json
      - descriptions/ghes-3.16/ghes-3.16.json
  - name: GET /repos/{owner}/{repo}/actions/artifacts/{artifact_id}
    documentation_url: https://docs.github.com/rest/actions/artifacts#get-an-artifact
    openapi_files:
      - descriptions/api.github.com/api.github.com.json
      - descriptions/ghec/ghec.json
      - descriptions/ghes-3.16/ghes-3.16.json
  - name: GET /repos/{owner}/{repo}/actions/artifacts/{artifact_id}/{archive_format}
    documentation_url: https://docs.github.com/rest/actions/artifacts#download-an-artifact
    openapi_files:
      - descriptions/api.github.com/api.github.com.json
      - descriptions/ghec/ghec.json
      - descriptions/ghes-3.16/ghes-3.16.json
  - name: GET /repos/{owner}/{repo}/actions/cache/usage
    documentation_url: https://docs.github.com/rest/actions/cache#get-github-actions-cache-usage-for-a-repository
    openapi_files:
      - descriptions/api.github.com/api.github.com.json
      - descriptions/ghec/ghec.json
      - descriptions/ghes-3.16/ghes-3.16.json
  - name: GET /repos/{owner}/{repo}/actions/cache/usage-policy
    documentation_url: https://docs.github.com/enterprise-server@3.16/rest/actions/cache#get-github-actions-cache-usage-policy-for-a-repository
    openapi_files:
      - descriptions/ghes-3.16/ghes-3.16.json
  - name: PATCH /repos/{owner}/{repo}/actions/cache/usage-policy
    documentation_url: https://docs.github.com/enterprise-server@3.16/rest/actions/cache#set-github-actions-cache-usage-policy-for-a-repository
    openapi_files:
      - descriptions/ghes-3.16/ghes-3.16.json
  - name: DELETE /repos/{owner}/{repo}/actions/caches
    documentation_url: https://docs.github.com/rest/actions/cache#delete-github-actions-caches-for-a-repository-using-a-cache-key
    openapi_files:
      - descriptions/api.github.com/api.github.com.json
      - descriptions/ghec/ghec.json
      - descriptions/ghes-3.16/ghes-3.16.json
  - name: GET /repos/{owner}/{repo}/actions/caches
    documentation_url: https://docs.github.com/rest/actions/cache#list-github-actions-caches-for-a-repository
    openapi_files:
      - descriptions/api.github.com/api.github.com.json
      - descriptions/ghec/ghec.json
      - descriptions/ghes-3.16/ghes-3.16.json
  - name: DELETE /repos/{owner}/{repo}/actions/caches/{cache_id}
    documentation_url: https://docs.github.com/rest/actions/cache#delete-a-github-actions-cache-for-a-repository-using-a-cache-id
    openapi_files:
      - descriptions/api.github.com/api.github.com.json
      - descriptions/ghec/ghec.json
      - descriptions/ghes-3.16/ghes-3.16.json
  - name: GET /repos/{owner}/{repo}/actions/jobs/{job_id}
    documentation_url: https://docs.github.com/rest/actions/workflow-jobs#get-a-job-for-a-workflow-run
    openapi_files:
      - descriptions/api.github.com/api.github.com.json
      - descriptions/ghec/ghec.json
      - descriptions/ghes-3.16/ghes-3.16.json
  - name: GET /repos/{owner}/{repo}/actions/jobs/{job_id}/logs
    documentation_url: https://docs.github.com/rest/actions/workflow-jobs#download-job-logs-for-a-workflow-run
    openapi_files:
      - descriptions/api.github.com/api.github.com.json
      - descriptions/ghec/ghec.json
      - descriptions/ghes-3.16/ghes-3.16.json
  - name: POST /repos/{owner}/{repo}/actions/jobs/{job_id}/rerun
    documentation_url: https://docs.github.com/rest/actions/workflow-runs#re-run-a-job-from-a-workflow-run
    openapi_files:
      - descriptions/api.github.com/api.github.com.json
      - descriptions/ghec/ghec.json
      - descriptions/ghes-3.16/ghes-3.16.json
  - name: GET /repos/{owner}/{repo}/actions/oidc/customization/sub
    documentation_url: https://docs.github.com/rest/actions/oidc#get-the-customization-template-for-an-oidc-subject-claim-for-a-repository
    openapi_files:
      - descriptions/api.github.com/api.github.com.json
      - descriptions/ghec/ghec.json
      - descriptions/ghes-3.16/ghes-3.16.json
  - name: PUT /repos/{owner}/{repo}/actions/oidc/customization/sub
    documentation_url: https://docs.github.com/rest/actions/oidc#set-the-customization-template-for-an-oidc-subject-claim-for-a-repository
    openapi_files:
      - descriptions/api.github.com/api.github.com.json
      - descriptions/ghec/ghec.json
      - descriptions/ghes-3.16/ghes-3.16.json
  - name: GET /repos/{owner}/{repo}/actions/organization-secrets
    documentation_url: https://docs.github.com/rest/actions/secrets#list-repository-organization-secrets
    openapi_files:
      - descriptions/api.github.com/api.github.com.json
      - descriptions/ghec/ghec.json
      - descriptions/ghes-3.16/ghes-3.16.json
  - name: GET /repos/{owner}/{repo}/actions/organization-variables
    documentation_url: https://docs.github.com/rest/actions/variables#list-repository-organization-variables
    openapi_files:
      - descriptions/api.github.com/api.github.com.json
      - descriptions/ghec/ghec.json
      - descriptions/ghes-3.16/ghes-3.16.json
  - name: GET /repos/{owner}/{repo}/actions/permissions
    documentation_url: https://docs.github.com/rest/actions/permissions#get-github-actions-permissions-for-a-repository
    openapi_files:
      - descriptions/api.github.com/api.github.com.json
      - descriptions/ghec/ghec.json
      - descriptions/ghes-3.16/ghes-3.16.json
  - name: PUT /repos/{owner}/{repo}/actions/permissions
    documentation_url: https://docs.github.com/rest/actions/permissions#set-github-actions-permissions-for-a-repository
    openapi_files:
      - descriptions/api.github.com/api.github.com.json
      - descriptions/ghec/ghec.json
      - descriptions/ghes-3.16/ghes-3.16.json
  - name: GET /repos/{owner}/{repo}/actions/permissions/access
    documentation_url: https://docs.github.com/rest/actions/permissions#get-the-level-of-access-for-workflows-outside-of-the-repository
    openapi_files:
      - descriptions/api.github.com/api.github.com.json
      - descriptions/ghec/ghec.json
      - descriptions/ghes-3.16/ghes-3.16.json
  - name: PUT /repos/{owner}/{repo}/actions/permissions/access
    documentation_url: https://docs.github.com/rest/actions/permissions#set-the-level-of-access-for-workflows-outside-of-the-repository
    openapi_files:
      - descriptions/api.github.com/api.github.com.json
      - descriptions/ghec/ghec.json
      - descriptions/ghes-3.16/ghes-3.16.json
  - name: GET /repos/{owner}/{repo}/actions/permissions/selected-actions
    documentation_url: https://docs.github.com/rest/actions/permissions#get-allowed-actions-and-reusable-workflows-for-a-repository
    openapi_files:
      - descriptions/api.github.com/api.github.com.json
      - descriptions/ghec/ghec.json
      - descriptions/ghes-3.16/ghes-3.16.json
  - name: PUT /repos/{owner}/{repo}/actions/permissions/selected-actions
    documentation_url: https://docs.github.com/rest/actions/permissions#set-allowed-actions-and-reusable-workflows-for-a-repository
    openapi_files:
      - descriptions/api.github.com/api.github.com.json
      - descriptions/ghec/ghec.json
      - descriptions/ghes-3.16/ghes-3.16.json
  - name: GET /repos/{owner}/{repo}/actions/permissions/workflow
    documentation_url: https://docs.github.com/rest/actions/permissions#get-default-workflow-permissions-for-a-repository
    openapi_files:
      - descriptions/api.github.com/api.github.com.json
      - descriptions/ghec/ghec.json
      - descriptions/ghes-3.16/ghes-3.16.json
  - name: PUT /repos/{owner}/{repo}/actions/permissions/workflow
    documentation_url: https://docs.github.com/rest/actions/permissions#set-default-workflow-permissions-for-a-repository
    openapi_files:
      - descriptions/api.github.com/api.github.com.json
      - descriptions/ghec/ghec.json
      - descriptions/ghes-3.16/ghes-3.16.json
  - name: GET /repos/{owner}/{repo}/actions/runners
    documentation_url: https://docs.github.com/rest/actions/self-hosted-runners#list-self-hosted-runners-for-a-repository
    openapi_files:
      - descriptions/api.github.com/api.github.com.json
      - descriptions/ghec/ghec.json
      - descriptions/ghes-3.16/ghes-3.16.json
  - name: GET /repos/{owner}/{repo}/actions/runners/downloads
    documentation_url: https://docs.github.com/rest/actions/self-hosted-runners#list-runner-applications-for-a-repository
    openapi_files:
      - descriptions/api.github.com/api.github.com.json
      - descriptions/ghec/ghec.json
      - descriptions/ghes-3.16/ghes-3.16.json
  - name: POST /repos/{owner}/{repo}/actions/runners/generate-jitconfig
    documentation_url: https://docs.github.com/rest/actions/self-hosted-runners#create-configuration-for-a-just-in-time-runner-for-a-repository
    openapi_files:
      - descriptions/api.github.com/api.github.com.json
      - descriptions/ghec/ghec.json
      - descriptions/ghes-3.16/ghes-3.16.json
  - name: POST /repos/{owner}/{repo}/actions/runners/registration-token
    documentation_url: https://docs.github.com/rest/actions/self-hosted-runners#create-a-registration-token-for-a-repository
    openapi_files:
      - descriptions/api.github.com/api.github.com.json
      - descriptions/ghec/ghec.json
      - descriptions/ghes-3.16/ghes-3.16.json
  - name: POST /repos/{owner}/{repo}/actions/runners/remove-token
    documentation_url: https://docs.github.com/rest/actions/self-hosted-runners#create-a-remove-token-for-a-repository
    openapi_files:
      - descriptions/api.github.com/api.github.com.json
      - descriptions/ghec/ghec.json
      - descriptions/ghes-3.16/ghes-3.16.json
  - name: DELETE /repos/{owner}/{repo}/actions/runners/{runner_id}
    documentation_url: https://docs.github.com/rest/actions/self-hosted-runners#delete-a-self-hosted-runner-from-a-repository
    openapi_files:
      - descriptions/api.github.com/api.github.com.json
      - descriptions/ghec/ghec.json
      - descriptions/ghes-3.16/ghes-3.16.json
  - name: GET /repos/{owner}/{repo}/actions/runners/{runner_id}
    documentation_url: https://docs.github.com/rest/actions/self-hosted-runners#get-a-self-hosted-runner-for-a-repository
    openapi_files:
      - descriptions/api.github.com/api.github.com.json
      - descriptions/ghec/ghec.json
      - descriptions/ghes-3.16/ghes-3.16.json
  - name: DELETE /repos/{owner}/{repo}/actions/runners/{runner_id}/labels
    documentation_url: https://docs.github.com/rest/actions/self-hosted-runners#remove-all-custom-labels-from-a-self-hosted-runner-for-a-repository
    openapi_files:
      - descriptions/api.github.com/api.github.com.json
      - descriptions/ghec/ghec.json
      - descriptions/ghes-3.16/ghes-3.16.json
  - name: GET /repos/{owner}/{repo}/actions/runners/{runner_id}/labels
    documentation_url: https://docs.github.com/rest/actions/self-hosted-runners#list-labels-for-a-self-hosted-runner-for-a-repository
    openapi_files:
      - descriptions/api.github.com/api.github.com.json
      - descriptions/ghec/ghec.json
      - descriptions/ghes-3.16/ghes-3.16.json
  - name: POST /repos/{owner}/{repo}/actions/runners/{runner_id}/labels
    documentation_url: https://docs.github.com/rest/actions/self-hosted-runners#add-custom-labels-to-a-self-hosted-runner-for-a-repository
    openapi_files:
      - descriptions/api.github.com/api.github.com.json
      - descriptions/ghec/ghec.json
      - descriptions/ghes-3.16/ghes-3.16.json
  - name: PUT /repos/{owner}/{repo}/actions/runners/{runner_id}/labels
    documentation_url: https://docs.github.com/rest/actions/self-hosted-runners#set-custom-labels-for-a-self-hosted-runner-for-a-repository
    openapi_files:
      - descriptions/api.github.com/api.github.com.json
      - descriptions/ghec/ghec.json
      - descriptions/ghes-3.16/ghes-3.16.json
  - name: DELETE /repos/{owner}/{repo}/actions/runners/{runner_id}/labels/{name}
    documentation_url: https://docs.github.com/rest/actions/self-hosted-runners#remove-a-custom-label-from-a-self-hosted-runner-for-a-repository
    openapi_files:
      - descriptions/api.github.com/api.github.com.json
      - descriptions/ghec/ghec.json
      - descriptions/ghes-3.16/ghes-3.16.json
  - name: GET /repos/{owner}/{repo}/actions/runs
    documentation_url: https://docs.github.com/rest/actions/workflow-runs#list-workflow-runs-for-a-repository
    openapi_files:
      - descriptions/api.github.com/api.github.com.json
      - descriptions/ghec/ghec.json
      - descriptions/ghes-3.16/ghes-3.16.json
  - name: DELETE /repos/{owner}/{repo}/actions/runs/{run_id}
    documentation_url: https://docs.github.com/rest/actions/workflow-runs#delete-a-workflow-run
    openapi_files:
      - descriptions/api.github.com/api.github.com.json
      - descriptions/ghec/ghec.json
      - descriptions/ghes-3.16/ghes-3.16.json
  - name: GET /repos/{owner}/{repo}/actions/runs/{run_id}
    documentation_url: https://docs.github.com/rest/actions/workflow-runs#get-a-workflow-run
    openapi_files:
      - descriptions/api.github.com/api.github.com.json
      - descriptions/ghec/ghec.json
      - descriptions/ghes-3.16/ghes-3.16.json
  - name: GET /repos/{owner}/{repo}/actions/runs/{run_id}/approvals
    documentation_url: https://docs.github.com/rest/actions/workflow-runs#get-the-review-history-for-a-workflow-run
    openapi_files:
      - descriptions/api.github.com/api.github.com.json
      - descriptions/ghec/ghec.json
      - descriptions/ghes-3.16/ghes-3.16.json
  - name: POST /repos/{owner}/{repo}/actions/runs/{run_id}/approve
    documentation_url: https://docs.github.com/rest/actions/workflow-runs#approve-a-workflow-run-for-a-fork-pull-request
    openapi_files:
      - descriptions/api.github.com/api.github.com.json
      - descriptions/ghec/ghec.json
  - name: GET /repos/{owner}/{repo}/actions/runs/{run_id}/artifacts
    documentation_url: https://docs.github.com/rest/actions/artifacts#list-workflow-run-artifacts
    openapi_files:
      - descriptions/api.github.com/api.github.com.json
      - descriptions/ghec/ghec.json
      - descriptions/ghes-3.16/ghes-3.16.json
  - name: GET /repos/{owner}/{repo}/actions/runs/{run_id}/attempts/{attempt_number}
    documentation_url: https://docs.github.com/rest/actions/workflow-runs#get-a-workflow-run-attempt
    openapi_files:
      - descriptions/api.github.com/api.github.com.json
      - descriptions/ghec/ghec.json
      - descriptions/ghes-3.16/ghes-3.16.json
  - name: GET /repos/{owner}/{repo}/actions/runs/{run_id}/attempts/{attempt_number}/jobs
    documentation_url: https://docs.github.com/rest/actions/workflow-jobs#list-jobs-for-a-workflow-run-attempt
    openapi_files:
      - descriptions/api.github.com/api.github.com.json
      - descriptions/ghec/ghec.json
      - descriptions/ghes-3.16/ghes-3.16.json
  - name: GET /repos/{owner}/{repo}/actions/runs/{run_id}/attempts/{attempt_number}/logs
    documentation_url: https://docs.github.com/rest/actions/workflow-runs#download-workflow-run-attempt-logs
    openapi_files:
      - descriptions/api.github.com/api.github.com.json
      - descriptions/ghec/ghec.json
      - descriptions/ghes-3.16/ghes-3.16.json
  - name: POST /repos/{owner}/{repo}/actions/runs/{run_id}/cancel
    documentation_url: https://docs.github.com/rest/actions/workflow-runs#cancel-a-workflow-run
    openapi_files:
      - descriptions/api.github.com/api.github.com.json
      - descriptions/ghec/ghec.json
      - descriptions/ghes-3.16/ghes-3.16.json
  - name: POST /repos/{owner}/{repo}/actions/runs/{run_id}/deployment_protection_rule
    documentation_url: https://docs.github.com/rest/actions/workflow-runs#review-custom-deployment-protection-rules-for-a-workflow-run
    openapi_files:
      - descriptions/api.github.com/api.github.com.json
      - descriptions/ghec/ghec.json
      - descriptions/ghes-3.16/ghes-3.16.json
  - name: POST /repos/{owner}/{repo}/actions/runs/{run_id}/force-cancel
    documentation_url: https://docs.github.com/rest/actions/workflow-runs#force-cancel-a-workflow-run
    openapi_files:
      - descriptions/api.github.com/api.github.com.json
      - descriptions/ghec/ghec.json
      - descriptions/ghes-3.16/ghes-3.16.json
  - name: GET /repos/{owner}/{repo}/actions/runs/{run_id}/jobs
    documentation_url: https://docs.github.com/rest/actions/workflow-jobs#list-jobs-for-a-workflow-run
    openapi_files:
      - descriptions/api.github.com/api.github.com.json
      - descriptions/ghec/ghec.json
      - descriptions/ghes-3.16/ghes-3.16.json
  - name: DELETE /repos/{owner}/{repo}/actions/runs/{run_id}/logs
    documentation_url: https://docs.github.com/rest/actions/workflow-runs#delete-workflow-run-logs
    openapi_files:
      - descriptions/api.github.com/api.github.com.json
      - descriptions/ghec/ghec.json
      - descriptions/ghes-3.16/ghes-3.16.json
  - name: GET /repos/{owner}/{repo}/actions/runs/{run_id}/logs
    documentation_url: https://docs.github.com/rest/actions/workflow-runs#download-workflow-run-logs
    openapi_files:
      - descriptions/api.github.com/api.github.com.json
      - descriptions/ghec/ghec.json
      - descriptions/ghes-3.16/ghes-3.16.json
  - name: GET /repos/{owner}/{repo}/actions/runs/{run_id}/pending_deployments
    documentation_url: https://docs.github.com/rest/actions/workflow-runs#get-pending-deployments-for-a-workflow-run
    openapi_files:
      - descriptions/api.github.com/api.github.com.json
      - descriptions/ghec/ghec.json
      - descriptions/ghes-3.16/ghes-3.16.json
  - name: POST /repos/{owner}/{repo}/actions/runs/{run_id}/pending_deployments
    documentation_url: https://docs.github.com/rest/actions/workflow-runs#review-pending-deployments-for-a-workflow-run
    openapi_files:
      - descriptions/api.github.com/api.github.com.json
      - descriptions/ghec/ghec.json
      - descriptions/ghes-3.16/ghes-3.16.json
  - name: POST /repos/{owner}/{repo}/actions/runs/{run_id}/rerun
    documentation_url: https://docs.github.com/rest/actions/workflow-runs#re-run-a-workflow
    openapi_files:
      - descriptions/api.github.com/api.github.com.json
      - descriptions/ghec/ghec.json
      - descriptions/ghes-3.16/ghes-3.16.json
  - name: POST /repos/{owner}/{repo}/actions/runs/{run_id}/rerun-failed-jobs
    documentation_url: https://docs.github.com/rest/actions/workflow-runs#re-run-failed-jobs-from-a-workflow-run
    openapi_files:
      - descriptions/api.github.com/api.github.com.json
      - descriptions/ghec/ghec.json
      - descriptions/ghes-3.16/ghes-3.16.json
  - name: GET /repos/{owner}/{repo}/actions/runs/{run_id}/timing
    documentation_url: https://docs.github.com/rest/actions/workflow-runs#get-workflow-run-usage
    openapi_files:
      - descriptions/api.github.com/api.github.com.json
      - descriptions/ghec/ghec.json
  - name: GET /repos/{owner}/{repo}/actions/secrets
    documentation_url: https://docs.github.com/rest/actions/secrets#list-repository-secrets
    openapi_files:
      - descriptions/api.github.com/api.github.com.json
      - descriptions/ghec/ghec.json
      - descriptions/ghes-3.16/ghes-3.16.json
  - name: GET /repos/{owner}/{repo}/actions/secrets/public-key
    documentation_url: https://docs.github.com/rest/actions/secrets#get-a-repository-public-key
    openapi_files:
      - descriptions/api.github.com/api.github.com.json
      - descriptions/ghec/ghec.json
      - descriptions/ghes-3.16/ghes-3.16.json
  - name: DELETE /repos/{owner}/{repo}/actions/secrets/{secret_name}
    documentation_url: https://docs.github.com/rest/actions/secrets#delete-a-repository-secret
    openapi_files:
      - descriptions/api.github.com/api.github.com.json
      - descriptions/ghec/ghec.json
      - descriptions/ghes-3.16/ghes-3.16.json
  - name: GET /repos/{owner}/{repo}/actions/secrets/{secret_name}
    documentation_url: https://docs.github.com/rest/actions/secrets#get-a-repository-secret
    openapi_files:
      - descriptions/api.github.com/api.github.com.json
      - descriptions/ghec/ghec.json
      - descriptions/ghes-3.16/ghes-3.16.json
  - name: PUT /repos/{owner}/{repo}/actions/secrets/{secret_name}
    documentation_url: https://docs.github.com/rest/actions/secrets#create-or-update-a-repository-secret
    openapi_files:
      - descriptions/api.github.com/api.github.com.json
      - descriptions/ghec/ghec.json
      - descriptions/ghes-3.16/ghes-3.16.json
  - name: GET /repos/{owner}/{repo}/actions/variables
    documentation_url: https://docs.github.com/rest/actions/variables#list-repository-variables
    openapi_files:
      - descriptions/api.github.com/api.github.com.json
      - descriptions/ghec/ghec.json
      - descriptions/ghes-3.16/ghes-3.16.json
  - name: POST /repos/{owner}/{repo}/actions/variables
    documentation_url: https://docs.github.com/rest/actions/variables#create-a-repository-variable
    openapi_files:
      - descriptions/api.github.com/api.github.com.json
      - descriptions/ghec/ghec.json
      - descriptions/ghes-3.16/ghes-3.16.json
  - name: DELETE /repos/{owner}/{repo}/actions/variables/{name}
    documentation_url: https://docs.github.com/rest/actions/variables#delete-a-repository-variable
    openapi_files:
      - descriptions/api.github.com/api.github.com.json
      - descriptions/ghec/ghec.json
      - descriptions/ghes-3.16/ghes-3.16.json
  - name: GET /repos/{owner}/{repo}/actions/variables/{name}
    documentation_url: https://docs.github.com/rest/actions/variables#get-a-repository-variable
    openapi_files:
      - descriptions/api.github.com/api.github.com.json
      - descriptions/ghec/ghec.json
      - descriptions/ghes-3.16/ghes-3.16.json
  - name: PATCH /repos/{owner}/{repo}/actions/variables/{name}
    documentation_url: https://docs.github.com/rest/actions/variables#update-a-repository-variable
    openapi_files:
      - descriptions/api.github.com/api.github.com.json
      - descriptions/ghec/ghec.json
      - descriptions/ghes-3.16/ghes-3.16.json
  - name: GET /repos/{owner}/{repo}/actions/workflows
    documentation_url: https://docs.github.com/rest/actions/workflows#list-repository-workflows
    openapi_files:
      - descriptions/api.github.com/api.github.com.json
      - descriptions/ghec/ghec.json
      - descriptions/ghes-3.16/ghes-3.16.json
  - name: GET /repos/{owner}/{repo}/actions/workflows/{workflow_id}
    documentation_url: https://docs.github.com/rest/actions/workflows#get-a-workflow
    openapi_files:
      - descriptions/api.github.com/api.github.com.json
      - descriptions/ghec/ghec.json
      - descriptions/ghes-3.16/ghes-3.16.json
  - name: PUT /repos/{owner}/{repo}/actions/workflows/{workflow_id}/disable
    documentation_url: https://docs.github.com/rest/actions/workflows#disable-a-workflow
    openapi_files:
      - descriptions/api.github.com/api.github.com.json
      - descriptions/ghec/ghec.json
      - descriptions/ghes-3.16/ghes-3.16.json
  - name: POST /repos/{owner}/{repo}/actions/workflows/{workflow_id}/dispatches
    documentation_url: https://docs.github.com/rest/actions/workflows#create-a-workflow-dispatch-event
    openapi_files:
      - descriptions/api.github.com/api.github.com.json
      - descriptions/ghec/ghec.json
      - descriptions/ghes-3.16/ghes-3.16.json
  - name: PUT /repos/{owner}/{repo}/actions/workflows/{workflow_id}/enable
    documentation_url: https://docs.github.com/rest/actions/workflows#enable-a-workflow
    openapi_files:
      - descriptions/api.github.com/api.github.com.json
      - descriptions/ghec/ghec.json
      - descriptions/ghes-3.16/ghes-3.16.json
  - name: GET /repos/{owner}/{repo}/actions/workflows/{workflow_id}/runs
    documentation_url: https://docs.github.com/rest/actions/workflow-runs#list-workflow-runs-for-a-workflow
    openapi_files:
      - descriptions/api.github.com/api.github.com.json
      - descriptions/ghec/ghec.json
      - descriptions/ghes-3.16/ghes-3.16.json
  - name: GET /repos/{owner}/{repo}/actions/workflows/{workflow_id}/timing
    documentation_url: https://docs.github.com/rest/actions/workflows#get-workflow-usage
    openapi_files:
      - descriptions/api.github.com/api.github.com.json
      - descriptions/ghec/ghec.json
  - name: GET /repos/{owner}/{repo}/activity
    documentation_url: https://docs.github.com/rest/repos/repos#list-repository-activities
    openapi_files:
      - descriptions/api.github.com/api.github.com.json
      - descriptions/ghec/ghec.json
      - descriptions/ghes-3.16/ghes-3.16.json
  - name: GET /repos/{owner}/{repo}/assignees
    documentation_url: https://docs.github.com/rest/issues/assignees#list-assignees
    openapi_files:
      - descriptions/api.github.com/api.github.com.json
      - descriptions/ghec/ghec.json
      - descriptions/ghes-3.16/ghes-3.16.json
  - name: GET /repos/{owner}/{repo}/assignees/{assignee}
    documentation_url: https://docs.github.com/rest/issues/assignees#check-if-a-user-can-be-assigned
    openapi_files:
      - descriptions/api.github.com/api.github.com.json
      - descriptions/ghec/ghec.json
      - descriptions/ghes-3.16/ghes-3.16.json
  - name: POST /repos/{owner}/{repo}/attestations
    documentation_url: https://docs.github.com/rest/repos/repos#create-an-attestation
    openapi_files:
      - descriptions/api.github.com/api.github.com.json
      - descriptions/ghec/ghec.json
  - name: GET /repos/{owner}/{repo}/attestations/{subject_digest}
    documentation_url: https://docs.github.com/rest/repos/repos#list-attestations
    openapi_files:
      - descriptions/api.github.com/api.github.com.json
      - descriptions/ghec/ghec.json
  - name: GET /repos/{owner}/{repo}/autolinks
    documentation_url: https://docs.github.com/rest/repos/autolinks#get-all-autolinks-of-a-repository
    openapi_files:
      - descriptions/api.github.com/api.github.com.json
      - descriptions/ghec/ghec.json
      - descriptions/ghes-3.16/ghes-3.16.json
  - name: POST /repos/{owner}/{repo}/autolinks
    documentation_url: https://docs.github.com/rest/repos/autolinks#create-an-autolink-reference-for-a-repository
    openapi_files:
      - descriptions/api.github.com/api.github.com.json
      - descriptions/ghec/ghec.json
      - descriptions/ghes-3.16/ghes-3.16.json
  - name: DELETE /repos/{owner}/{repo}/autolinks/{autolink_id}
    documentation_url: https://docs.github.com/rest/repos/autolinks#delete-an-autolink-reference-from-a-repository
    openapi_files:
      - descriptions/api.github.com/api.github.com.json
      - descriptions/ghec/ghec.json
      - descriptions/ghes-3.16/ghes-3.16.json
  - name: GET /repos/{owner}/{repo}/autolinks/{autolink_id}
    documentation_url: https://docs.github.com/rest/repos/autolinks#get-an-autolink-reference-of-a-repository
    openapi_files:
      - descriptions/api.github.com/api.github.com.json
      - descriptions/ghec/ghec.json
      - descriptions/ghes-3.16/ghes-3.16.json
  - name: DELETE /repos/{owner}/{repo}/automated-security-fixes
    documentation_url: https://docs.github.com/rest/repos/repos#disable-dependabot-security-updates
    openapi_files:
      - descriptions/api.github.com/api.github.com.json
      - descriptions/ghec/ghec.json
  - name: GET /repos/{owner}/{repo}/automated-security-fixes
    documentation_url: https://docs.github.com/rest/repos/repos#check-if-dependabot-security-updates-are-enabled-for-a-repository
    openapi_files:
      - descriptions/api.github.com/api.github.com.json
      - descriptions/ghec/ghec.json
      - descriptions/ghes-3.16/ghes-3.16.json
  - name: PUT /repos/{owner}/{repo}/automated-security-fixes
    documentation_url: https://docs.github.com/rest/repos/repos#enable-dependabot-security-updates
    openapi_files:
      - descriptions/api.github.com/api.github.com.json
      - descriptions/ghec/ghec.json
  - name: GET /repos/{owner}/{repo}/branches
    documentation_url: https://docs.github.com/rest/branches/branches#list-branches
    openapi_files:
      - descriptions/api.github.com/api.github.com.json
      - descriptions/ghec/ghec.json
      - descriptions/ghes-3.16/ghes-3.16.json
  - name: GET /repos/{owner}/{repo}/branches/{branch}
    documentation_url: https://docs.github.com/rest/branches/branches#get-a-branch
    openapi_files:
      - descriptions/api.github.com/api.github.com.json
      - descriptions/ghec/ghec.json
      - descriptions/ghes-3.16/ghes-3.16.json
  - name: DELETE /repos/{owner}/{repo}/branches/{branch}/protection
    documentation_url: https://docs.github.com/rest/branches/branch-protection#delete-branch-protection
    openapi_files:
      - descriptions/api.github.com/api.github.com.json
      - descriptions/ghec/ghec.json
      - descriptions/ghes-3.16/ghes-3.16.json
  - name: GET /repos/{owner}/{repo}/branches/{branch}/protection
    documentation_url: https://docs.github.com/rest/branches/branch-protection#get-branch-protection
    openapi_files:
      - descriptions/api.github.com/api.github.com.json
      - descriptions/ghec/ghec.json
      - descriptions/ghes-3.16/ghes-3.16.json
  - name: PUT /repos/{owner}/{repo}/branches/{branch}/protection
    documentation_url: https://docs.github.com/rest/branches/branch-protection#update-branch-protection
    openapi_files:
      - descriptions/api.github.com/api.github.com.json
      - descriptions/ghec/ghec.json
      - descriptions/ghes-3.16/ghes-3.16.json
  - name: DELETE /repos/{owner}/{repo}/branches/{branch}/protection/enforce_admins
    documentation_url: https://docs.github.com/rest/branches/branch-protection#delete-admin-branch-protection
    openapi_files:
      - descriptions/api.github.com/api.github.com.json
      - descriptions/ghec/ghec.json
      - descriptions/ghes-3.16/ghes-3.16.json
  - name: GET /repos/{owner}/{repo}/branches/{branch}/protection/enforce_admins
    documentation_url: https://docs.github.com/rest/branches/branch-protection#get-admin-branch-protection
    openapi_files:
      - descriptions/api.github.com/api.github.com.json
      - descriptions/ghec/ghec.json
      - descriptions/ghes-3.16/ghes-3.16.json
  - name: POST /repos/{owner}/{repo}/branches/{branch}/protection/enforce_admins
    documentation_url: https://docs.github.com/rest/branches/branch-protection#set-admin-branch-protection
    openapi_files:
      - descriptions/api.github.com/api.github.com.json
      - descriptions/ghec/ghec.json
      - descriptions/ghes-3.16/ghes-3.16.json
  - name: DELETE /repos/{owner}/{repo}/branches/{branch}/protection/required_pull_request_reviews
    documentation_url: https://docs.github.com/rest/branches/branch-protection#delete-pull-request-review-protection
    openapi_files:
      - descriptions/api.github.com/api.github.com.json
      - descriptions/ghec/ghec.json
      - descriptions/ghes-3.16/ghes-3.16.json
  - name: GET /repos/{owner}/{repo}/branches/{branch}/protection/required_pull_request_reviews
    documentation_url: https://docs.github.com/rest/branches/branch-protection#get-pull-request-review-protection
    openapi_files:
      - descriptions/api.github.com/api.github.com.json
      - descriptions/ghec/ghec.json
      - descriptions/ghes-3.16/ghes-3.16.json
  - name: PATCH /repos/{owner}/{repo}/branches/{branch}/protection/required_pull_request_reviews
    documentation_url: https://docs.github.com/rest/branches/branch-protection#update-pull-request-review-protection
    openapi_files:
      - descriptions/api.github.com/api.github.com.json
      - descriptions/ghec/ghec.json
      - descriptions/ghes-3.16/ghes-3.16.json
  - name: DELETE /repos/{owner}/{repo}/branches/{branch}/protection/required_signatures
    documentation_url: https://docs.github.com/rest/branches/branch-protection#delete-commit-signature-protection
    openapi_files:
      - descriptions/api.github.com/api.github.com.json
      - descriptions/ghec/ghec.json
      - descriptions/ghes-3.16/ghes-3.16.json
  - name: GET /repos/{owner}/{repo}/branches/{branch}/protection/required_signatures
    documentation_url: https://docs.github.com/rest/branches/branch-protection#get-commit-signature-protection
    openapi_files:
      - descriptions/api.github.com/api.github.com.json
      - descriptions/ghec/ghec.json
      - descriptions/ghes-3.16/ghes-3.16.json
  - name: POST /repos/{owner}/{repo}/branches/{branch}/protection/required_signatures
    documentation_url: https://docs.github.com/rest/branches/branch-protection#create-commit-signature-protection
    openapi_files:
      - descriptions/api.github.com/api.github.com.json
      - descriptions/ghec/ghec.json
      - descriptions/ghes-3.16/ghes-3.16.json
  - name: DELETE /repos/{owner}/{repo}/branches/{branch}/protection/required_status_checks
    documentation_url: https://docs.github.com/rest/branches/branch-protection#remove-status-check-protection
    openapi_files:
      - descriptions/api.github.com/api.github.com.json
      - descriptions/ghec/ghec.json
      - descriptions/ghes-3.16/ghes-3.16.json
  - name: GET /repos/{owner}/{repo}/branches/{branch}/protection/required_status_checks
    documentation_url: https://docs.github.com/rest/branches/branch-protection#get-status-checks-protection
    openapi_files:
      - descriptions/api.github.com/api.github.com.json
      - descriptions/ghec/ghec.json
      - descriptions/ghes-3.16/ghes-3.16.json
  - name: PATCH /repos/{owner}/{repo}/branches/{branch}/protection/required_status_checks
    documentation_url: https://docs.github.com/rest/branches/branch-protection#update-status-check-protection
    openapi_files:
      - descriptions/api.github.com/api.github.com.json
      - descriptions/ghec/ghec.json
      - descriptions/ghes-3.16/ghes-3.16.json
  - name: DELETE /repos/{owner}/{repo}/branches/{branch}/protection/required_status_checks/contexts
    documentation_url: https://docs.github.com/rest/branches/branch-protection#remove-status-check-contexts
    openapi_files:
      - descriptions/api.github.com/api.github.com.json
      - descriptions/ghec/ghec.json
      - descriptions/ghes-3.16/ghes-3.16.json
  - name: GET /repos/{owner}/{repo}/branches/{branch}/protection/required_status_checks/contexts
    documentation_url: https://docs.github.com/rest/branches/branch-protection#get-all-status-check-contexts
    openapi_files:
      - descriptions/api.github.com/api.github.com.json
      - descriptions/ghec/ghec.json
      - descriptions/ghes-3.16/ghes-3.16.json
  - name: POST /repos/{owner}/{repo}/branches/{branch}/protection/required_status_checks/contexts
    documentation_url: https://docs.github.com/rest/branches/branch-protection#add-status-check-contexts
    openapi_files:
      - descriptions/api.github.com/api.github.com.json
      - descriptions/ghec/ghec.json
      - descriptions/ghes-3.16/ghes-3.16.json
  - name: PUT /repos/{owner}/{repo}/branches/{branch}/protection/required_status_checks/contexts
    documentation_url: https://docs.github.com/rest/branches/branch-protection#set-status-check-contexts
    openapi_files:
      - descriptions/api.github.com/api.github.com.json
      - descriptions/ghec/ghec.json
      - descriptions/ghes-3.16/ghes-3.16.json
  - name: DELETE /repos/{owner}/{repo}/branches/{branch}/protection/restrictions
    documentation_url: https://docs.github.com/rest/branches/branch-protection#delete-access-restrictions
    openapi_files:
      - descriptions/api.github.com/api.github.com.json
      - descriptions/ghec/ghec.json
      - descriptions/ghes-3.16/ghes-3.16.json
  - name: GET /repos/{owner}/{repo}/branches/{branch}/protection/restrictions
    documentation_url: https://docs.github.com/rest/branches/branch-protection#get-access-restrictions
    openapi_files:
      - descriptions/api.github.com/api.github.com.json
      - descriptions/ghec/ghec.json
      - descriptions/ghes-3.16/ghes-3.16.json
  - name: DELETE /repos/{owner}/{repo}/branches/{branch}/protection/restrictions/apps
    documentation_url: https://docs.github.com/rest/branches/branch-protection#remove-app-access-restrictions
    openapi_files:
      - descriptions/api.github.com/api.github.com.json
      - descriptions/ghec/ghec.json
      - descriptions/ghes-3.16/ghes-3.16.json
  - name: GET /repos/{owner}/{repo}/branches/{branch}/protection/restrictions/apps
    documentation_url: https://docs.github.com/rest/branches/branch-protection#get-apps-with-access-to-the-protected-branch
    openapi_files:
      - descriptions/api.github.com/api.github.com.json
      - descriptions/ghec/ghec.json
      - descriptions/ghes-3.16/ghes-3.16.json
  - name: POST /repos/{owner}/{repo}/branches/{branch}/protection/restrictions/apps
    documentation_url: https://docs.github.com/rest/branches/branch-protection#add-app-access-restrictions
    openapi_files:
      - descriptions/api.github.com/api.github.com.json
      - descriptions/ghec/ghec.json
      - descriptions/ghes-3.16/ghes-3.16.json
  - name: PUT /repos/{owner}/{repo}/branches/{branch}/protection/restrictions/apps
    documentation_url: https://docs.github.com/rest/branches/branch-protection#set-app-access-restrictions
    openapi_files:
      - descriptions/api.github.com/api.github.com.json
      - descriptions/ghec/ghec.json
      - descriptions/ghes-3.16/ghes-3.16.json
  - name: DELETE /repos/{owner}/{repo}/branches/{branch}/protection/restrictions/teams
    documentation_url: https://docs.github.com/rest/branches/branch-protection#remove-team-access-restrictions
    openapi_files:
      - descriptions/api.github.com/api.github.com.json
      - descriptions/ghec/ghec.json
      - descriptions/ghes-3.16/ghes-3.16.json
  - name: GET /repos/{owner}/{repo}/branches/{branch}/protection/restrictions/teams
    documentation_url: https://docs.github.com/rest/branches/branch-protection#get-teams-with-access-to-the-protected-branch
    openapi_files:
      - descriptions/api.github.com/api.github.com.json
      - descriptions/ghec/ghec.json
      - descriptions/ghes-3.16/ghes-3.16.json
  - name: POST /repos/{owner}/{repo}/branches/{branch}/protection/restrictions/teams
    documentation_url: https://docs.github.com/rest/branches/branch-protection#add-team-access-restrictions
    openapi_files:
      - descriptions/api.github.com/api.github.com.json
      - descriptions/ghec/ghec.json
      - descriptions/ghes-3.16/ghes-3.16.json
  - name: PUT /repos/{owner}/{repo}/branches/{branch}/protection/restrictions/teams
    documentation_url: https://docs.github.com/rest/branches/branch-protection#set-team-access-restrictions
    openapi_files:
      - descriptions/api.github.com/api.github.com.json
      - descriptions/ghec/ghec.json
      - descriptions/ghes-3.16/ghes-3.16.json
  - name: DELETE /repos/{owner}/{repo}/branches/{branch}/protection/restrictions/users
    documentation_url: https://docs.github.com/rest/branches/branch-protection#remove-user-access-restrictions
    openapi_files:
      - descriptions/api.github.com/api.github.com.json
      - descriptions/ghec/ghec.json
      - descriptions/ghes-3.16/ghes-3.16.json
  - name: GET /repos/{owner}/{repo}/branches/{branch}/protection/restrictions/users
    documentation_url: https://docs.github.com/rest/branches/branch-protection#get-users-with-access-to-the-protected-branch
    openapi_files:
      - descriptions/api.github.com/api.github.com.json
      - descriptions/ghec/ghec.json
      - descriptions/ghes-3.16/ghes-3.16.json
  - name: POST /repos/{owner}/{repo}/branches/{branch}/protection/restrictions/users
    documentation_url: https://docs.github.com/rest/branches/branch-protection#add-user-access-restrictions
    openapi_files:
      - descriptions/api.github.com/api.github.com.json
      - descriptions/ghec/ghec.json
      - descriptions/ghes-3.16/ghes-3.16.json
  - name: PUT /repos/{owner}/{repo}/branches/{branch}/protection/restrictions/users
    documentation_url: https://docs.github.com/rest/branches/branch-protection#set-user-access-restrictions
    openapi_files:
      - descriptions/api.github.com/api.github.com.json
      - descriptions/ghec/ghec.json
      - descriptions/ghes-3.16/ghes-3.16.json
  - name: POST /repos/{owner}/{repo}/branches/{branch}/rename
    documentation_url: https://docs.github.com/rest/branches/branches#rename-a-branch
    openapi_files:
      - descriptions/api.github.com/api.github.com.json
      - descriptions/ghec/ghec.json
      - descriptions/ghes-3.16/ghes-3.16.json
  - name: GET /repos/{owner}/{repo}/bypass-requests/push-rules
    documentation_url: https://docs.github.com/enterprise-cloud@latest//rest/repos/bypass-requests#list-repository-push-rule-bypass-requests
    openapi_files:
      - descriptions/ghec/ghec.json
  - name: GET /repos/{owner}/{repo}/bypass-requests/push-rules/{bypass_request_number}
    documentation_url: https://docs.github.com/enterprise-cloud@latest//rest/repos/bypass-requests#get-a-repository-push-bypass-request
    openapi_files:
      - descriptions/ghec/ghec.json
  - name: GET /repos/{owner}/{repo}/bypass-requests/secret-scanning
    documentation_url: https://docs.github.com/enterprise-cloud@latest//rest/secret-scanning/delegated-bypass#list-bypass-requests-for-secret-scanning-for-a-repository
    openapi_files:
      - descriptions/ghec/ghec.json
  - name: GET /repos/{owner}/{repo}/bypass-requests/secret-scanning/{bypass_request_number}
    documentation_url: https://docs.github.com/enterprise-cloud@latest//rest/secret-scanning/delegated-bypass#get-a-bypass-request-for-secret-scanning
    openapi_files:
      - descriptions/ghec/ghec.json
  - name: PATCH /repos/{owner}/{repo}/bypass-requests/secret-scanning/{bypass_request_number}
    documentation_url: https://docs.github.com/enterprise-cloud@latest//rest/secret-scanning/delegated-bypass#review-a-bypass-request-for-secret-scanning
    openapi_files:
      - descriptions/ghec/ghec.json
  - name: DELETE /repos/{owner}/{repo}/bypass-responses/secret-scanning/{bypass_response_id}
    documentation_url: https://docs.github.com/enterprise-cloud@latest//rest/secret-scanning/delegated-bypass#dismiss-a-response-on-a-bypass-request-for-secret-scanning
    openapi_files:
      - descriptions/ghec/ghec.json
  - name: POST /repos/{owner}/{repo}/check-runs
    documentation_url: https://docs.github.com/rest/checks/runs#create-a-check-run
    openapi_files:
      - descriptions/api.github.com/api.github.com.json
      - descriptions/ghec/ghec.json
      - descriptions/ghes-3.16/ghes-3.16.json
  - name: GET /repos/{owner}/{repo}/check-runs/{check_run_id}
    documentation_url: https://docs.github.com/rest/checks/runs#get-a-check-run
    openapi_files:
      - descriptions/api.github.com/api.github.com.json
      - descriptions/ghec/ghec.json
      - descriptions/ghes-3.16/ghes-3.16.json
  - name: PATCH /repos/{owner}/{repo}/check-runs/{check_run_id}
    documentation_url: https://docs.github.com/rest/checks/runs#update-a-check-run
    openapi_files:
      - descriptions/api.github.com/api.github.com.json
      - descriptions/ghec/ghec.json
      - descriptions/ghes-3.16/ghes-3.16.json
  - name: GET /repos/{owner}/{repo}/check-runs/{check_run_id}/annotations
    documentation_url: https://docs.github.com/rest/checks/runs#list-check-run-annotations
    openapi_files:
      - descriptions/api.github.com/api.github.com.json
      - descriptions/ghec/ghec.json
      - descriptions/ghes-3.16/ghes-3.16.json
  - name: POST /repos/{owner}/{repo}/check-runs/{check_run_id}/rerequest
    documentation_url: https://docs.github.com/rest/checks/runs#rerequest-a-check-run
    openapi_files:
      - descriptions/api.github.com/api.github.com.json
      - descriptions/ghec/ghec.json
      - descriptions/ghes-3.16/ghes-3.16.json
  - name: POST /repos/{owner}/{repo}/check-suites
    documentation_url: https://docs.github.com/rest/checks/suites#create-a-check-suite
    openapi_files:
      - descriptions/api.github.com/api.github.com.json
      - descriptions/ghec/ghec.json
      - descriptions/ghes-3.16/ghes-3.16.json
  - name: PATCH /repos/{owner}/{repo}/check-suites/preferences
    documentation_url: https://docs.github.com/rest/checks/suites#update-repository-preferences-for-check-suites
    openapi_files:
      - descriptions/api.github.com/api.github.com.json
      - descriptions/ghec/ghec.json
      - descriptions/ghes-3.16/ghes-3.16.json
  - name: GET /repos/{owner}/{repo}/check-suites/{check_suite_id}
    documentation_url: https://docs.github.com/rest/checks/suites#get-a-check-suite
    openapi_files:
      - descriptions/api.github.com/api.github.com.json
      - descriptions/ghec/ghec.json
      - descriptions/ghes-3.16/ghes-3.16.json
  - name: GET /repos/{owner}/{repo}/check-suites/{check_suite_id}/check-runs
    documentation_url: https://docs.github.com/rest/checks/runs#list-check-runs-in-a-check-suite
    openapi_files:
      - descriptions/api.github.com/api.github.com.json
      - descriptions/ghec/ghec.json
      - descriptions/ghes-3.16/ghes-3.16.json
  - name: POST /repos/{owner}/{repo}/check-suites/{check_suite_id}/rerequest
    documentation_url: https://docs.github.com/rest/checks/suites#rerequest-a-check-suite
    openapi_files:
      - descriptions/api.github.com/api.github.com.json
      - descriptions/ghec/ghec.json
      - descriptions/ghes-3.16/ghes-3.16.json
  - name: GET /repos/{owner}/{repo}/code-scanning/alerts
    documentation_url: https://docs.github.com/rest/code-scanning/code-scanning#list-code-scanning-alerts-for-a-repository
    openapi_files:
      - descriptions/api.github.com/api.github.com.json
      - descriptions/ghec/ghec.json
      - descriptions/ghes-3.16/ghes-3.16.json
  - name: GET /repos/{owner}/{repo}/code-scanning/alerts/{alert_number}
    documentation_url: https://docs.github.com/rest/code-scanning/code-scanning#get-a-code-scanning-alert
    openapi_files:
      - descriptions/api.github.com/api.github.com.json
      - descriptions/ghec/ghec.json
      - descriptions/ghes-3.16/ghes-3.16.json
  - name: PATCH /repos/{owner}/{repo}/code-scanning/alerts/{alert_number}
    documentation_url: https://docs.github.com/rest/code-scanning/code-scanning#update-a-code-scanning-alert
    openapi_files:
      - descriptions/api.github.com/api.github.com.json
      - descriptions/ghec/ghec.json
      - descriptions/ghes-3.16/ghes-3.16.json
  - name: GET /repos/{owner}/{repo}/code-scanning/alerts/{alert_number}/autofix
    documentation_url: https://docs.github.com/rest/code-scanning/code-scanning#get-the-status-of-an-autofix-for-a-code-scanning-alert
    openapi_files:
      - descriptions/api.github.com/api.github.com.json
      - descriptions/ghec/ghec.json
  - name: POST /repos/{owner}/{repo}/code-scanning/alerts/{alert_number}/autofix
    documentation_url: https://docs.github.com/rest/code-scanning/code-scanning#create-an-autofix-for-a-code-scanning-alert
    openapi_files:
      - descriptions/api.github.com/api.github.com.json
      - descriptions/ghec/ghec.json
  - name: POST /repos/{owner}/{repo}/code-scanning/alerts/{alert_number}/autofix/commits
    documentation_url: https://docs.github.com/rest/code-scanning/code-scanning#commit-an-autofix-for-a-code-scanning-alert
    openapi_files:
      - descriptions/api.github.com/api.github.com.json
      - descriptions/ghec/ghec.json
  - name: GET /repos/{owner}/{repo}/code-scanning/alerts/{alert_number}/instances
    documentation_url: https://docs.github.com/rest/code-scanning/code-scanning#list-instances-of-a-code-scanning-alert
    openapi_files:
      - descriptions/api.github.com/api.github.com.json
      - descriptions/ghec/ghec.json
      - descriptions/ghes-3.16/ghes-3.16.json
  - name: GET /repos/{owner}/{repo}/code-scanning/analyses
    documentation_url: https://docs.github.com/rest/code-scanning/code-scanning#list-code-scanning-analyses-for-a-repository
    openapi_files:
      - descriptions/api.github.com/api.github.com.json
      - descriptions/ghec/ghec.json
      - descriptions/ghes-3.16/ghes-3.16.json
  - name: DELETE /repos/{owner}/{repo}/code-scanning/analyses/{analysis_id}
    documentation_url: https://docs.github.com/rest/code-scanning/code-scanning#delete-a-code-scanning-analysis-from-a-repository
    openapi_files:
      - descriptions/api.github.com/api.github.com.json
      - descriptions/ghec/ghec.json
      - descriptions/ghes-3.16/ghes-3.16.json
  - name: GET /repos/{owner}/{repo}/code-scanning/analyses/{analysis_id}
    documentation_url: https://docs.github.com/rest/code-scanning/code-scanning#get-a-code-scanning-analysis-for-a-repository
    openapi_files:
      - descriptions/api.github.com/api.github.com.json
      - descriptions/ghec/ghec.json
      - descriptions/ghes-3.16/ghes-3.16.json
  - name: GET /repos/{owner}/{repo}/code-scanning/codeql/databases
    documentation_url: https://docs.github.com/rest/code-scanning/code-scanning#list-codeql-databases-for-a-repository
    openapi_files:
      - descriptions/api.github.com/api.github.com.json
      - descriptions/ghec/ghec.json
  - name: DELETE /repos/{owner}/{repo}/code-scanning/codeql/databases/{language}
    documentation_url: https://docs.github.com/rest/code-scanning/code-scanning#delete-a-codeql-database
    openapi_files:
      - descriptions/api.github.com/api.github.com.json
      - descriptions/ghec/ghec.json
  - name: GET /repos/{owner}/{repo}/code-scanning/codeql/databases/{language}
    documentation_url: https://docs.github.com/rest/code-scanning/code-scanning#get-a-codeql-database-for-a-repository
    openapi_files:
      - descriptions/api.github.com/api.github.com.json
      - descriptions/ghec/ghec.json
  - name: POST /repos/{owner}/{repo}/code-scanning/codeql/variant-analyses
    documentation_url: https://docs.github.com/rest/code-scanning/code-scanning#create-a-codeql-variant-analysis
    openapi_files:
      - descriptions/api.github.com/api.github.com.json
      - descriptions/ghec/ghec.json
  - name: GET /repos/{owner}/{repo}/code-scanning/codeql/variant-analyses/{codeql_variant_analysis_id}
    documentation_url: https://docs.github.com/rest/code-scanning/code-scanning#get-the-summary-of-a-codeql-variant-analysis
    openapi_files:
      - descriptions/api.github.com/api.github.com.json
      - descriptions/ghec/ghec.json
  - name: GET /repos/{owner}/{repo}/code-scanning/codeql/variant-analyses/{codeql_variant_analysis_id}/repos/{repo_owner}/{repo_name}
    documentation_url: https://docs.github.com/rest/code-scanning/code-scanning#get-the-analysis-status-of-a-repository-in-a-codeql-variant-analysis
    openapi_files:
      - descriptions/api.github.com/api.github.com.json
      - descriptions/ghec/ghec.json
  - name: GET /repos/{owner}/{repo}/code-scanning/default-setup
    documentation_url: https://docs.github.com/rest/code-scanning/code-scanning#get-a-code-scanning-default-setup-configuration
    openapi_files:
      - descriptions/api.github.com/api.github.com.json
      - descriptions/ghec/ghec.json
      - descriptions/ghes-3.16/ghes-3.16.json
  - name: PATCH /repos/{owner}/{repo}/code-scanning/default-setup
    documentation_url: https://docs.github.com/rest/code-scanning/code-scanning#update-a-code-scanning-default-setup-configuration
    openapi_files:
      - descriptions/api.github.com/api.github.com.json
      - descriptions/ghec/ghec.json
      - descriptions/ghes-3.16/ghes-3.16.json
  - name: POST /repos/{owner}/{repo}/code-scanning/sarifs
    documentation_url: https://docs.github.com/rest/code-scanning/code-scanning#upload-an-analysis-as-sarif-data
    openapi_files:
      - descriptions/api.github.com/api.github.com.json
      - descriptions/ghec/ghec.json
      - descriptions/ghes-3.16/ghes-3.16.json
  - name: GET /repos/{owner}/{repo}/code-scanning/sarifs/{sarif_id}
    documentation_url: https://docs.github.com/rest/code-scanning/code-scanning#get-information-about-a-sarif-upload
    openapi_files:
      - descriptions/api.github.com/api.github.com.json
      - descriptions/ghec/ghec.json
      - descriptions/ghes-3.16/ghes-3.16.json
  - name: GET /repos/{owner}/{repo}/code-security-configuration
    documentation_url: https://docs.github.com/rest/code-security/configurations#get-the-code-security-configuration-associated-with-a-repository
    openapi_files:
      - descriptions/api.github.com/api.github.com.json
      - descriptions/ghec/ghec.json
      - descriptions/ghes-3.16/ghes-3.16.json
  - name: GET /repos/{owner}/{repo}/codeowners/errors
    documentation_url: https://docs.github.com/rest/repos/repos#list-codeowners-errors
    openapi_files:
      - descriptions/api.github.com/api.github.com.json
      - descriptions/ghec/ghec.json
      - descriptions/ghes-3.16/ghes-3.16.json
  - name: GET /repos/{owner}/{repo}/codespaces
    documentation_url: https://docs.github.com/rest/codespaces/codespaces#list-codespaces-in-a-repository-for-the-authenticated-user
    openapi_files:
      - descriptions/api.github.com/api.github.com.json
      - descriptions/ghec/ghec.json
  - name: POST /repos/{owner}/{repo}/codespaces
    documentation_url: https://docs.github.com/rest/codespaces/codespaces#create-a-codespace-in-a-repository
    openapi_files:
      - descriptions/api.github.com/api.github.com.json
      - descriptions/ghec/ghec.json
  - name: GET /repos/{owner}/{repo}/codespaces/devcontainers
    documentation_url: https://docs.github.com/rest/codespaces/codespaces#list-devcontainer-configurations-in-a-repository-for-the-authenticated-user
    openapi_files:
      - descriptions/api.github.com/api.github.com.json
      - descriptions/ghec/ghec.json
  - name: GET /repos/{owner}/{repo}/codespaces/machines
    documentation_url: https://docs.github.com/rest/codespaces/machines#list-available-machine-types-for-a-repository
    openapi_files:
      - descriptions/api.github.com/api.github.com.json
      - descriptions/ghec/ghec.json
  - name: GET /repos/{owner}/{repo}/codespaces/new
    documentation_url: https://docs.github.com/rest/codespaces/codespaces#get-default-attributes-for-a-codespace
    openapi_files:
      - descriptions/api.github.com/api.github.com.json
      - descriptions/ghec/ghec.json
  - name: GET /repos/{owner}/{repo}/codespaces/permissions_check
    documentation_url: https://docs.github.com/rest/codespaces/codespaces#check-if-permissions-defined-by-a-devcontainer-have-been-accepted-by-the-authenticated-user
    openapi_files:
      - descriptions/api.github.com/api.github.com.json
      - descriptions/ghec/ghec.json
  - name: GET /repos/{owner}/{repo}/codespaces/secrets
    documentation_url: https://docs.github.com/rest/codespaces/repository-secrets#list-repository-secrets
    openapi_files:
      - descriptions/api.github.com/api.github.com.json
      - descriptions/ghec/ghec.json
  - name: GET /repos/{owner}/{repo}/codespaces/secrets/public-key
    documentation_url: https://docs.github.com/rest/codespaces/repository-secrets#get-a-repository-public-key
    openapi_files:
      - descriptions/api.github.com/api.github.com.json
      - descriptions/ghec/ghec.json
  - name: DELETE /repos/{owner}/{repo}/codespaces/secrets/{secret_name}
    documentation_url: https://docs.github.com/rest/codespaces/repository-secrets#delete-a-repository-secret
    openapi_files:
      - descriptions/api.github.com/api.github.com.json
      - descriptions/ghec/ghec.json
  - name: GET /repos/{owner}/{repo}/codespaces/secrets/{secret_name}
    documentation_url: https://docs.github.com/rest/codespaces/repository-secrets#get-a-repository-secret
    openapi_files:
      - descriptions/api.github.com/api.github.com.json
      - descriptions/ghec/ghec.json
  - name: PUT /repos/{owner}/{repo}/codespaces/secrets/{secret_name}
    documentation_url: https://docs.github.com/rest/codespaces/repository-secrets#create-or-update-a-repository-secret
    openapi_files:
      - descriptions/api.github.com/api.github.com.json
      - descriptions/ghec/ghec.json
  - name: GET /repos/{owner}/{repo}/collaborators
    documentation_url: https://docs.github.com/rest/collaborators/collaborators#list-repository-collaborators
    openapi_files:
      - descriptions/api.github.com/api.github.com.json
      - descriptions/ghec/ghec.json
      - descriptions/ghes-3.16/ghes-3.16.json
  - name: DELETE /repos/{owner}/{repo}/collaborators/{username}
    documentation_url: https://docs.github.com/rest/collaborators/collaborators#remove-a-repository-collaborator
    openapi_files:
      - descriptions/api.github.com/api.github.com.json
      - descriptions/ghec/ghec.json
      - descriptions/ghes-3.16/ghes-3.16.json
  - name: GET /repos/{owner}/{repo}/collaborators/{username}
    documentation_url: https://docs.github.com/rest/collaborators/collaborators#check-if-a-user-is-a-repository-collaborator
    openapi_files:
      - descriptions/api.github.com/api.github.com.json
      - descriptions/ghec/ghec.json
      - descriptions/ghes-3.16/ghes-3.16.json
  - name: PUT /repos/{owner}/{repo}/collaborators/{username}
    documentation_url: https://docs.github.com/rest/collaborators/collaborators#add-a-repository-collaborator
    openapi_files:
      - descriptions/api.github.com/api.github.com.json
      - descriptions/ghec/ghec.json
      - descriptions/ghes-3.16/ghes-3.16.json
  - name: GET /repos/{owner}/{repo}/collaborators/{username}/permission
    documentation_url: https://docs.github.com/rest/collaborators/collaborators#get-repository-permissions-for-a-user
    openapi_files:
      - descriptions/api.github.com/api.github.com.json
      - descriptions/ghec/ghec.json
      - descriptions/ghes-3.16/ghes-3.16.json
  - name: GET /repos/{owner}/{repo}/comments
    documentation_url: https://docs.github.com/rest/commits/comments#list-commit-comments-for-a-repository
    openapi_files:
      - descriptions/api.github.com/api.github.com.json
      - descriptions/ghec/ghec.json
      - descriptions/ghes-3.16/ghes-3.16.json
  - name: DELETE /repos/{owner}/{repo}/comments/{comment_id}
    documentation_url: https://docs.github.com/rest/commits/comments#delete-a-commit-comment
    openapi_files:
      - descriptions/api.github.com/api.github.com.json
      - descriptions/ghec/ghec.json
      - descriptions/ghes-3.16/ghes-3.16.json
  - name: GET /repos/{owner}/{repo}/comments/{comment_id}
    documentation_url: https://docs.github.com/rest/commits/comments#get-a-commit-comment
    openapi_files:
      - descriptions/api.github.com/api.github.com.json
      - descriptions/ghec/ghec.json
      - descriptions/ghes-3.16/ghes-3.16.json
  - name: PATCH /repos/{owner}/{repo}/comments/{comment_id}
    documentation_url: https://docs.github.com/rest/commits/comments#update-a-commit-comment
    openapi_files:
      - descriptions/api.github.com/api.github.com.json
      - descriptions/ghec/ghec.json
      - descriptions/ghes-3.16/ghes-3.16.json
  - name: GET /repos/{owner}/{repo}/comments/{comment_id}/reactions
    documentation_url: https://docs.github.com/rest/reactions/reactions#list-reactions-for-a-commit-comment
    openapi_files:
      - descriptions/api.github.com/api.github.com.json
      - descriptions/ghec/ghec.json
      - descriptions/ghes-3.16/ghes-3.16.json
  - name: POST /repos/{owner}/{repo}/comments/{comment_id}/reactions
    documentation_url: https://docs.github.com/rest/reactions/reactions#create-reaction-for-a-commit-comment
    openapi_files:
      - descriptions/api.github.com/api.github.com.json
      - descriptions/ghec/ghec.json
      - descriptions/ghes-3.16/ghes-3.16.json
  - name: DELETE /repos/{owner}/{repo}/comments/{comment_id}/reactions/{reaction_id}
    documentation_url: https://docs.github.com/rest/reactions/reactions#delete-a-commit-comment-reaction
    openapi_files:
      - descriptions/api.github.com/api.github.com.json
      - descriptions/ghec/ghec.json
      - descriptions/ghes-3.16/ghes-3.16.json
  - name: GET /repos/{owner}/{repo}/commits
    documentation_url: https://docs.github.com/rest/commits/commits#list-commits
    openapi_files:
      - descriptions/api.github.com/api.github.com.json
      - descriptions/ghec/ghec.json
      - descriptions/ghes-3.16/ghes-3.16.json
  - name: GET /repos/{owner}/{repo}/commits/{commit_sha}/branches-where-head
    documentation_url: https://docs.github.com/rest/commits/commits#list-branches-for-head-commit
    openapi_files:
      - descriptions/api.github.com/api.github.com.json
      - descriptions/ghec/ghec.json
      - descriptions/ghes-3.16/ghes-3.16.json
  - name: GET /repos/{owner}/{repo}/commits/{commit_sha}/comments
    documentation_url: https://docs.github.com/rest/commits/comments#list-commit-comments
    openapi_files:
      - descriptions/api.github.com/api.github.com.json
      - descriptions/ghec/ghec.json
      - descriptions/ghes-3.16/ghes-3.16.json
  - name: POST /repos/{owner}/{repo}/commits/{commit_sha}/comments
    documentation_url: https://docs.github.com/rest/commits/comments#create-a-commit-comment
    openapi_files:
      - descriptions/api.github.com/api.github.com.json
      - descriptions/ghec/ghec.json
      - descriptions/ghes-3.16/ghes-3.16.json
  - name: GET /repos/{owner}/{repo}/commits/{commit_sha}/pulls
    documentation_url: https://docs.github.com/rest/commits/commits#list-pull-requests-associated-with-a-commit
    openapi_files:
      - descriptions/api.github.com/api.github.com.json
      - descriptions/ghec/ghec.json
      - descriptions/ghes-3.16/ghes-3.16.json
  - name: GET /repos/{owner}/{repo}/commits/{ref}
    documentation_url: https://docs.github.com/rest/commits/commits#get-a-commit
    openapi_files:
      - descriptions/api.github.com/api.github.com.json
      - descriptions/ghec/ghec.json
      - descriptions/ghes-3.16/ghes-3.16.json
  - name: GET /repos/{owner}/{repo}/commits/{ref}/check-runs
    documentation_url: https://docs.github.com/rest/checks/runs#list-check-runs-for-a-git-reference
    openapi_files:
      - descriptions/api.github.com/api.github.com.json
      - descriptions/ghec/ghec.json
      - descriptions/ghes-3.16/ghes-3.16.json
  - name: GET /repos/{owner}/{repo}/commits/{ref}/check-suites
    documentation_url: https://docs.github.com/rest/checks/suites#list-check-suites-for-a-git-reference
    openapi_files:
      - descriptions/api.github.com/api.github.com.json
      - descriptions/ghec/ghec.json
      - descriptions/ghes-3.16/ghes-3.16.json
  - name: GET /repos/{owner}/{repo}/commits/{ref}/status
    documentation_url: https://docs.github.com/rest/commits/statuses#get-the-combined-status-for-a-specific-reference
    openapi_files:
      - descriptions/api.github.com/api.github.com.json
      - descriptions/ghec/ghec.json
      - descriptions/ghes-3.16/ghes-3.16.json
  - name: GET /repos/{owner}/{repo}/commits/{ref}/statuses
    documentation_url: https://docs.github.com/rest/commits/statuses#list-commit-statuses-for-a-reference
    openapi_files:
      - descriptions/api.github.com/api.github.com.json
      - descriptions/ghec/ghec.json
      - descriptions/ghes-3.16/ghes-3.16.json
  - name: GET /repos/{owner}/{repo}/community/profile
    documentation_url: https://docs.github.com/rest/metrics/community#get-community-profile-metrics
    openapi_files:
      - descriptions/api.github.com/api.github.com.json
      - descriptions/ghec/ghec.json
  - name: GET /repos/{owner}/{repo}/compare/{basehead}
    documentation_url: https://docs.github.com/rest/commits/commits#compare-two-commits
    openapi_files:
      - descriptions/api.github.com/api.github.com.json
      - descriptions/ghec/ghec.json
      - descriptions/ghes-3.16/ghes-3.16.json
  - name: POST /repos/{owner}/{repo}/content_references/{content_reference_id}/attachments
    documentation_url: https://docs.github.com/enterprise-server@3.3/rest/reference/apps#create-a-content-attachment
    openapi_files:
      - descriptions/ghes-3.3/ghes-3.3.json
  - name: DELETE /repos/{owner}/{repo}/contents/{path}
    documentation_url: https://docs.github.com/rest/repos/contents#delete-a-file
    openapi_files:
      - descriptions/api.github.com/api.github.com.json
      - descriptions/ghec/ghec.json
      - descriptions/ghes-3.16/ghes-3.16.json
  - name: GET /repos/{owner}/{repo}/contents/{path}
    documentation_url: https://docs.github.com/rest/repos/contents#get-repository-content
    openapi_files:
      - descriptions/api.github.com/api.github.com.json
      - descriptions/ghec/ghec.json
      - descriptions/ghes-3.16/ghes-3.16.json
  - name: PUT /repos/{owner}/{repo}/contents/{path}
    documentation_url: https://docs.github.com/rest/repos/contents#create-or-update-file-contents
    openapi_files:
      - descriptions/api.github.com/api.github.com.json
      - descriptions/ghec/ghec.json
      - descriptions/ghes-3.16/ghes-3.16.json
  - name: GET /repos/{owner}/{repo}/contributors
    documentation_url: https://docs.github.com/rest/repos/repos#list-repository-contributors
    openapi_files:
      - descriptions/api.github.com/api.github.com.json
      - descriptions/ghec/ghec.json
      - descriptions/ghes-3.16/ghes-3.16.json
  - name: GET /repos/{owner}/{repo}/dependabot/alerts
    documentation_url: https://docs.github.com/rest/dependabot/alerts#list-dependabot-alerts-for-a-repository
    openapi_files:
      - descriptions/api.github.com/api.github.com.json
      - descriptions/ghec/ghec.json
      - descriptions/ghes-3.16/ghes-3.16.json
  - name: GET /repos/{owner}/{repo}/dependabot/alerts/{alert_number}
    documentation_url: https://docs.github.com/rest/dependabot/alerts#get-a-dependabot-alert
    openapi_files:
      - descriptions/api.github.com/api.github.com.json
      - descriptions/ghec/ghec.json
      - descriptions/ghes-3.16/ghes-3.16.json
  - name: PATCH /repos/{owner}/{repo}/dependabot/alerts/{alert_number}
    documentation_url: https://docs.github.com/rest/dependabot/alerts#update-a-dependabot-alert
    openapi_files:
      - descriptions/api.github.com/api.github.com.json
      - descriptions/ghec/ghec.json
      - descriptions/ghes-3.16/ghes-3.16.json
  - name: GET /repos/{owner}/{repo}/dependabot/secrets
    documentation_url: https://docs.github.com/rest/dependabot/secrets#list-repository-secrets
    openapi_files:
      - descriptions/api.github.com/api.github.com.json
      - descriptions/ghec/ghec.json
      - descriptions/ghes-3.16/ghes-3.16.json
  - name: GET /repos/{owner}/{repo}/dependabot/secrets/public-key
    documentation_url: https://docs.github.com/rest/dependabot/secrets#get-a-repository-public-key
    openapi_files:
      - descriptions/api.github.com/api.github.com.json
      - descriptions/ghec/ghec.json
      - descriptions/ghes-3.16/ghes-3.16.json
  - name: DELETE /repos/{owner}/{repo}/dependabot/secrets/{secret_name}
    documentation_url: https://docs.github.com/rest/dependabot/secrets#delete-a-repository-secret
    openapi_files:
      - descriptions/api.github.com/api.github.com.json
      - descriptions/ghec/ghec.json
      - descriptions/ghes-3.16/ghes-3.16.json
  - name: GET /repos/{owner}/{repo}/dependabot/secrets/{secret_name}
    documentation_url: https://docs.github.com/rest/dependabot/secrets#get-a-repository-secret
    openapi_files:
      - descriptions/api.github.com/api.github.com.json
      - descriptions/ghec/ghec.json
      - descriptions/ghes-3.16/ghes-3.16.json
  - name: PUT /repos/{owner}/{repo}/dependabot/secrets/{secret_name}
    documentation_url: https://docs.github.com/rest/dependabot/secrets#create-or-update-a-repository-secret
    openapi_files:
      - descriptions/api.github.com/api.github.com.json
      - descriptions/ghec/ghec.json
      - descriptions/ghes-3.16/ghes-3.16.json
  - name: GET /repos/{owner}/{repo}/dependency-graph/compare/{basehead}
    documentation_url: https://docs.github.com/rest/dependency-graph/dependency-review#get-a-diff-of-the-dependencies-between-commits
    openapi_files:
      - descriptions/api.github.com/api.github.com.json
      - descriptions/ghec/ghec.json
      - descriptions/ghes-3.16/ghes-3.16.json
  - name: GET /repos/{owner}/{repo}/dependency-graph/sbom
    documentation_url: https://docs.github.com/rest/dependency-graph/sboms#export-a-software-bill-of-materials-sbom-for-a-repository
    openapi_files:
      - descriptions/api.github.com/api.github.com.json
      - descriptions/ghec/ghec.json
      - descriptions/ghes-3.16/ghes-3.16.json
  - name: POST /repos/{owner}/{repo}/dependency-graph/snapshots
    documentation_url: https://docs.github.com/rest/dependency-graph/dependency-submission#create-a-snapshot-of-dependencies-for-a-repository
    openapi_files:
      - descriptions/api.github.com/api.github.com.json
      - descriptions/ghec/ghec.json
      - descriptions/ghes-3.16/ghes-3.16.json
  - name: GET /repos/{owner}/{repo}/deployments
    documentation_url: https://docs.github.com/rest/deployments/deployments#list-deployments
    openapi_files:
      - descriptions/api.github.com/api.github.com.json
      - descriptions/ghec/ghec.json
      - descriptions/ghes-3.16/ghes-3.16.json
  - name: POST /repos/{owner}/{repo}/deployments
    documentation_url: https://docs.github.com/rest/deployments/deployments#create-a-deployment
    openapi_files:
      - descriptions/api.github.com/api.github.com.json
      - descriptions/ghec/ghec.json
      - descriptions/ghes-3.16/ghes-3.16.json
  - name: DELETE /repos/{owner}/{repo}/deployments/{deployment_id}
    documentation_url: https://docs.github.com/rest/deployments/deployments#delete-a-deployment
    openapi_files:
      - descriptions/api.github.com/api.github.com.json
      - descriptions/ghec/ghec.json
      - descriptions/ghes-3.16/ghes-3.16.json
  - name: GET /repos/{owner}/{repo}/deployments/{deployment_id}
    documentation_url: https://docs.github.com/rest/deployments/deployments#get-a-deployment
    openapi_files:
      - descriptions/api.github.com/api.github.com.json
      - descriptions/ghec/ghec.json
      - descriptions/ghes-3.16/ghes-3.16.json
  - name: GET /repos/{owner}/{repo}/deployments/{deployment_id}/statuses
    documentation_url: https://docs.github.com/rest/deployments/statuses#list-deployment-statuses
    openapi_files:
      - descriptions/api.github.com/api.github.com.json
      - descriptions/ghec/ghec.json
      - descriptions/ghes-3.16/ghes-3.16.json
  - name: POST /repos/{owner}/{repo}/deployments/{deployment_id}/statuses
    documentation_url: https://docs.github.com/rest/deployments/statuses#create-a-deployment-status
    openapi_files:
      - descriptions/api.github.com/api.github.com.json
      - descriptions/ghec/ghec.json
      - descriptions/ghes-3.16/ghes-3.16.json
  - name: GET /repos/{owner}/{repo}/deployments/{deployment_id}/statuses/{status_id}
    documentation_url: https://docs.github.com/rest/deployments/statuses#get-a-deployment-status
    openapi_files:
      - descriptions/api.github.com/api.github.com.json
      - descriptions/ghec/ghec.json
      - descriptions/ghes-3.16/ghes-3.16.json
  - name: POST /repos/{owner}/{repo}/dispatches
    documentation_url: https://docs.github.com/rest/repos/repos#create-a-repository-dispatch-event
    openapi_files:
      - descriptions/api.github.com/api.github.com.json
      - descriptions/ghec/ghec.json
      - descriptions/ghes-3.16/ghes-3.16.json
  - name: GET /repos/{owner}/{repo}/environments
    documentation_url: https://docs.github.com/rest/deployments/environments#list-environments
    openapi_files:
      - descriptions/api.github.com/api.github.com.json
      - descriptions/ghec/ghec.json
      - descriptions/ghes-3.16/ghes-3.16.json
  - name: DELETE /repos/{owner}/{repo}/environments/{environment_name}
    documentation_url: https://docs.github.com/rest/deployments/environments#delete-an-environment
    openapi_files:
      - descriptions/api.github.com/api.github.com.json
      - descriptions/ghec/ghec.json
      - descriptions/ghes-3.16/ghes-3.16.json
  - name: GET /repos/{owner}/{repo}/environments/{environment_name}
    documentation_url: https://docs.github.com/rest/deployments/environments#get-an-environment
    openapi_files:
      - descriptions/api.github.com/api.github.com.json
      - descriptions/ghec/ghec.json
      - descriptions/ghes-3.16/ghes-3.16.json
  - name: PUT /repos/{owner}/{repo}/environments/{environment_name}
    documentation_url: https://docs.github.com/rest/deployments/environments#create-or-update-an-environment
    openapi_files:
      - descriptions/api.github.com/api.github.com.json
      - descriptions/ghec/ghec.json
      - descriptions/ghes-3.16/ghes-3.16.json
  - name: GET /repos/{owner}/{repo}/environments/{environment_name}/deployment-branch-policies
    documentation_url: https://docs.github.com/rest/deployments/branch-policies#list-deployment-branch-policies
    openapi_files:
      - descriptions/api.github.com/api.github.com.json
      - descriptions/ghec/ghec.json
      - descriptions/ghes-3.16/ghes-3.16.json
  - name: POST /repos/{owner}/{repo}/environments/{environment_name}/deployment-branch-policies
    documentation_url: https://docs.github.com/rest/deployments/branch-policies#create-a-deployment-branch-policy
    openapi_files:
      - descriptions/api.github.com/api.github.com.json
      - descriptions/ghec/ghec.json
      - descriptions/ghes-3.16/ghes-3.16.json
  - name: DELETE /repos/{owner}/{repo}/environments/{environment_name}/deployment-branch-policies/{branch_policy_id}
    documentation_url: https://docs.github.com/rest/deployments/branch-policies#delete-a-deployment-branch-policy
    openapi_files:
      - descriptions/api.github.com/api.github.com.json
      - descriptions/ghec/ghec.json
      - descriptions/ghes-3.16/ghes-3.16.json
  - name: GET /repos/{owner}/{repo}/environments/{environment_name}/deployment-branch-policies/{branch_policy_id}
    documentation_url: https://docs.github.com/rest/deployments/branch-policies#get-a-deployment-branch-policy
    openapi_files:
      - descriptions/api.github.com/api.github.com.json
      - descriptions/ghec/ghec.json
      - descriptions/ghes-3.16/ghes-3.16.json
  - name: PUT /repos/{owner}/{repo}/environments/{environment_name}/deployment-branch-policies/{branch_policy_id}
    documentation_url: https://docs.github.com/rest/deployments/branch-policies#update-a-deployment-branch-policy
    openapi_files:
      - descriptions/api.github.com/api.github.com.json
      - descriptions/ghec/ghec.json
      - descriptions/ghes-3.16/ghes-3.16.json
  - name: GET /repos/{owner}/{repo}/environments/{environment_name}/deployment_protection_rules
    documentation_url: https://docs.github.com/rest/deployments/protection-rules#get-all-deployment-protection-rules-for-an-environment
    openapi_files:
      - descriptions/api.github.com/api.github.com.json
      - descriptions/ghec/ghec.json
      - descriptions/ghes-3.16/ghes-3.16.json
  - name: POST /repos/{owner}/{repo}/environments/{environment_name}/deployment_protection_rules
    documentation_url: https://docs.github.com/rest/deployments/protection-rules#create-a-custom-deployment-protection-rule-on-an-environment
    openapi_files:
      - descriptions/api.github.com/api.github.com.json
      - descriptions/ghec/ghec.json
      - descriptions/ghes-3.16/ghes-3.16.json
  - name: GET /repos/{owner}/{repo}/environments/{environment_name}/deployment_protection_rules/apps
    documentation_url: https://docs.github.com/rest/deployments/protection-rules#list-custom-deployment-rule-integrations-available-for-an-environment
    openapi_files:
      - descriptions/api.github.com/api.github.com.json
      - descriptions/ghec/ghec.json
      - descriptions/ghes-3.16/ghes-3.16.json
  - name: DELETE /repos/{owner}/{repo}/environments/{environment_name}/deployment_protection_rules/{protection_rule_id}
    documentation_url: https://docs.github.com/rest/deployments/protection-rules#disable-a-custom-protection-rule-for-an-environment
    openapi_files:
      - descriptions/api.github.com/api.github.com.json
      - descriptions/ghec/ghec.json
      - descriptions/ghes-3.16/ghes-3.16.json
  - name: GET /repos/{owner}/{repo}/environments/{environment_name}/deployment_protection_rules/{protection_rule_id}
    documentation_url: https://docs.github.com/rest/deployments/protection-rules#get-a-custom-deployment-protection-rule
    openapi_files:
      - descriptions/api.github.com/api.github.com.json
      - descriptions/ghec/ghec.json
      - descriptions/ghes-3.16/ghes-3.16.json
  - name: GET /repos/{owner}/{repo}/environments/{environment_name}/secrets
    documentation_url: https://docs.github.com/rest/actions/secrets#list-environment-secrets
    openapi_files:
      - descriptions/api.github.com/api.github.com.json
      - descriptions/ghec/ghec.json
      - descriptions/ghes-3.16/ghes-3.16.json
  - name: GET /repos/{owner}/{repo}/environments/{environment_name}/secrets/public-key
    documentation_url: https://docs.github.com/rest/actions/secrets#get-an-environment-public-key
    openapi_files:
      - descriptions/api.github.com/api.github.com.json
      - descriptions/ghec/ghec.json
      - descriptions/ghes-3.16/ghes-3.16.json
  - name: DELETE /repos/{owner}/{repo}/environments/{environment_name}/secrets/{secret_name}
    documentation_url: https://docs.github.com/rest/actions/secrets#delete-an-environment-secret
    openapi_files:
      - descriptions/api.github.com/api.github.com.json
      - descriptions/ghec/ghec.json
      - descriptions/ghes-3.16/ghes-3.16.json
  - name: GET /repos/{owner}/{repo}/environments/{environment_name}/secrets/{secret_name}
    documentation_url: https://docs.github.com/rest/actions/secrets#get-an-environment-secret
    openapi_files:
      - descriptions/api.github.com/api.github.com.json
      - descriptions/ghec/ghec.json
      - descriptions/ghes-3.16/ghes-3.16.json
  - name: PUT /repos/{owner}/{repo}/environments/{environment_name}/secrets/{secret_name}
    documentation_url: https://docs.github.com/rest/actions/secrets#create-or-update-an-environment-secret
    openapi_files:
      - descriptions/api.github.com/api.github.com.json
      - descriptions/ghec/ghec.json
      - descriptions/ghes-3.16/ghes-3.16.json
  - name: GET /repos/{owner}/{repo}/environments/{environment_name}/variables
    documentation_url: https://docs.github.com/rest/actions/variables#list-environment-variables
    openapi_files:
      - descriptions/api.github.com/api.github.com.json
      - descriptions/ghec/ghec.json
      - descriptions/ghes-3.16/ghes-3.16.json
  - name: POST /repos/{owner}/{repo}/environments/{environment_name}/variables
    documentation_url: https://docs.github.com/rest/actions/variables#create-an-environment-variable
    openapi_files:
      - descriptions/api.github.com/api.github.com.json
      - descriptions/ghec/ghec.json
      - descriptions/ghes-3.16/ghes-3.16.json
  - name: DELETE /repos/{owner}/{repo}/environments/{environment_name}/variables/{name}
    documentation_url: https://docs.github.com/rest/actions/variables#delete-an-environment-variable
    openapi_files:
      - descriptions/api.github.com/api.github.com.json
      - descriptions/ghec/ghec.json
      - descriptions/ghes-3.16/ghes-3.16.json
  - name: GET /repos/{owner}/{repo}/environments/{environment_name}/variables/{name}
    documentation_url: https://docs.github.com/rest/actions/variables#get-an-environment-variable
    openapi_files:
      - descriptions/api.github.com/api.github.com.json
      - descriptions/ghec/ghec.json
      - descriptions/ghes-3.16/ghes-3.16.json
  - name: PATCH /repos/{owner}/{repo}/environments/{environment_name}/variables/{name}
    documentation_url: https://docs.github.com/rest/actions/variables#update-an-environment-variable
    openapi_files:
      - descriptions/api.github.com/api.github.com.json
      - descriptions/ghec/ghec.json
      - descriptions/ghes-3.16/ghes-3.16.json
  - name: GET /repos/{owner}/{repo}/events
    documentation_url: https://docs.github.com/rest/activity/events#list-repository-events
    openapi_files:
      - descriptions/api.github.com/api.github.com.json
      - descriptions/ghec/ghec.json
      - descriptions/ghes-3.16/ghes-3.16.json
  - name: GET /repos/{owner}/{repo}/forks
    documentation_url: https://docs.github.com/rest/repos/forks#list-forks
    openapi_files:
      - descriptions/api.github.com/api.github.com.json
      - descriptions/ghec/ghec.json
      - descriptions/ghes-3.16/ghes-3.16.json
  - name: POST /repos/{owner}/{repo}/forks
    documentation_url: https://docs.github.com/rest/repos/forks#create-a-fork
    openapi_files:
      - descriptions/api.github.com/api.github.com.json
      - descriptions/ghec/ghec.json
      - descriptions/ghes-3.16/ghes-3.16.json
  - name: POST /repos/{owner}/{repo}/git/blobs
    documentation_url: https://docs.github.com/rest/git/blobs#create-a-blob
    openapi_files:
      - descriptions/api.github.com/api.github.com.json
      - descriptions/ghec/ghec.json
      - descriptions/ghes-3.16/ghes-3.16.json
  - name: GET /repos/{owner}/{repo}/git/blobs/{file_sha}
    documentation_url: https://docs.github.com/rest/git/blobs#get-a-blob
    openapi_files:
      - descriptions/api.github.com/api.github.com.json
      - descriptions/ghec/ghec.json
      - descriptions/ghes-3.16/ghes-3.16.json
  - name: POST /repos/{owner}/{repo}/git/commits
    documentation_url: https://docs.github.com/rest/git/commits#create-a-commit
    openapi_files:
      - descriptions/api.github.com/api.github.com.json
      - descriptions/ghec/ghec.json
      - descriptions/ghes-3.16/ghes-3.16.json
  - name: GET /repos/{owner}/{repo}/git/commits/{commit_sha}
    documentation_url: https://docs.github.com/rest/git/commits#get-a-commit-object
    openapi_files:
      - descriptions/api.github.com/api.github.com.json
      - descriptions/ghec/ghec.json
      - descriptions/ghes-3.16/ghes-3.16.json
  - name: GET /repos/{owner}/{repo}/git/matching-refs/{ref}
    documentation_url: https://docs.github.com/rest/git/refs#list-matching-references
    openapi_files:
      - descriptions/api.github.com/api.github.com.json
      - descriptions/ghec/ghec.json
      - descriptions/ghes-3.16/ghes-3.16.json
  - name: GET /repos/{owner}/{repo}/git/ref/{ref}
    documentation_url: https://docs.github.com/rest/git/refs#get-a-reference
    openapi_files:
      - descriptions/api.github.com/api.github.com.json
      - descriptions/ghec/ghec.json
      - descriptions/ghes-3.16/ghes-3.16.json
  - name: POST /repos/{owner}/{repo}/git/refs
    documentation_url: https://docs.github.com/rest/git/refs#create-a-reference
    openapi_files:
      - descriptions/api.github.com/api.github.com.json
      - descriptions/ghec/ghec.json
      - descriptions/ghes-3.16/ghes-3.16.json
  - name: DELETE /repos/{owner}/{repo}/git/refs/{ref}
    documentation_url: https://docs.github.com/rest/git/refs#delete-a-reference
    openapi_files:
      - descriptions/api.github.com/api.github.com.json
      - descriptions/ghec/ghec.json
      - descriptions/ghes-3.16/ghes-3.16.json
  - name: PATCH /repos/{owner}/{repo}/git/refs/{ref}
    documentation_url: https://docs.github.com/rest/git/refs#update-a-reference
    openapi_files:
      - descriptions/api.github.com/api.github.com.json
      - descriptions/ghec/ghec.json
      - descriptions/ghes-3.16/ghes-3.16.json
  - name: POST /repos/{owner}/{repo}/git/tags
    documentation_url: https://docs.github.com/rest/git/tags#create-a-tag-object
    openapi_files:
      - descriptions/api.github.com/api.github.com.json
      - descriptions/ghec/ghec.json
      - descriptions/ghes-3.16/ghes-3.16.json
  - name: GET /repos/{owner}/{repo}/git/tags/{tag_sha}
    documentation_url: https://docs.github.com/rest/git/tags#get-a-tag
    openapi_files:
      - descriptions/api.github.com/api.github.com.json
      - descriptions/ghec/ghec.json
      - descriptions/ghes-3.16/ghes-3.16.json
  - name: POST /repos/{owner}/{repo}/git/trees
    documentation_url: https://docs.github.com/rest/git/trees#create-a-tree
    openapi_files:
      - descriptions/api.github.com/api.github.com.json
      - descriptions/ghec/ghec.json
      - descriptions/ghes-3.16/ghes-3.16.json
  - name: GET /repos/{owner}/{repo}/git/trees/{tree_sha}
    documentation_url: https://docs.github.com/rest/git/trees#get-a-tree
    openapi_files:
      - descriptions/api.github.com/api.github.com.json
      - descriptions/ghec/ghec.json
      - descriptions/ghes-3.16/ghes-3.16.json
  - name: GET /repos/{owner}/{repo}/hooks
    documentation_url: https://docs.github.com/rest/repos/webhooks#list-repository-webhooks
    openapi_files:
      - descriptions/api.github.com/api.github.com.json
      - descriptions/ghec/ghec.json
      - descriptions/ghes-3.16/ghes-3.16.json
  - name: POST /repos/{owner}/{repo}/hooks
    documentation_url: https://docs.github.com/rest/repos/webhooks#create-a-repository-webhook
    openapi_files:
      - descriptions/api.github.com/api.github.com.json
      - descriptions/ghec/ghec.json
      - descriptions/ghes-3.16/ghes-3.16.json
  - name: DELETE /repos/{owner}/{repo}/hooks/{hook_id}
    documentation_url: https://docs.github.com/rest/repos/webhooks#delete-a-repository-webhook
    openapi_files:
      - descriptions/api.github.com/api.github.com.json
      - descriptions/ghec/ghec.json
      - descriptions/ghes-3.16/ghes-3.16.json
  - name: GET /repos/{owner}/{repo}/hooks/{hook_id}
    documentation_url: https://docs.github.com/rest/repos/webhooks#get-a-repository-webhook
    openapi_files:
      - descriptions/api.github.com/api.github.com.json
      - descriptions/ghec/ghec.json
      - descriptions/ghes-3.16/ghes-3.16.json
  - name: PATCH /repos/{owner}/{repo}/hooks/{hook_id}
    documentation_url: https://docs.github.com/rest/repos/webhooks#update-a-repository-webhook
    openapi_files:
      - descriptions/api.github.com/api.github.com.json
      - descriptions/ghec/ghec.json
      - descriptions/ghes-3.16/ghes-3.16.json
  - name: GET /repos/{owner}/{repo}/hooks/{hook_id}/config
    documentation_url: https://docs.github.com/rest/repos/webhooks#get-a-webhook-configuration-for-a-repository
    openapi_files:
      - descriptions/api.github.com/api.github.com.json
      - descriptions/ghec/ghec.json
      - descriptions/ghes-3.16/ghes-3.16.json
  - name: PATCH /repos/{owner}/{repo}/hooks/{hook_id}/config
    documentation_url: https://docs.github.com/rest/repos/webhooks#update-a-webhook-configuration-for-a-repository
    openapi_files:
      - descriptions/api.github.com/api.github.com.json
      - descriptions/ghec/ghec.json
      - descriptions/ghes-3.16/ghes-3.16.json
  - name: GET /repos/{owner}/{repo}/hooks/{hook_id}/deliveries
    documentation_url: https://docs.github.com/rest/repos/webhooks#list-deliveries-for-a-repository-webhook
    openapi_files:
      - descriptions/api.github.com/api.github.com.json
      - descriptions/ghec/ghec.json
      - descriptions/ghes-3.16/ghes-3.16.json
  - name: GET /repos/{owner}/{repo}/hooks/{hook_id}/deliveries/{delivery_id}
    documentation_url: https://docs.github.com/rest/repos/webhooks#get-a-delivery-for-a-repository-webhook
    openapi_files:
      - descriptions/api.github.com/api.github.com.json
      - descriptions/ghec/ghec.json
      - descriptions/ghes-3.16/ghes-3.16.json
  - name: POST /repos/{owner}/{repo}/hooks/{hook_id}/deliveries/{delivery_id}/attempts
    documentation_url: https://docs.github.com/rest/repos/webhooks#redeliver-a-delivery-for-a-repository-webhook
    openapi_files:
      - descriptions/api.github.com/api.github.com.json
      - descriptions/ghec/ghec.json
      - descriptions/ghes-3.16/ghes-3.16.json
  - name: POST /repos/{owner}/{repo}/hooks/{hook_id}/pings
    documentation_url: https://docs.github.com/rest/repos/webhooks#ping-a-repository-webhook
    openapi_files:
      - descriptions/api.github.com/api.github.com.json
      - descriptions/ghec/ghec.json
      - descriptions/ghes-3.16/ghes-3.16.json
  - name: POST /repos/{owner}/{repo}/hooks/{hook_id}/tests
    documentation_url: https://docs.github.com/rest/repos/webhooks#test-the-push-repository-webhook
    openapi_files:
      - descriptions/api.github.com/api.github.com.json
      - descriptions/ghec/ghec.json
      - descriptions/ghes-3.16/ghes-3.16.json
  - name: DELETE /repos/{owner}/{repo}/import
    documentation_url: https://docs.github.com/rest/migrations/source-imports#cancel-an-import
    openapi_files:
      - descriptions/api.github.com/api.github.com.json
      - descriptions/ghec/ghec.json
  - name: GET /repos/{owner}/{repo}/import
    documentation_url: https://docs.github.com/rest/migrations/source-imports#get-an-import-status
    openapi_files:
      - descriptions/api.github.com/api.github.com.json
      - descriptions/ghec/ghec.json
  - name: PATCH /repos/{owner}/{repo}/import
    documentation_url: https://docs.github.com/rest/migrations/source-imports#update-an-import
    openapi_files:
      - descriptions/api.github.com/api.github.com.json
      - descriptions/ghec/ghec.json
  - name: PUT /repos/{owner}/{repo}/import
    documentation_url: https://docs.github.com/rest/migrations/source-imports#start-an-import
    openapi_files:
      - descriptions/api.github.com/api.github.com.json
      - descriptions/ghec/ghec.json
  - name: GET /repos/{owner}/{repo}/import/authors
    documentation_url: https://docs.github.com/rest/migrations/source-imports#get-commit-authors
    openapi_files:
      - descriptions/api.github.com/api.github.com.json
      - descriptions/ghec/ghec.json
  - name: PATCH /repos/{owner}/{repo}/import/authors/{author_id}
    documentation_url: https://docs.github.com/rest/migrations/source-imports#map-a-commit-author
    openapi_files:
      - descriptions/api.github.com/api.github.com.json
      - descriptions/ghec/ghec.json
  - name: GET /repos/{owner}/{repo}/import/large_files
    documentation_url: https://docs.github.com/rest/migrations/source-imports#get-large-files
    openapi_files:
      - descriptions/api.github.com/api.github.com.json
      - descriptions/ghec/ghec.json
  - name: PATCH /repos/{owner}/{repo}/import/lfs
    documentation_url: https://docs.github.com/rest/migrations/source-imports#update-git-lfs-preference
    openapi_files:
      - descriptions/api.github.com/api.github.com.json
      - descriptions/ghec/ghec.json
  - name: GET /repos/{owner}/{repo}/installation
    documentation_url: https://docs.github.com/rest/apps/apps#get-a-repository-installation-for-the-authenticated-app
    openapi_files:
      - descriptions/api.github.com/api.github.com.json
      - descriptions/ghec/ghec.json
      - descriptions/ghes-3.16/ghes-3.16.json
  - name: DELETE /repos/{owner}/{repo}/interaction-limits
    documentation_url: https://docs.github.com/rest/interactions/repos#remove-interaction-restrictions-for-a-repository
    openapi_files:
      - descriptions/api.github.com/api.github.com.json
      - descriptions/ghec/ghec.json
  - name: GET /repos/{owner}/{repo}/interaction-limits
    documentation_url: https://docs.github.com/rest/interactions/repos#get-interaction-restrictions-for-a-repository
    openapi_files:
      - descriptions/api.github.com/api.github.com.json
      - descriptions/ghec/ghec.json
  - name: PUT /repos/{owner}/{repo}/interaction-limits
    documentation_url: https://docs.github.com/rest/interactions/repos#set-interaction-restrictions-for-a-repository
    openapi_files:
      - descriptions/api.github.com/api.github.com.json
      - descriptions/ghec/ghec.json
  - name: GET /repos/{owner}/{repo}/invitations
    documentation_url: https://docs.github.com/rest/collaborators/invitations#list-repository-invitations
    openapi_files:
      - descriptions/api.github.com/api.github.com.json
      - descriptions/ghec/ghec.json
      - descriptions/ghes-3.16/ghes-3.16.json
  - name: DELETE /repos/{owner}/{repo}/invitations/{invitation_id}
    documentation_url: https://docs.github.com/rest/collaborators/invitations#delete-a-repository-invitation
    openapi_files:
      - descriptions/api.github.com/api.github.com.json
      - descriptions/ghec/ghec.json
      - descriptions/ghes-3.16/ghes-3.16.json
  - name: PATCH /repos/{owner}/{repo}/invitations/{invitation_id}
    documentation_url: https://docs.github.com/rest/collaborators/invitations#update-a-repository-invitation
    openapi_files:
      - descriptions/api.github.com/api.github.com.json
      - descriptions/ghec/ghec.json
      - descriptions/ghes-3.16/ghes-3.16.json
  - name: GET /repos/{owner}/{repo}/issues
    documentation_url: https://docs.github.com/rest/issues/issues#list-repository-issues
    openapi_files:
      - descriptions/api.github.com/api.github.com.json
      - descriptions/ghec/ghec.json
      - descriptions/ghes-3.16/ghes-3.16.json
  - name: POST /repos/{owner}/{repo}/issues
    documentation_url: https://docs.github.com/rest/issues/issues#create-an-issue
    openapi_files:
      - descriptions/api.github.com/api.github.com.json
      - descriptions/ghec/ghec.json
      - descriptions/ghes-3.16/ghes-3.16.json
  - name: GET /repos/{owner}/{repo}/issues/comments
    documentation_url: https://docs.github.com/rest/issues/comments#list-issue-comments-for-a-repository
    openapi_files:
      - descriptions/api.github.com/api.github.com.json
      - descriptions/ghec/ghec.json
      - descriptions/ghes-3.16/ghes-3.16.json
  - name: DELETE /repos/{owner}/{repo}/issues/comments/{comment_id}
    documentation_url: https://docs.github.com/rest/issues/comments#delete-an-issue-comment
    openapi_files:
      - descriptions/api.github.com/api.github.com.json
      - descriptions/ghec/ghec.json
      - descriptions/ghes-3.16/ghes-3.16.json
  - name: GET /repos/{owner}/{repo}/issues/comments/{comment_id}
    documentation_url: https://docs.github.com/rest/issues/comments#get-an-issue-comment
    openapi_files:
      - descriptions/api.github.com/api.github.com.json
      - descriptions/ghec/ghec.json
      - descriptions/ghes-3.16/ghes-3.16.json
  - name: PATCH /repos/{owner}/{repo}/issues/comments/{comment_id}
    documentation_url: https://docs.github.com/rest/issues/comments#update-an-issue-comment
    openapi_files:
      - descriptions/api.github.com/api.github.com.json
      - descriptions/ghec/ghec.json
      - descriptions/ghes-3.16/ghes-3.16.json
  - name: GET /repos/{owner}/{repo}/issues/comments/{comment_id}/reactions
    documentation_url: https://docs.github.com/rest/reactions/reactions#list-reactions-for-an-issue-comment
    openapi_files:
      - descriptions/api.github.com/api.github.com.json
      - descriptions/ghec/ghec.json
      - descriptions/ghes-3.16/ghes-3.16.json
  - name: POST /repos/{owner}/{repo}/issues/comments/{comment_id}/reactions
    documentation_url: https://docs.github.com/rest/reactions/reactions#create-reaction-for-an-issue-comment
    openapi_files:
      - descriptions/api.github.com/api.github.com.json
      - descriptions/ghec/ghec.json
      - descriptions/ghes-3.16/ghes-3.16.json
  - name: DELETE /repos/{owner}/{repo}/issues/comments/{comment_id}/reactions/{reaction_id}
    documentation_url: https://docs.github.com/rest/reactions/reactions#delete-an-issue-comment-reaction
    openapi_files:
      - descriptions/api.github.com/api.github.com.json
      - descriptions/ghec/ghec.json
      - descriptions/ghes-3.16/ghes-3.16.json
  - name: GET /repos/{owner}/{repo}/issues/events
    documentation_url: https://docs.github.com/rest/issues/events#list-issue-events-for-a-repository
    openapi_files:
      - descriptions/api.github.com/api.github.com.json
      - descriptions/ghec/ghec.json
      - descriptions/ghes-3.16/ghes-3.16.json
  - name: GET /repos/{owner}/{repo}/issues/events/{event_id}
    documentation_url: https://docs.github.com/rest/issues/events#get-an-issue-event
    openapi_files:
      - descriptions/api.github.com/api.github.com.json
      - descriptions/ghec/ghec.json
      - descriptions/ghes-3.16/ghes-3.16.json
  - name: GET /repos/{owner}/{repo}/issues/{issue_number}
    documentation_url: https://docs.github.com/rest/issues/issues#get-an-issue
    openapi_files:
      - descriptions/api.github.com/api.github.com.json
      - descriptions/ghec/ghec.json
      - descriptions/ghes-3.16/ghes-3.16.json
  - name: PATCH /repos/{owner}/{repo}/issues/{issue_number}
    documentation_url: https://docs.github.com/rest/issues/issues#update-an-issue
    openapi_files:
      - descriptions/api.github.com/api.github.com.json
      - descriptions/ghec/ghec.json
      - descriptions/ghes-3.16/ghes-3.16.json
  - name: DELETE /repos/{owner}/{repo}/issues/{issue_number}/assignees
    documentation_url: https://docs.github.com/rest/issues/assignees#remove-assignees-from-an-issue
    openapi_files:
      - descriptions/api.github.com/api.github.com.json
      - descriptions/ghec/ghec.json
      - descriptions/ghes-3.16/ghes-3.16.json
  - name: POST /repos/{owner}/{repo}/issues/{issue_number}/assignees
    documentation_url: https://docs.github.com/rest/issues/assignees#add-assignees-to-an-issue
    openapi_files:
      - descriptions/api.github.com/api.github.com.json
      - descriptions/ghec/ghec.json
      - descriptions/ghes-3.16/ghes-3.16.json
  - name: GET /repos/{owner}/{repo}/issues/{issue_number}/assignees/{assignee}
    documentation_url: https://docs.github.com/rest/issues/assignees#check-if-a-user-can-be-assigned-to-a-issue
    openapi_files:
      - descriptions/api.github.com/api.github.com.json
      - descriptions/ghec/ghec.json
      - descriptions/ghes-3.16/ghes-3.16.json
  - name: GET /repos/{owner}/{repo}/issues/{issue_number}/comments
    documentation_url: https://docs.github.com/rest/issues/comments#list-issue-comments
    openapi_files:
      - descriptions/api.github.com/api.github.com.json
      - descriptions/ghec/ghec.json
      - descriptions/ghes-3.16/ghes-3.16.json
  - name: POST /repos/{owner}/{repo}/issues/{issue_number}/comments
    documentation_url: https://docs.github.com/rest/issues/comments#create-an-issue-comment
    openapi_files:
      - descriptions/api.github.com/api.github.com.json
      - descriptions/ghec/ghec.json
      - descriptions/ghes-3.16/ghes-3.16.json
  - name: GET /repos/{owner}/{repo}/issues/{issue_number}/events
    documentation_url: https://docs.github.com/rest/issues/events#list-issue-events
    openapi_files:
      - descriptions/api.github.com/api.github.com.json
      - descriptions/ghec/ghec.json
      - descriptions/ghes-3.16/ghes-3.16.json
  - name: DELETE /repos/{owner}/{repo}/issues/{issue_number}/labels
    documentation_url: https://docs.github.com/rest/issues/labels#remove-all-labels-from-an-issue
    openapi_files:
      - descriptions/api.github.com/api.github.com.json
      - descriptions/ghec/ghec.json
      - descriptions/ghes-3.16/ghes-3.16.json
  - name: GET /repos/{owner}/{repo}/issues/{issue_number}/labels
    documentation_url: https://docs.github.com/rest/issues/labels#list-labels-for-an-issue
    openapi_files:
      - descriptions/api.github.com/api.github.com.json
      - descriptions/ghec/ghec.json
      - descriptions/ghes-3.16/ghes-3.16.json
  - name: POST /repos/{owner}/{repo}/issues/{issue_number}/labels
    documentation_url: https://docs.github.com/rest/issues/labels#add-labels-to-an-issue
    openapi_files:
      - descriptions/api.github.com/api.github.com.json
      - descriptions/ghec/ghec.json
      - descriptions/ghes-3.16/ghes-3.16.json
  - name: PUT /repos/{owner}/{repo}/issues/{issue_number}/labels
    documentation_url: https://docs.github.com/rest/issues/labels#set-labels-for-an-issue
    openapi_files:
      - descriptions/api.github.com/api.github.com.json
      - descriptions/ghec/ghec.json
      - descriptions/ghes-3.16/ghes-3.16.json
  - name: DELETE /repos/{owner}/{repo}/issues/{issue_number}/labels/{name}
    documentation_url: https://docs.github.com/rest/issues/labels#remove-a-label-from-an-issue
    openapi_files:
      - descriptions/api.github.com/api.github.com.json
      - descriptions/ghec/ghec.json
      - descriptions/ghes-3.16/ghes-3.16.json
  - name: DELETE /repos/{owner}/{repo}/issues/{issue_number}/lock
    documentation_url: https://docs.github.com/rest/issues/issues#unlock-an-issue
    openapi_files:
      - descriptions/api.github.com/api.github.com.json
      - descriptions/ghec/ghec.json
      - descriptions/ghes-3.16/ghes-3.16.json
  - name: PUT /repos/{owner}/{repo}/issues/{issue_number}/lock
    documentation_url: https://docs.github.com/rest/issues/issues#lock-an-issue
    openapi_files:
      - descriptions/api.github.com/api.github.com.json
      - descriptions/ghec/ghec.json
      - descriptions/ghes-3.16/ghes-3.16.json
  - name: GET /repos/{owner}/{repo}/issues/{issue_number}/reactions
    documentation_url: https://docs.github.com/rest/reactions/reactions#list-reactions-for-an-issue
    openapi_files:
      - descriptions/api.github.com/api.github.com.json
      - descriptions/ghec/ghec.json
      - descriptions/ghes-3.16/ghes-3.16.json
  - name: POST /repos/{owner}/{repo}/issues/{issue_number}/reactions
    documentation_url: https://docs.github.com/rest/reactions/reactions#create-reaction-for-an-issue
    openapi_files:
      - descriptions/api.github.com/api.github.com.json
      - descriptions/ghec/ghec.json
      - descriptions/ghes-3.16/ghes-3.16.json
  - name: DELETE /repos/{owner}/{repo}/issues/{issue_number}/reactions/{reaction_id}
    documentation_url: https://docs.github.com/rest/reactions/reactions#delete-an-issue-reaction
    openapi_files:
      - descriptions/api.github.com/api.github.com.json
      - descriptions/ghec/ghec.json
      - descriptions/ghes-3.16/ghes-3.16.json
  - name: DELETE /repos/{owner}/{repo}/issues/{issue_number}/sub_issue
    documentation_url: https://docs.github.com/rest/issues/sub-issues#remove-sub-issue
    openapi_files:
      - descriptions/api.github.com/api.github.com.json
      - descriptions/ghec/ghec.json
  - name: GET /repos/{owner}/{repo}/issues/{issue_number}/sub_issues
    documentation_url: https://docs.github.com/rest/issues/sub-issues#list-sub-issues
    openapi_files:
      - descriptions/api.github.com/api.github.com.json
      - descriptions/ghec/ghec.json
  - name: POST /repos/{owner}/{repo}/issues/{issue_number}/sub_issues
    documentation_url: https://docs.github.com/rest/issues/sub-issues#add-sub-issue
    openapi_files:
      - descriptions/api.github.com/api.github.com.json
      - descriptions/ghec/ghec.json
  - name: PATCH /repos/{owner}/{repo}/issues/{issue_number}/sub_issues/priority
    documentation_url: https://docs.github.com/rest/issues/sub-issues#reprioritize-sub-issue
    openapi_files:
      - descriptions/api.github.com/api.github.com.json
      - descriptions/ghec/ghec.json
  - name: GET /repos/{owner}/{repo}/issues/{issue_number}/timeline
    documentation_url: https://docs.github.com/rest/issues/timeline#list-timeline-events-for-an-issue
    openapi_files:
      - descriptions/api.github.com/api.github.com.json
      - descriptions/ghec/ghec.json
      - descriptions/ghes-3.16/ghes-3.16.json
  - name: GET /repos/{owner}/{repo}/keys
    documentation_url: https://docs.github.com/rest/deploy-keys/deploy-keys#list-deploy-keys
    openapi_files:
      - descriptions/api.github.com/api.github.com.json
      - descriptions/ghec/ghec.json
      - descriptions/ghes-3.16/ghes-3.16.json
  - name: POST /repos/{owner}/{repo}/keys
    documentation_url: https://docs.github.com/rest/deploy-keys/deploy-keys#create-a-deploy-key
    openapi_files:
      - descriptions/api.github.com/api.github.com.json
      - descriptions/ghec/ghec.json
      - descriptions/ghes-3.16/ghes-3.16.json
  - name: DELETE /repos/{owner}/{repo}/keys/{key_id}
    documentation_url: https://docs.github.com/rest/deploy-keys/deploy-keys#delete-a-deploy-key
    openapi_files:
      - descriptions/api.github.com/api.github.com.json
      - descriptions/ghec/ghec.json
      - descriptions/ghes-3.16/ghes-3.16.json
  - name: GET /repos/{owner}/{repo}/keys/{key_id}
    documentation_url: https://docs.github.com/rest/deploy-keys/deploy-keys#get-a-deploy-key
    openapi_files:
      - descriptions/api.github.com/api.github.com.json
      - descriptions/ghec/ghec.json
      - descriptions/ghes-3.16/ghes-3.16.json
  - name: GET /repos/{owner}/{repo}/labels
    documentation_url: https://docs.github.com/rest/issues/labels#list-labels-for-a-repository
    openapi_files:
      - descriptions/api.github.com/api.github.com.json
      - descriptions/ghec/ghec.json
      - descriptions/ghes-3.16/ghes-3.16.json
  - name: POST /repos/{owner}/{repo}/labels
    documentation_url: https://docs.github.com/rest/issues/labels#create-a-label
    openapi_files:
      - descriptions/api.github.com/api.github.com.json
      - descriptions/ghec/ghec.json
      - descriptions/ghes-3.16/ghes-3.16.json
  - name: DELETE /repos/{owner}/{repo}/labels/{name}
    documentation_url: https://docs.github.com/rest/issues/labels#delete-a-label
    openapi_files:
      - descriptions/api.github.com/api.github.com.json
      - descriptions/ghec/ghec.json
      - descriptions/ghes-3.16/ghes-3.16.json
  - name: GET /repos/{owner}/{repo}/labels/{name}
    documentation_url: https://docs.github.com/rest/issues/labels#get-a-label
    openapi_files:
      - descriptions/api.github.com/api.github.com.json
      - descriptions/ghec/ghec.json
      - descriptions/ghes-3.16/ghes-3.16.json
  - name: PATCH /repos/{owner}/{repo}/labels/{name}
    documentation_url: https://docs.github.com/rest/issues/labels#update-a-label
    openapi_files:
      - descriptions/api.github.com/api.github.com.json
      - descriptions/ghec/ghec.json
      - descriptions/ghes-3.16/ghes-3.16.json
  - name: GET /repos/{owner}/{repo}/languages
    documentation_url: https://docs.github.com/rest/repos/repos#list-repository-languages
    openapi_files:
      - descriptions/api.github.com/api.github.com.json
      - descriptions/ghec/ghec.json
      - descriptions/ghes-3.16/ghes-3.16.json
  - name: DELETE /repos/{owner}/{repo}/lfs
    documentation_url: https://docs.github.com/enterprise-cloud@latest//rest/repos/lfs#disable-git-lfs-for-a-repository
    openapi_files:
      - descriptions/ghec/ghec.json
      - descriptions/ghes-3.16/ghes-3.16.json
  - name: PUT /repos/{owner}/{repo}/lfs
    documentation_url: https://docs.github.com/enterprise-cloud@latest//rest/repos/lfs#enable-git-lfs-for-a-repository
    openapi_files:
      - descriptions/ghec/ghec.json
      - descriptions/ghes-3.16/ghes-3.16.json
  - name: GET /repos/{owner}/{repo}/license
    documentation_url: https://docs.github.com/rest/licenses/licenses#get-the-license-for-a-repository
    openapi_files:
      - descriptions/api.github.com/api.github.com.json
      - descriptions/ghec/ghec.json
      - descriptions/ghes-3.16/ghes-3.16.json
  - name: POST /repos/{owner}/{repo}/merge-upstream
    documentation_url: https://docs.github.com/rest/branches/branches#sync-a-fork-branch-with-the-upstream-repository
    openapi_files:
      - descriptions/api.github.com/api.github.com.json
      - descriptions/ghec/ghec.json
      - descriptions/ghes-3.16/ghes-3.16.json
  - name: POST /repos/{owner}/{repo}/merges
    documentation_url: https://docs.github.com/rest/branches/branches#merge-a-branch
    openapi_files:
      - descriptions/api.github.com/api.github.com.json
      - descriptions/ghec/ghec.json
      - descriptions/ghes-3.16/ghes-3.16.json
  - name: GET /repos/{owner}/{repo}/milestones
    documentation_url: https://docs.github.com/rest/issues/milestones#list-milestones
    openapi_files:
      - descriptions/api.github.com/api.github.com.json
      - descriptions/ghec/ghec.json
      - descriptions/ghes-3.16/ghes-3.16.json
  - name: POST /repos/{owner}/{repo}/milestones
    documentation_url: https://docs.github.com/rest/issues/milestones#create-a-milestone
    openapi_files:
      - descriptions/api.github.com/api.github.com.json
      - descriptions/ghec/ghec.json
      - descriptions/ghes-3.16/ghes-3.16.json
  - name: DELETE /repos/{owner}/{repo}/milestones/{milestone_number}
    documentation_url: https://docs.github.com/rest/issues/milestones#delete-a-milestone
    openapi_files:
      - descriptions/api.github.com/api.github.com.json
      - descriptions/ghec/ghec.json
      - descriptions/ghes-3.16/ghes-3.16.json
  - name: GET /repos/{owner}/{repo}/milestones/{milestone_number}
    documentation_url: https://docs.github.com/rest/issues/milestones#get-a-milestone
    openapi_files:
      - descriptions/api.github.com/api.github.com.json
      - descriptions/ghec/ghec.json
      - descriptions/ghes-3.16/ghes-3.16.json
  - name: PATCH /repos/{owner}/{repo}/milestones/{milestone_number}
    documentation_url: https://docs.github.com/rest/issues/milestones#update-a-milestone
    openapi_files:
      - descriptions/api.github.com/api.github.com.json
      - descriptions/ghec/ghec.json
      - descriptions/ghes-3.16/ghes-3.16.json
  - name: GET /repos/{owner}/{repo}/milestones/{milestone_number}/labels
    documentation_url: https://docs.github.com/rest/issues/labels#list-labels-for-issues-in-a-milestone
    openapi_files:
      - descriptions/api.github.com/api.github.com.json
      - descriptions/ghec/ghec.json
      - descriptions/ghes-3.16/ghes-3.16.json
  - name: GET /repos/{owner}/{repo}/notifications
    documentation_url: https://docs.github.com/rest/activity/notifications#list-repository-notifications-for-the-authenticated-user
    openapi_files:
      - descriptions/api.github.com/api.github.com.json
      - descriptions/ghec/ghec.json
      - descriptions/ghes-3.16/ghes-3.16.json
  - name: PUT /repos/{owner}/{repo}/notifications
    documentation_url: https://docs.github.com/rest/activity/notifications#mark-repository-notifications-as-read
    openapi_files:
      - descriptions/api.github.com/api.github.com.json
      - descriptions/ghec/ghec.json
      - descriptions/ghes-3.16/ghes-3.16.json
  - name: DELETE /repos/{owner}/{repo}/pages
    documentation_url: https://docs.github.com/rest/pages/pages#delete-a-apiname-pages-site
    openapi_files:
      - descriptions/api.github.com/api.github.com.json
      - descriptions/ghec/ghec.json
      - descriptions/ghes-3.16/ghes-3.16.json
  - name: GET /repos/{owner}/{repo}/pages
    documentation_url: https://docs.github.com/rest/pages/pages#get-a-apiname-pages-site
    openapi_files:
      - descriptions/api.github.com/api.github.com.json
      - descriptions/ghec/ghec.json
      - descriptions/ghes-3.16/ghes-3.16.json
  - name: POST /repos/{owner}/{repo}/pages
    documentation_url: https://docs.github.com/rest/pages/pages#create-a-apiname-pages-site
    openapi_files:
      - descriptions/api.github.com/api.github.com.json
      - descriptions/ghec/ghec.json
      - descriptions/ghes-3.16/ghes-3.16.json
  - name: PUT /repos/{owner}/{repo}/pages
    documentation_url: https://docs.github.com/rest/pages/pages#update-information-about-a-apiname-pages-site
    openapi_files:
      - descriptions/api.github.com/api.github.com.json
      - descriptions/ghec/ghec.json
      - descriptions/ghes-3.16/ghes-3.16.json
  - name: GET /repos/{owner}/{repo}/pages/builds
    documentation_url: https://docs.github.com/rest/pages/pages#list-apiname-pages-builds
    openapi_files:
      - descriptions/api.github.com/api.github.com.json
      - descriptions/ghec/ghec.json
      - descriptions/ghes-3.16/ghes-3.16.json
  - name: POST /repos/{owner}/{repo}/pages/builds
    documentation_url: https://docs.github.com/rest/pages/pages#request-a-apiname-pages-build
    openapi_files:
      - descriptions/api.github.com/api.github.com.json
      - descriptions/ghec/ghec.json
      - descriptions/ghes-3.16/ghes-3.16.json
  - name: GET /repos/{owner}/{repo}/pages/builds/latest
    documentation_url: https://docs.github.com/rest/pages/pages#get-latest-pages-build
    openapi_files:
      - descriptions/api.github.com/api.github.com.json
      - descriptions/ghec/ghec.json
      - descriptions/ghes-3.16/ghes-3.16.json
  - name: GET /repos/{owner}/{repo}/pages/builds/{build_id}
    documentation_url: https://docs.github.com/rest/pages/pages#get-apiname-pages-build
    openapi_files:
      - descriptions/api.github.com/api.github.com.json
      - descriptions/ghec/ghec.json
      - descriptions/ghes-3.16/ghes-3.16.json
  - name: POST /repos/{owner}/{repo}/pages/deployment
    documentation_url: https://docs.github.com/enterprise-server@3.7/rest/pages/pages#create-a-github-pages-deployment
    openapi_files:
      - descriptions/ghes-3.7/ghes-3.7.json
  - name: POST /repos/{owner}/{repo}/pages/deployments
    documentation_url: https://docs.github.com/rest/pages/pages#create-a-github-pages-deployment
    openapi_files:
      - descriptions/api.github.com/api.github.com.json
      - descriptions/ghec/ghec.json
      - descriptions/ghes-3.16/ghes-3.16.json
  - name: GET /repos/{owner}/{repo}/pages/deployments/{pages_deployment_id}
    documentation_url: https://docs.github.com/rest/pages/pages#get-the-status-of-a-github-pages-deployment
    openapi_files:
      - descriptions/api.github.com/api.github.com.json
      - descriptions/ghec/ghec.json
      - descriptions/ghes-3.16/ghes-3.16.json
  - name: POST /repos/{owner}/{repo}/pages/deployments/{pages_deployment_id}/cancel
    documentation_url: https://docs.github.com/rest/pages/pages#cancel-a-github-pages-deployment
    openapi_files:
      - descriptions/api.github.com/api.github.com.json
      - descriptions/ghec/ghec.json
      - descriptions/ghes-3.16/ghes-3.16.json
  - name: GET /repos/{owner}/{repo}/pages/health
    documentation_url: https://docs.github.com/rest/pages/pages#get-a-dns-health-check-for-github-pages
    openapi_files:
      - descriptions/api.github.com/api.github.com.json
      - descriptions/ghec/ghec.json
  - name: GET /repos/{owner}/{repo}/pre-receive-hooks
    documentation_url: https://docs.github.com/enterprise-server@3.16/rest/enterprise-admin/repo-pre-receive-hooks#list-pre-receive-hooks-for-a-repository
    openapi_files:
      - descriptions/ghes-3.16/ghes-3.16.json
  - name: DELETE /repos/{owner}/{repo}/pre-receive-hooks/{pre_receive_hook_id}
    documentation_url: https://docs.github.com/enterprise-server@3.16/rest/enterprise-admin/repo-pre-receive-hooks#remove-pre-receive-hook-enforcement-for-a-repository
    openapi_files:
      - descriptions/ghes-3.16/ghes-3.16.json
  - name: GET /repos/{owner}/{repo}/pre-receive-hooks/{pre_receive_hook_id}
    documentation_url: https://docs.github.com/enterprise-server@3.16/rest/enterprise-admin/repo-pre-receive-hooks#get-a-pre-receive-hook-for-a-repository
    openapi_files:
      - descriptions/ghes-3.16/ghes-3.16.json
  - name: PATCH /repos/{owner}/{repo}/pre-receive-hooks/{pre_receive_hook_id}
    documentation_url: https://docs.github.com/enterprise-server@3.16/rest/enterprise-admin/repo-pre-receive-hooks#update-pre-receive-hook-enforcement-for-a-repository
    openapi_files:
      - descriptions/ghes-3.16/ghes-3.16.json
  - name: DELETE /repos/{owner}/{repo}/private-vulnerability-reporting
    documentation_url: https://docs.github.com/rest/repos/repos#disable-private-vulnerability-reporting-for-a-repository
    openapi_files:
      - descriptions/api.github.com/api.github.com.json
      - descriptions/ghec/ghec.json
  - name: GET /repos/{owner}/{repo}/private-vulnerability-reporting
    documentation_url: https://docs.github.com/rest/repos/repos#check-if-private-vulnerability-reporting-is-enabled-for-a-repository
    openapi_files:
      - descriptions/api.github.com/api.github.com.json
      - descriptions/ghec/ghec.json
  - name: PUT /repos/{owner}/{repo}/private-vulnerability-reporting
    documentation_url: https://docs.github.com/rest/repos/repos#enable-private-vulnerability-reporting-for-a-repository
    openapi_files:
      - descriptions/api.github.com/api.github.com.json
      - descriptions/ghec/ghec.json
  - name: GET /repos/{owner}/{repo}/projects
    documentation_url: https://docs.github.com/rest/projects/projects#list-repository-projects
    openapi_files:
      - descriptions/api.github.com/api.github.com.json
      - descriptions/ghec/ghec.json
      - descriptions/ghes-3.16/ghes-3.16.json
  - name: POST /repos/{owner}/{repo}/projects
    documentation_url: https://docs.github.com/rest/projects/projects#create-a-repository-project
    openapi_files:
      - descriptions/api.github.com/api.github.com.json
      - descriptions/ghec/ghec.json
      - descriptions/ghes-3.16/ghes-3.16.json
  - name: GET /repos/{owner}/{repo}/properties/values
    documentation_url: https://docs.github.com/rest/repos/custom-properties#get-all-custom-property-values-for-a-repository
    openapi_files:
      - descriptions/api.github.com/api.github.com.json
      - descriptions/ghec/ghec.json
      - descriptions/ghes-3.16/ghes-3.16.json
  - name: PATCH /repos/{owner}/{repo}/properties/values
    documentation_url: https://docs.github.com/rest/repos/custom-properties#create-or-update-custom-property-values-for-a-repository
    openapi_files:
      - descriptions/api.github.com/api.github.com.json
      - descriptions/ghec/ghec.json
      - descriptions/ghes-3.16/ghes-3.16.json
  - name: GET /repos/{owner}/{repo}/pulls
    documentation_url: https://docs.github.com/rest/pulls/pulls#list-pull-requests
    openapi_files:
      - descriptions/api.github.com/api.github.com.json
      - descriptions/ghec/ghec.json
      - descriptions/ghes-3.16/ghes-3.16.json
  - name: POST /repos/{owner}/{repo}/pulls
    documentation_url: https://docs.github.com/rest/pulls/pulls#create-a-pull-request
    openapi_files:
      - descriptions/api.github.com/api.github.com.json
      - descriptions/ghec/ghec.json
      - descriptions/ghes-3.16/ghes-3.16.json
  - name: GET /repos/{owner}/{repo}/pulls/comments
    documentation_url: https://docs.github.com/rest/pulls/comments#list-review-comments-in-a-repository
    openapi_files:
      - descriptions/api.github.com/api.github.com.json
      - descriptions/ghec/ghec.json
      - descriptions/ghes-3.16/ghes-3.16.json
  - name: DELETE /repos/{owner}/{repo}/pulls/comments/{comment_id}
    documentation_url: https://docs.github.com/rest/pulls/comments#delete-a-review-comment-for-a-pull-request
    openapi_files:
      - descriptions/api.github.com/api.github.com.json
      - descriptions/ghec/ghec.json
      - descriptions/ghes-3.16/ghes-3.16.json
  - name: GET /repos/{owner}/{repo}/pulls/comments/{comment_id}
    documentation_url: https://docs.github.com/rest/pulls/comments#get-a-review-comment-for-a-pull-request
    openapi_files:
      - descriptions/api.github.com/api.github.com.json
      - descriptions/ghec/ghec.json
      - descriptions/ghes-3.16/ghes-3.16.json
  - name: PATCH /repos/{owner}/{repo}/pulls/comments/{comment_id}
    documentation_url: https://docs.github.com/rest/pulls/comments#update-a-review-comment-for-a-pull-request
    openapi_files:
      - descriptions/api.github.com/api.github.com.json
      - descriptions/ghec/ghec.json
      - descriptions/ghes-3.16/ghes-3.16.json
  - name: GET /repos/{owner}/{repo}/pulls/comments/{comment_id}/reactions
    documentation_url: https://docs.github.com/rest/reactions/reactions#list-reactions-for-a-pull-request-review-comment
    openapi_files:
      - descriptions/api.github.com/api.github.com.json
      - descriptions/ghec/ghec.json
      - descriptions/ghes-3.16/ghes-3.16.json
  - name: POST /repos/{owner}/{repo}/pulls/comments/{comment_id}/reactions
    documentation_url: https://docs.github.com/rest/reactions/reactions#create-reaction-for-a-pull-request-review-comment
    openapi_files:
      - descriptions/api.github.com/api.github.com.json
      - descriptions/ghec/ghec.json
      - descriptions/ghes-3.16/ghes-3.16.json
  - name: DELETE /repos/{owner}/{repo}/pulls/comments/{comment_id}/reactions/{reaction_id}
    documentation_url: https://docs.github.com/rest/reactions/reactions#delete-a-pull-request-comment-reaction
    openapi_files:
      - descriptions/api.github.com/api.github.com.json
      - descriptions/ghec/ghec.json
      - descriptions/ghes-3.16/ghes-3.16.json
  - name: GET /repos/{owner}/{repo}/pulls/{pull_number}
    documentation_url: https://docs.github.com/rest/pulls/pulls#get-a-pull-request
    openapi_files:
      - descriptions/api.github.com/api.github.com.json
      - descriptions/ghec/ghec.json
      - descriptions/ghes-3.16/ghes-3.16.json
  - name: PATCH /repos/{owner}/{repo}/pulls/{pull_number}
    documentation_url: https://docs.github.com/rest/pulls/pulls#update-a-pull-request
    openapi_files:
      - descriptions/api.github.com/api.github.com.json
      - descriptions/ghec/ghec.json
      - descriptions/ghes-3.16/ghes-3.16.json
  - name: POST /repos/{owner}/{repo}/pulls/{pull_number}/codespaces
    documentation_url: https://docs.github.com/rest/codespaces/codespaces#create-a-codespace-from-a-pull-request
    openapi_files:
      - descriptions/api.github.com/api.github.com.json
      - descriptions/ghec/ghec.json
  - name: GET /repos/{owner}/{repo}/pulls/{pull_number}/comments
    documentation_url: https://docs.github.com/rest/pulls/comments#list-review-comments-on-a-pull-request
    openapi_files:
      - descriptions/api.github.com/api.github.com.json
      - descriptions/ghec/ghec.json
      - descriptions/ghes-3.16/ghes-3.16.json
  - name: POST /repos/{owner}/{repo}/pulls/{pull_number}/comments
    documentation_url: https://docs.github.com/rest/pulls/comments#create-a-review-comment-for-a-pull-request
    openapi_files:
      - descriptions/api.github.com/api.github.com.json
      - descriptions/ghec/ghec.json
      - descriptions/ghes-3.16/ghes-3.16.json
  - name: POST /repos/{owner}/{repo}/pulls/{pull_number}/comments/{comment_id}/replies
    documentation_url: https://docs.github.com/rest/pulls/comments#create-a-reply-for-a-review-comment
    openapi_files:
      - descriptions/api.github.com/api.github.com.json
      - descriptions/ghec/ghec.json
      - descriptions/ghes-3.16/ghes-3.16.json
  - name: GET /repos/{owner}/{repo}/pulls/{pull_number}/commits
    documentation_url: https://docs.github.com/rest/pulls/pulls#list-commits-on-a-pull-request
    openapi_files:
      - descriptions/api.github.com/api.github.com.json
      - descriptions/ghec/ghec.json
      - descriptions/ghes-3.16/ghes-3.16.json
  - name: GET /repos/{owner}/{repo}/pulls/{pull_number}/files
    documentation_url: https://docs.github.com/rest/pulls/pulls#list-pull-requests-files
    openapi_files:
      - descriptions/api.github.com/api.github.com.json
      - descriptions/ghec/ghec.json
      - descriptions/ghes-3.16/ghes-3.16.json
  - name: GET /repos/{owner}/{repo}/pulls/{pull_number}/merge
    documentation_url: https://docs.github.com/rest/pulls/pulls#check-if-a-pull-request-has-been-merged
    openapi_files:
      - descriptions/api.github.com/api.github.com.json
      - descriptions/ghec/ghec.json
      - descriptions/ghes-3.16/ghes-3.16.json
  - name: PUT /repos/{owner}/{repo}/pulls/{pull_number}/merge
    documentation_url: https://docs.github.com/rest/pulls/pulls#merge-a-pull-request
    openapi_files:
      - descriptions/api.github.com/api.github.com.json
      - descriptions/ghec/ghec.json
      - descriptions/ghes-3.16/ghes-3.16.json
  - name: DELETE /repos/{owner}/{repo}/pulls/{pull_number}/requested_reviewers
    documentation_url: https://docs.github.com/rest/pulls/review-requests#remove-requested-reviewers-from-a-pull-request
    openapi_files:
      - descriptions/api.github.com/api.github.com.json
      - descriptions/ghec/ghec.json
      - descriptions/ghes-3.16/ghes-3.16.json
  - name: GET /repos/{owner}/{repo}/pulls/{pull_number}/requested_reviewers
    documentation_url: https://docs.github.com/rest/pulls/review-requests#get-all-requested-reviewers-for-a-pull-request
    openapi_files:
      - descriptions/api.github.com/api.github.com.json
      - descriptions/ghec/ghec.json
      - descriptions/ghes-3.16/ghes-3.16.json
  - name: POST /repos/{owner}/{repo}/pulls/{pull_number}/requested_reviewers
    documentation_url: https://docs.github.com/rest/pulls/review-requests#request-reviewers-for-a-pull-request
    openapi_files:
      - descriptions/api.github.com/api.github.com.json
      - descriptions/ghec/ghec.json
      - descriptions/ghes-3.16/ghes-3.16.json
  - name: GET /repos/{owner}/{repo}/pulls/{pull_number}/reviews
    documentation_url: https://docs.github.com/rest/pulls/reviews#list-reviews-for-a-pull-request
    openapi_files:
      - descriptions/api.github.com/api.github.com.json
      - descriptions/ghec/ghec.json
      - descriptions/ghes-3.16/ghes-3.16.json
  - name: POST /repos/{owner}/{repo}/pulls/{pull_number}/reviews
    documentation_url: https://docs.github.com/rest/pulls/reviews#create-a-review-for-a-pull-request
    openapi_files:
      - descriptions/api.github.com/api.github.com.json
      - descriptions/ghec/ghec.json
      - descriptions/ghes-3.16/ghes-3.16.json
  - name: DELETE /repos/{owner}/{repo}/pulls/{pull_number}/reviews/{review_id}
    documentation_url: https://docs.github.com/rest/pulls/reviews#delete-a-pending-review-for-a-pull-request
    openapi_files:
      - descriptions/api.github.com/api.github.com.json
      - descriptions/ghec/ghec.json
      - descriptions/ghes-3.16/ghes-3.16.json
  - name: GET /repos/{owner}/{repo}/pulls/{pull_number}/reviews/{review_id}
    documentation_url: https://docs.github.com/rest/pulls/reviews#get-a-review-for-a-pull-request
    openapi_files:
      - descriptions/api.github.com/api.github.com.json
      - descriptions/ghec/ghec.json
      - descriptions/ghes-3.16/ghes-3.16.json
  - name: PUT /repos/{owner}/{repo}/pulls/{pull_number}/reviews/{review_id}
    documentation_url: https://docs.github.com/rest/pulls/reviews#update-a-review-for-a-pull-request
    openapi_files:
      - descriptions/api.github.com/api.github.com.json
      - descriptions/ghec/ghec.json
      - descriptions/ghes-3.16/ghes-3.16.json
  - name: GET /repos/{owner}/{repo}/pulls/{pull_number}/reviews/{review_id}/comments
    documentation_url: https://docs.github.com/rest/pulls/reviews#list-comments-for-a-pull-request-review
    openapi_files:
      - descriptions/api.github.com/api.github.com.json
      - descriptions/ghec/ghec.json
      - descriptions/ghes-3.16/ghes-3.16.json
  - name: PUT /repos/{owner}/{repo}/pulls/{pull_number}/reviews/{review_id}/dismissals
    documentation_url: https://docs.github.com/rest/pulls/reviews#dismiss-a-review-for-a-pull-request
    openapi_files:
      - descriptions/api.github.com/api.github.com.json
      - descriptions/ghec/ghec.json
      - descriptions/ghes-3.16/ghes-3.16.json
  - name: POST /repos/{owner}/{repo}/pulls/{pull_number}/reviews/{review_id}/events
    documentation_url: https://docs.github.com/rest/pulls/reviews#submit-a-review-for-a-pull-request
    openapi_files:
      - descriptions/api.github.com/api.github.com.json
      - descriptions/ghec/ghec.json
      - descriptions/ghes-3.16/ghes-3.16.json
  - name: PUT /repos/{owner}/{repo}/pulls/{pull_number}/update-branch
    documentation_url: https://docs.github.com/rest/pulls/pulls#update-a-pull-request-branch
    openapi_files:
      - descriptions/api.github.com/api.github.com.json
      - descriptions/ghec/ghec.json
      - descriptions/ghes-3.16/ghes-3.16.json
  - name: GET /repos/{owner}/{repo}/readme
    documentation_url: https://docs.github.com/rest/repos/contents#get-a-repository-readme
    openapi_files:
      - descriptions/api.github.com/api.github.com.json
      - descriptions/ghec/ghec.json
      - descriptions/ghes-3.16/ghes-3.16.json
  - name: GET /repos/{owner}/{repo}/readme/{dir}
    documentation_url: https://docs.github.com/rest/repos/contents#get-a-repository-readme-for-a-directory
    openapi_files:
      - descriptions/api.github.com/api.github.com.json
      - descriptions/ghec/ghec.json
      - descriptions/ghes-3.16/ghes-3.16.json
  - name: GET /repos/{owner}/{repo}/releases
    documentation_url: https://docs.github.com/rest/releases/releases#list-releases
    openapi_files:
      - descriptions/api.github.com/api.github.com.json
      - descriptions/ghec/ghec.json
      - descriptions/ghes-3.16/ghes-3.16.json
  - name: POST /repos/{owner}/{repo}/releases
    documentation_url: https://docs.github.com/rest/releases/releases#create-a-release
    openapi_files:
      - descriptions/api.github.com/api.github.com.json
      - descriptions/ghec/ghec.json
      - descriptions/ghes-3.16/ghes-3.16.json
  - name: DELETE /repos/{owner}/{repo}/releases/assets/{asset_id}
    documentation_url: https://docs.github.com/rest/releases/assets#delete-a-release-asset
    openapi_files:
      - descriptions/api.github.com/api.github.com.json
      - descriptions/ghec/ghec.json
      - descriptions/ghes-3.16/ghes-3.16.json
  - name: GET /repos/{owner}/{repo}/releases/assets/{asset_id}
    documentation_url: https://docs.github.com/rest/releases/assets#get-a-release-asset
    openapi_files:
      - descriptions/api.github.com/api.github.com.json
      - descriptions/ghec/ghec.json
      - descriptions/ghes-3.16/ghes-3.16.json
  - name: PATCH /repos/{owner}/{repo}/releases/assets/{asset_id}
    documentation_url: https://docs.github.com/rest/releases/assets#update-a-release-asset
    openapi_files:
      - descriptions/api.github.com/api.github.com.json
      - descriptions/ghec/ghec.json
      - descriptions/ghes-3.16/ghes-3.16.json
  - name: POST /repos/{owner}/{repo}/releases/generate-notes
    documentation_url: https://docs.github.com/rest/releases/releases#generate-release-notes-content-for-a-release
    openapi_files:
      - descriptions/api.github.com/api.github.com.json
      - descriptions/ghec/ghec.json
      - descriptions/ghes-3.16/ghes-3.16.json
  - name: GET /repos/{owner}/{repo}/releases/latest
    documentation_url: https://docs.github.com/rest/releases/releases#get-the-latest-release
    openapi_files:
      - descriptions/api.github.com/api.github.com.json
      - descriptions/ghec/ghec.json
      - descriptions/ghes-3.16/ghes-3.16.json
  - name: GET /repos/{owner}/{repo}/releases/tags/{tag}
    documentation_url: https://docs.github.com/rest/releases/releases#get-a-release-by-tag-name
    openapi_files:
      - descriptions/api.github.com/api.github.com.json
      - descriptions/ghec/ghec.json
      - descriptions/ghes-3.16/ghes-3.16.json
  - name: DELETE /repos/{owner}/{repo}/releases/{release_id}
    documentation_url: https://docs.github.com/rest/releases/releases#delete-a-release
    openapi_files:
      - descriptions/api.github.com/api.github.com.json
      - descriptions/ghec/ghec.json
      - descriptions/ghes-3.16/ghes-3.16.json
  - name: GET /repos/{owner}/{repo}/releases/{release_id}
    documentation_url: https://docs.github.com/rest/releases/releases#get-a-release
    openapi_files:
      - descriptions/api.github.com/api.github.com.json
      - descriptions/ghec/ghec.json
      - descriptions/ghes-3.16/ghes-3.16.json
  - name: PATCH /repos/{owner}/{repo}/releases/{release_id}
    documentation_url: https://docs.github.com/rest/releases/releases#update-a-release
    openapi_files:
      - descriptions/api.github.com/api.github.com.json
      - descriptions/ghec/ghec.json
      - descriptions/ghes-3.16/ghes-3.16.json
  - name: GET /repos/{owner}/{repo}/releases/{release_id}/assets
    documentation_url: https://docs.github.com/rest/releases/assets#list-release-assets
    openapi_files:
      - descriptions/api.github.com/api.github.com.json
      - descriptions/ghec/ghec.json
      - descriptions/ghes-3.16/ghes-3.16.json
  - name: POST /repos/{owner}/{repo}/releases/{release_id}/assets
    documentation_url: https://docs.github.com/rest/releases/assets#upload-a-release-asset
    openapi_files:
      - descriptions/api.github.com/api.github.com.json
      - descriptions/ghec/ghec.json
      - descriptions/ghes-3.16/ghes-3.16.json
  - name: GET /repos/{owner}/{repo}/releases/{release_id}/reactions
    documentation_url: https://docs.github.com/rest/reactions/reactions#list-reactions-for-a-release
    openapi_files:
      - descriptions/api.github.com/api.github.com.json
      - descriptions/ghec/ghec.json
      - descriptions/ghes-3.16/ghes-3.16.json
  - name: POST /repos/{owner}/{repo}/releases/{release_id}/reactions
    documentation_url: https://docs.github.com/rest/reactions/reactions#create-reaction-for-a-release
    openapi_files:
      - descriptions/api.github.com/api.github.com.json
      - descriptions/ghec/ghec.json
      - descriptions/ghes-3.16/ghes-3.16.json
  - name: DELETE /repos/{owner}/{repo}/releases/{release_id}/reactions/{reaction_id}
    documentation_url: https://docs.github.com/rest/reactions/reactions#delete-a-release-reaction
    openapi_files:
      - descriptions/api.github.com/api.github.com.json
      - descriptions/ghec/ghec.json
      - descriptions/ghes-3.16/ghes-3.16.json
  - name: GET /repos/{owner}/{repo}/replicas/caches
    documentation_url: https://docs.github.com/enterprise-server@3.16/rest/repos/repos#list-repository-cache-replication-status
    openapi_files:
      - descriptions/ghes-3.16/ghes-3.16.json
  - name: GET /repos/{owner}/{repo}/rules/branches/{branch}
    documentation_url: https://docs.github.com/rest/repos/rules#get-rules-for-a-branch
    openapi_files:
      - descriptions/api.github.com/api.github.com.json
      - descriptions/ghec/ghec.json
      - descriptions/ghes-3.16/ghes-3.16.json
  - name: GET /repos/{owner}/{repo}/rulesets
    documentation_url: https://docs.github.com/rest/repos/rules#get-all-repository-rulesets
    openapi_files:
      - descriptions/api.github.com/api.github.com.json
      - descriptions/ghec/ghec.json
      - descriptions/ghes-3.16/ghes-3.16.json
  - name: POST /repos/{owner}/{repo}/rulesets
    documentation_url: https://docs.github.com/rest/repos/rules#create-a-repository-ruleset
    openapi_files:
      - descriptions/api.github.com/api.github.com.json
      - descriptions/ghec/ghec.json
      - descriptions/ghes-3.16/ghes-3.16.json
  - name: GET /repos/{owner}/{repo}/rulesets/rule-suites
    documentation_url: https://docs.github.com/rest/repos/rule-suites#list-repository-rule-suites
    openapi_files:
      - descriptions/api.github.com/api.github.com.json
      - descriptions/ghec/ghec.json
      - descriptions/ghes-3.16/ghes-3.16.json
  - name: GET /repos/{owner}/{repo}/rulesets/rule-suites/{rule_suite_id}
    documentation_url: https://docs.github.com/rest/repos/rule-suites#get-a-repository-rule-suite
    openapi_files:
      - descriptions/api.github.com/api.github.com.json
      - descriptions/ghec/ghec.json
      - descriptions/ghes-3.16/ghes-3.16.json
  - name: DELETE /repos/{owner}/{repo}/rulesets/{ruleset_id}
    documentation_url: https://docs.github.com/rest/repos/rules#delete-a-repository-ruleset
    openapi_files:
      - descriptions/api.github.com/api.github.com.json
      - descriptions/ghec/ghec.json
      - descriptions/ghes-3.16/ghes-3.16.json
  - name: GET /repos/{owner}/{repo}/rulesets/{ruleset_id}
    documentation_url: https://docs.github.com/rest/repos/rules#get-a-repository-ruleset
    openapi_files:
      - descriptions/api.github.com/api.github.com.json
      - descriptions/ghec/ghec.json
      - descriptions/ghes-3.16/ghes-3.16.json
  - name: PUT /repos/{owner}/{repo}/rulesets/{ruleset_id}
    documentation_url: https://docs.github.com/rest/repos/rules#update-a-repository-ruleset
    openapi_files:
      - descriptions/api.github.com/api.github.com.json
      - descriptions/ghec/ghec.json
<<<<<<< HEAD
      - descriptions/ghes-3.16/ghes-3.16.json
=======
      - descriptions/ghes-3.15/ghes-3.15.json
>>>>>>> 69acb872
  - name: GET /repos/{owner}/{repo}/rulesets/{ruleset_id}/history
    documentation_url: https://docs.github.com/rest/repos/rules#get-repository-ruleset-history
    openapi_files:
      - descriptions/api.github.com/api.github.com.json
      - descriptions/ghec/ghec.json
  - name: GET /repos/{owner}/{repo}/rulesets/{ruleset_id}/history/{version_id}
    documentation_url: https://docs.github.com/rest/repos/rules#get-repository-ruleset-version
    openapi_files:
      - descriptions/api.github.com/api.github.com.json
      - descriptions/ghec/ghec.json
  - name: GET /repos/{owner}/{repo}/secret-scanning/alerts
    documentation_url: https://docs.github.com/rest/secret-scanning/secret-scanning#list-secret-scanning-alerts-for-a-repository
    openapi_files:
      - descriptions/api.github.com/api.github.com.json
      - descriptions/ghec/ghec.json
      - descriptions/ghes-3.16/ghes-3.16.json
  - name: GET /repos/{owner}/{repo}/secret-scanning/alerts/{alert_number}
    documentation_url: https://docs.github.com/rest/secret-scanning/secret-scanning#get-a-secret-scanning-alert
    openapi_files:
      - descriptions/api.github.com/api.github.com.json
      - descriptions/ghec/ghec.json
      - descriptions/ghes-3.16/ghes-3.16.json
  - name: PATCH /repos/{owner}/{repo}/secret-scanning/alerts/{alert_number}
    documentation_url: https://docs.github.com/rest/secret-scanning/secret-scanning#update-a-secret-scanning-alert
    openapi_files:
      - descriptions/api.github.com/api.github.com.json
      - descriptions/ghec/ghec.json
      - descriptions/ghes-3.16/ghes-3.16.json
  - name: GET /repos/{owner}/{repo}/secret-scanning/alerts/{alert_number}/locations
    documentation_url: https://docs.github.com/rest/secret-scanning/secret-scanning#list-locations-for-a-secret-scanning-alert
    openapi_files:
      - descriptions/api.github.com/api.github.com.json
      - descriptions/ghec/ghec.json
      - descriptions/ghes-3.16/ghes-3.16.json
  - name: POST /repos/{owner}/{repo}/secret-scanning/push-protection-bypasses
    documentation_url: https://docs.github.com/rest/secret-scanning/secret-scanning#create-a-push-protection-bypass
    openapi_files:
      - descriptions/api.github.com/api.github.com.json
      - descriptions/ghec/ghec.json
      - descriptions/ghes-3.16/ghes-3.16.json
  - name: GET /repos/{owner}/{repo}/secret-scanning/scan-history
    documentation_url: https://docs.github.com/rest/secret-scanning/secret-scanning#get-secret-scanning-scan-history-for-a-repository
    openapi_files:
      - descriptions/api.github.com/api.github.com.json
      - descriptions/ghec/ghec.json
      - descriptions/ghes-3.16/ghes-3.16.json
  - name: GET /repos/{owner}/{repo}/security-advisories
    documentation_url: https://docs.github.com/rest/security-advisories/repository-advisories#list-repository-security-advisories
    openapi_files:
      - descriptions/api.github.com/api.github.com.json
      - descriptions/ghec/ghec.json
  - name: POST /repos/{owner}/{repo}/security-advisories
    documentation_url: https://docs.github.com/rest/security-advisories/repository-advisories#create-a-repository-security-advisory
    openapi_files:
      - descriptions/api.github.com/api.github.com.json
      - descriptions/ghec/ghec.json
  - name: POST /repos/{owner}/{repo}/security-advisories/reports
    documentation_url: https://docs.github.com/rest/security-advisories/repository-advisories#privately-report-a-security-vulnerability
    openapi_files:
      - descriptions/api.github.com/api.github.com.json
      - descriptions/ghec/ghec.json
  - name: GET /repos/{owner}/{repo}/security-advisories/{ghsa_id}
    documentation_url: https://docs.github.com/rest/security-advisories/repository-advisories#get-a-repository-security-advisory
    openapi_files:
      - descriptions/api.github.com/api.github.com.json
      - descriptions/ghec/ghec.json
  - name: PATCH /repos/{owner}/{repo}/security-advisories/{ghsa_id}
    documentation_url: https://docs.github.com/rest/security-advisories/repository-advisories#update-a-repository-security-advisory
    openapi_files:
      - descriptions/api.github.com/api.github.com.json
      - descriptions/ghec/ghec.json
  - name: POST /repos/{owner}/{repo}/security-advisories/{ghsa_id}/cve
    documentation_url: https://docs.github.com/rest/security-advisories/repository-advisories#request-a-cve-for-a-repository-security-advisory
    openapi_files:
      - descriptions/api.github.com/api.github.com.json
      - descriptions/ghec/ghec.json
  - name: POST /repos/{owner}/{repo}/security-advisories/{ghsa_id}/forks
    documentation_url: https://docs.github.com/rest/security-advisories/repository-advisories#create-a-temporary-private-fork
    openapi_files:
      - descriptions/api.github.com/api.github.com.json
      - descriptions/ghec/ghec.json
  - name: GET /repos/{owner}/{repo}/stargazers
    documentation_url: https://docs.github.com/rest/activity/starring#list-stargazers
    openapi_files:
      - descriptions/api.github.com/api.github.com.json
      - descriptions/ghec/ghec.json
      - descriptions/ghes-3.16/ghes-3.16.json
  - name: GET /repos/{owner}/{repo}/stats/code_frequency
    documentation_url: https://docs.github.com/rest/metrics/statistics#get-the-weekly-commit-activity
    openapi_files:
      - descriptions/api.github.com/api.github.com.json
      - descriptions/ghec/ghec.json
      - descriptions/ghes-3.16/ghes-3.16.json
  - name: GET /repos/{owner}/{repo}/stats/commit_activity
    documentation_url: https://docs.github.com/rest/metrics/statistics#get-the-last-year-of-commit-activity
    openapi_files:
      - descriptions/api.github.com/api.github.com.json
      - descriptions/ghec/ghec.json
      - descriptions/ghes-3.16/ghes-3.16.json
  - name: GET /repos/{owner}/{repo}/stats/contributors
    documentation_url: https://docs.github.com/rest/metrics/statistics#get-all-contributor-commit-activity
    openapi_files:
      - descriptions/api.github.com/api.github.com.json
      - descriptions/ghec/ghec.json
      - descriptions/ghes-3.16/ghes-3.16.json
  - name: GET /repos/{owner}/{repo}/stats/participation
    documentation_url: https://docs.github.com/rest/metrics/statistics#get-the-weekly-commit-count
    openapi_files:
      - descriptions/api.github.com/api.github.com.json
      - descriptions/ghec/ghec.json
      - descriptions/ghes-3.16/ghes-3.16.json
  - name: GET /repos/{owner}/{repo}/stats/punch_card
    documentation_url: https://docs.github.com/rest/metrics/statistics#get-the-hourly-commit-count-for-each-day
    openapi_files:
      - descriptions/api.github.com/api.github.com.json
      - descriptions/ghec/ghec.json
      - descriptions/ghes-3.16/ghes-3.16.json
  - name: POST /repos/{owner}/{repo}/statuses/{sha}
    documentation_url: https://docs.github.com/rest/commits/statuses#create-a-commit-status
    openapi_files:
      - descriptions/api.github.com/api.github.com.json
      - descriptions/ghec/ghec.json
      - descriptions/ghes-3.16/ghes-3.16.json
  - name: GET /repos/{owner}/{repo}/subscribers
    documentation_url: https://docs.github.com/rest/activity/watching#list-watchers
    openapi_files:
      - descriptions/api.github.com/api.github.com.json
      - descriptions/ghec/ghec.json
      - descriptions/ghes-3.16/ghes-3.16.json
  - name: DELETE /repos/{owner}/{repo}/subscription
    documentation_url: https://docs.github.com/rest/activity/watching#delete-a-repository-subscription
    openapi_files:
      - descriptions/api.github.com/api.github.com.json
      - descriptions/ghec/ghec.json
      - descriptions/ghes-3.16/ghes-3.16.json
  - name: GET /repos/{owner}/{repo}/subscription
    documentation_url: https://docs.github.com/rest/activity/watching#get-a-repository-subscription
    openapi_files:
      - descriptions/api.github.com/api.github.com.json
      - descriptions/ghec/ghec.json
      - descriptions/ghes-3.16/ghes-3.16.json
  - name: PUT /repos/{owner}/{repo}/subscription
    documentation_url: https://docs.github.com/rest/activity/watching#set-a-repository-subscription
    openapi_files:
      - descriptions/api.github.com/api.github.com.json
      - descriptions/ghec/ghec.json
      - descriptions/ghes-3.16/ghes-3.16.json
  - name: GET /repos/{owner}/{repo}/tags
    documentation_url: https://docs.github.com/rest/repos/repos#list-repository-tags
    openapi_files:
      - descriptions/api.github.com/api.github.com.json
      - descriptions/ghec/ghec.json
      - descriptions/ghes-3.16/ghes-3.16.json
  - name: GET /repos/{owner}/{repo}/tags/protection
    documentation_url: https://docs.github.com/rest/repos/tags#closing-down---list-tag-protection-states-for-a-repository
    openapi_files:
      - descriptions/api.github.com/api.github.com.json
      - descriptions/ghec/ghec.json
      - descriptions/ghes-3.16/ghes-3.16.json
  - name: POST /repos/{owner}/{repo}/tags/protection
    documentation_url: https://docs.github.com/rest/repos/tags#closing-down---create-a-tag-protection-state-for-a-repository
    openapi_files:
      - descriptions/api.github.com/api.github.com.json
      - descriptions/ghec/ghec.json
      - descriptions/ghes-3.16/ghes-3.16.json
  - name: DELETE /repos/{owner}/{repo}/tags/protection/{tag_protection_id}
    documentation_url: https://docs.github.com/rest/repos/tags#closing-down---delete-a-tag-protection-state-for-a-repository
    openapi_files:
      - descriptions/api.github.com/api.github.com.json
      - descriptions/ghec/ghec.json
      - descriptions/ghes-3.16/ghes-3.16.json
  - name: GET /repos/{owner}/{repo}/tarball/{ref}
    documentation_url: https://docs.github.com/rest/repos/contents#download-a-repository-archive-tar
    openapi_files:
      - descriptions/api.github.com/api.github.com.json
      - descriptions/ghec/ghec.json
      - descriptions/ghes-3.16/ghes-3.16.json
  - name: GET /repos/{owner}/{repo}/teams
    documentation_url: https://docs.github.com/rest/repos/repos#list-repository-teams
    openapi_files:
      - descriptions/api.github.com/api.github.com.json
      - descriptions/ghec/ghec.json
      - descriptions/ghes-3.16/ghes-3.16.json
  - name: GET /repos/{owner}/{repo}/topics
    documentation_url: https://docs.github.com/rest/repos/repos#get-all-repository-topics
    openapi_files:
      - descriptions/api.github.com/api.github.com.json
      - descriptions/ghec/ghec.json
      - descriptions/ghes-3.16/ghes-3.16.json
  - name: PUT /repos/{owner}/{repo}/topics
    documentation_url: https://docs.github.com/rest/repos/repos#replace-all-repository-topics
    openapi_files:
      - descriptions/api.github.com/api.github.com.json
      - descriptions/ghec/ghec.json
      - descriptions/ghes-3.16/ghes-3.16.json
  - name: GET /repos/{owner}/{repo}/traffic/clones
    documentation_url: https://docs.github.com/rest/metrics/traffic#get-repository-clones
    openapi_files:
      - descriptions/api.github.com/api.github.com.json
      - descriptions/ghec/ghec.json
  - name: GET /repos/{owner}/{repo}/traffic/popular/paths
    documentation_url: https://docs.github.com/rest/metrics/traffic#get-top-referral-paths
    openapi_files:
      - descriptions/api.github.com/api.github.com.json
      - descriptions/ghec/ghec.json
  - name: GET /repos/{owner}/{repo}/traffic/popular/referrers
    documentation_url: https://docs.github.com/rest/metrics/traffic#get-top-referral-sources
    openapi_files:
      - descriptions/api.github.com/api.github.com.json
      - descriptions/ghec/ghec.json
  - name: GET /repos/{owner}/{repo}/traffic/views
    documentation_url: https://docs.github.com/rest/metrics/traffic#get-page-views
    openapi_files:
      - descriptions/api.github.com/api.github.com.json
      - descriptions/ghec/ghec.json
  - name: POST /repos/{owner}/{repo}/transfer
    documentation_url: https://docs.github.com/rest/repos/repos#transfer-a-repository
    openapi_files:
      - descriptions/api.github.com/api.github.com.json
      - descriptions/ghec/ghec.json
      - descriptions/ghes-3.16/ghes-3.16.json
  - name: DELETE /repos/{owner}/{repo}/vulnerability-alerts
    documentation_url: https://docs.github.com/rest/repos/repos#disable-vulnerability-alerts
    openapi_files:
      - descriptions/api.github.com/api.github.com.json
      - descriptions/ghec/ghec.json
      - descriptions/ghes-3.16/ghes-3.16.json
  - name: GET /repos/{owner}/{repo}/vulnerability-alerts
    documentation_url: https://docs.github.com/rest/repos/repos#check-if-vulnerability-alerts-are-enabled-for-a-repository
    openapi_files:
      - descriptions/api.github.com/api.github.com.json
      - descriptions/ghec/ghec.json
      - descriptions/ghes-3.16/ghes-3.16.json
  - name: PUT /repos/{owner}/{repo}/vulnerability-alerts
    documentation_url: https://docs.github.com/rest/repos/repos#enable-vulnerability-alerts
    openapi_files:
      - descriptions/api.github.com/api.github.com.json
      - descriptions/ghec/ghec.json
      - descriptions/ghes-3.16/ghes-3.16.json
  - name: GET /repos/{owner}/{repo}/zipball/{ref}
    documentation_url: https://docs.github.com/rest/repos/contents#download-a-repository-archive-zip
    openapi_files:
      - descriptions/api.github.com/api.github.com.json
      - descriptions/ghec/ghec.json
      - descriptions/ghes-3.16/ghes-3.16.json
  - name: POST /repos/{template_owner}/{template_repo}/generate
    documentation_url: https://docs.github.com/rest/repos/repos#create-a-repository-using-a-template
    openapi_files:
      - descriptions/api.github.com/api.github.com.json
      - descriptions/ghec/ghec.json
      - descriptions/ghes-3.16/ghes-3.16.json
  - name: GET /repositories
    documentation_url: https://docs.github.com/rest/repos/repos#list-public-repositories
    openapi_files:
      - descriptions/api.github.com/api.github.com.json
      - descriptions/ghec/ghec.json
      - descriptions/ghes-3.16/ghes-3.16.json
  - name: GET /repositories/{repository_id}/environments/{environment_name}/secrets
    documentation_url: https://docs.github.com/enterprise-server@3.7/rest/actions/secrets#list-environment-secrets
    openapi_files:
      - descriptions/ghes-3.7/ghes-3.7.json
  - name: GET /repositories/{repository_id}/environments/{environment_name}/secrets/public-key
    documentation_url: https://docs.github.com/enterprise-server@3.7/rest/actions/secrets#get-an-environment-public-key
    openapi_files:
      - descriptions/ghes-3.7/ghes-3.7.json
  - name: DELETE /repositories/{repository_id}/environments/{environment_name}/secrets/{secret_name}
    documentation_url: https://docs.github.com/enterprise-server@3.7/rest/actions/secrets#delete-an-environment-secret
    openapi_files:
      - descriptions/ghes-3.7/ghes-3.7.json
  - name: GET /repositories/{repository_id}/environments/{environment_name}/secrets/{secret_name}
    documentation_url: https://docs.github.com/enterprise-server@3.7/rest/actions/secrets#get-an-environment-secret
    openapi_files:
      - descriptions/ghes-3.7/ghes-3.7.json
  - name: PUT /repositories/{repository_id}/environments/{environment_name}/secrets/{secret_name}
    documentation_url: https://docs.github.com/enterprise-server@3.7/rest/actions/secrets#create-or-update-an-environment-secret
    openapi_files:
      - descriptions/ghes-3.7/ghes-3.7.json
  - name: GET /scim/v2/Groups
    documentation_url: https://docs.github.com/enterprise-server@3.7/rest/enterprise-admin/scim#list-provisioned-scim-groups-for-an-enterprise
    openapi_files:
      - descriptions/ghes-3.7/ghes-3.7.json
  - name: POST /scim/v2/Groups
    documentation_url: https://docs.github.com/enterprise-server@3.7/rest/enterprise-admin/scim#provision-a-scim-enterprise-group
    openapi_files:
      - descriptions/ghes-3.7/ghes-3.7.json
  - name: DELETE /scim/v2/Groups/{scim_group_id}
    documentation_url: https://docs.github.com/enterprise-server@3.7/rest/enterprise-admin/scim#delete-a-scim-group-from-an-enterprise
    openapi_files:
      - descriptions/ghes-3.7/ghes-3.7.json
  - name: GET /scim/v2/Groups/{scim_group_id}
    documentation_url: https://docs.github.com/enterprise-server@3.7/rest/enterprise-admin/scim#get-scim-provisioning-information-for-an-enterprise-group
    openapi_files:
      - descriptions/ghes-3.7/ghes-3.7.json
  - name: PATCH /scim/v2/Groups/{scim_group_id}
    documentation_url: https://docs.github.com/enterprise-server@3.7/rest/enterprise-admin/scim#update-an-attribute-for-a-scim-enterprise-group
    openapi_files:
      - descriptions/ghes-3.7/ghes-3.7.json
  - name: PUT /scim/v2/Groups/{scim_group_id}
    documentation_url: https://docs.github.com/enterprise-server@3.7/rest/enterprise-admin/scim#set-scim-information-for-a-provisioned-enterprise-group
    openapi_files:
      - descriptions/ghes-3.7/ghes-3.7.json
  - name: GET /scim/v2/Users
    documentation_url: https://docs.github.com/enterprise-server@3.7/rest/enterprise-admin/scim#list-scim-provisioned-identities-for-an-enterprise
    openapi_files:
      - descriptions/ghes-3.7/ghes-3.7.json
  - name: POST /scim/v2/Users
    documentation_url: https://docs.github.com/enterprise-server@3.7/rest/enterprise-admin/scim#provision-a-scim-enterprise-user
    openapi_files:
      - descriptions/ghes-3.7/ghes-3.7.json
  - name: DELETE /scim/v2/Users/{scim_user_id}
    documentation_url: https://docs.github.com/enterprise-server@3.7/rest/enterprise-admin/scim#delete-a-scim-user-from-an-enterprise
    openapi_files:
      - descriptions/ghes-3.7/ghes-3.7.json
  - name: GET /scim/v2/Users/{scim_user_id}
    documentation_url: https://docs.github.com/enterprise-server@3.7/rest/enterprise-admin/scim#get-scim-provisioning-information-for-an-enterprise-user
    openapi_files:
      - descriptions/ghes-3.7/ghes-3.7.json
  - name: PATCH /scim/v2/Users/{scim_user_id}
    documentation_url: https://docs.github.com/enterprise-server@3.7/rest/enterprise-admin/scim#update-an-attribute-for-a-scim-enterprise-user
    openapi_files:
      - descriptions/ghes-3.7/ghes-3.7.json
  - name: PUT /scim/v2/Users/{scim_user_id}
    documentation_url: https://docs.github.com/enterprise-server@3.7/rest/enterprise-admin/scim#set-scim-information-for-a-provisioned-enterprise-user
    openapi_files:
      - descriptions/ghes-3.7/ghes-3.7.json
  - name: GET /scim/v2/enterprises/{enterprise}/Groups
    documentation_url: https://docs.github.com/enterprise-cloud@latest//rest/enterprise-admin/scim#list-provisioned-scim-groups-for-an-enterprise
    openapi_files:
      - descriptions/ghec/ghec.json
      - descriptions/ghes-3.16/ghes-3.16.json
  - name: POST /scim/v2/enterprises/{enterprise}/Groups
    documentation_url: https://docs.github.com/enterprise-cloud@latest//rest/enterprise-admin/scim#provision-a-scim-enterprise-group
    openapi_files:
      - descriptions/ghec/ghec.json
      - descriptions/ghes-3.16/ghes-3.16.json
  - name: DELETE /scim/v2/enterprises/{enterprise}/Groups/{scim_group_id}
    documentation_url: https://docs.github.com/enterprise-cloud@latest//rest/enterprise-admin/scim#delete-a-scim-group-from-an-enterprise
    openapi_files:
      - descriptions/ghec/ghec.json
      - descriptions/ghes-3.16/ghes-3.16.json
  - name: GET /scim/v2/enterprises/{enterprise}/Groups/{scim_group_id}
    documentation_url: https://docs.github.com/enterprise-cloud@latest//rest/enterprise-admin/scim#get-scim-provisioning-information-for-an-enterprise-group
    openapi_files:
      - descriptions/ghec/ghec.json
      - descriptions/ghes-3.16/ghes-3.16.json
  - name: PATCH /scim/v2/enterprises/{enterprise}/Groups/{scim_group_id}
    documentation_url: https://docs.github.com/enterprise-cloud@latest//rest/enterprise-admin/scim#update-an-attribute-for-a-scim-enterprise-group
    openapi_files:
      - descriptions/ghec/ghec.json
      - descriptions/ghes-3.16/ghes-3.16.json
  - name: PUT /scim/v2/enterprises/{enterprise}/Groups/{scim_group_id}
    documentation_url: https://docs.github.com/enterprise-cloud@latest//rest/enterprise-admin/scim#set-scim-information-for-a-provisioned-enterprise-group
    openapi_files:
      - descriptions/ghec/ghec.json
      - descriptions/ghes-3.16/ghes-3.16.json
  - name: GET /scim/v2/enterprises/{enterprise}/Users
    documentation_url: https://docs.github.com/enterprise-cloud@latest//rest/enterprise-admin/scim#list-scim-provisioned-identities-for-an-enterprise
    openapi_files:
      - descriptions/ghec/ghec.json
      - descriptions/ghes-3.16/ghes-3.16.json
  - name: POST /scim/v2/enterprises/{enterprise}/Users
    documentation_url: https://docs.github.com/enterprise-cloud@latest//rest/enterprise-admin/scim#provision-a-scim-enterprise-user
    openapi_files:
      - descriptions/ghec/ghec.json
      - descriptions/ghes-3.16/ghes-3.16.json
  - name: DELETE /scim/v2/enterprises/{enterprise}/Users/{scim_user_id}
    documentation_url: https://docs.github.com/enterprise-cloud@latest//rest/enterprise-admin/scim#delete-a-scim-user-from-an-enterprise
    openapi_files:
      - descriptions/ghec/ghec.json
      - descriptions/ghes-3.16/ghes-3.16.json
  - name: GET /scim/v2/enterprises/{enterprise}/Users/{scim_user_id}
    documentation_url: https://docs.github.com/enterprise-cloud@latest//rest/enterprise-admin/scim#get-scim-provisioning-information-for-an-enterprise-user
    openapi_files:
      - descriptions/ghec/ghec.json
      - descriptions/ghes-3.16/ghes-3.16.json
  - name: PATCH /scim/v2/enterprises/{enterprise}/Users/{scim_user_id}
    documentation_url: https://docs.github.com/enterprise-cloud@latest//rest/enterprise-admin/scim#update-an-attribute-for-a-scim-enterprise-user
    openapi_files:
      - descriptions/ghec/ghec.json
      - descriptions/ghes-3.16/ghes-3.16.json
  - name: PUT /scim/v2/enterprises/{enterprise}/Users/{scim_user_id}
    documentation_url: https://docs.github.com/enterprise-cloud@latest//rest/enterprise-admin/scim#set-scim-information-for-a-provisioned-enterprise-user
    openapi_files:
      - descriptions/ghec/ghec.json
      - descriptions/ghes-3.16/ghes-3.16.json
  - name: GET /scim/v2/organizations/{org}/Users
    documentation_url: https://docs.github.com/enterprise-cloud@latest//rest/scim/scim#list-scim-provisioned-identities
    openapi_files:
      - descriptions/ghec/ghec.json
  - name: POST /scim/v2/organizations/{org}/Users
    documentation_url: https://docs.github.com/enterprise-cloud@latest//rest/scim/scim#provision-and-invite-a-scim-user
    openapi_files:
      - descriptions/ghec/ghec.json
  - name: DELETE /scim/v2/organizations/{org}/Users/{scim_user_id}
    documentation_url: https://docs.github.com/enterprise-cloud@latest//rest/scim/scim#delete-a-scim-user-from-an-organization
    openapi_files:
      - descriptions/ghec/ghec.json
  - name: GET /scim/v2/organizations/{org}/Users/{scim_user_id}
    documentation_url: https://docs.github.com/enterprise-cloud@latest//rest/scim/scim#get-scim-provisioning-information-for-a-user
    openapi_files:
      - descriptions/ghec/ghec.json
  - name: PATCH /scim/v2/organizations/{org}/Users/{scim_user_id}
    documentation_url: https://docs.github.com/enterprise-cloud@latest//rest/scim/scim#update-an-attribute-for-a-scim-user
    openapi_files:
      - descriptions/ghec/ghec.json
  - name: PUT /scim/v2/organizations/{org}/Users/{scim_user_id}
    documentation_url: https://docs.github.com/enterprise-cloud@latest//rest/scim/scim#update-a-provisioned-organization-membership
    openapi_files:
      - descriptions/ghec/ghec.json
  - name: GET /search/code
    documentation_url: https://docs.github.com/rest/search/search#search-code
    openapi_files:
      - descriptions/api.github.com/api.github.com.json
      - descriptions/ghec/ghec.json
      - descriptions/ghes-3.16/ghes-3.16.json
  - name: GET /search/commits
    documentation_url: https://docs.github.com/rest/search/search#search-commits
    openapi_files:
      - descriptions/api.github.com/api.github.com.json
      - descriptions/ghec/ghec.json
      - descriptions/ghes-3.16/ghes-3.16.json
  - name: GET /search/issues
    documentation_url: https://docs.github.com/rest/search/search#search-issues-and-pull-requests
    openapi_files:
      - descriptions/api.github.com/api.github.com.json
      - descriptions/ghec/ghec.json
      - descriptions/ghes-3.16/ghes-3.16.json
  - name: GET /search/labels
    documentation_url: https://docs.github.com/rest/search/search#search-labels
    openapi_files:
      - descriptions/api.github.com/api.github.com.json
      - descriptions/ghec/ghec.json
      - descriptions/ghes-3.16/ghes-3.16.json
  - name: GET /search/repositories
    documentation_url: https://docs.github.com/rest/search/search#search-repositories
    openapi_files:
      - descriptions/api.github.com/api.github.com.json
      - descriptions/ghec/ghec.json
      - descriptions/ghes-3.16/ghes-3.16.json
  - name: GET /search/topics
    documentation_url: https://docs.github.com/rest/search/search#search-topics
    openapi_files:
      - descriptions/api.github.com/api.github.com.json
      - descriptions/ghec/ghec.json
      - descriptions/ghes-3.16/ghes-3.16.json
  - name: GET /search/users
    documentation_url: https://docs.github.com/rest/search/search#search-users
    openapi_files:
      - descriptions/api.github.com/api.github.com.json
      - descriptions/ghec/ghec.json
      - descriptions/ghes-3.16/ghes-3.16.json
  - name: GET /setup/api/configcheck
    documentation_url: https://docs.github.com/enterprise-server@3.14/rest/enterprise-admin/management-console#get-the-configuration-status
    openapi_files:
      - descriptions/ghes-3.14/ghes-3.14.json
  - name: POST /setup/api/configure
    documentation_url: https://docs.github.com/enterprise-server@3.14/rest/enterprise-admin/management-console#start-a-configuration-process
    openapi_files:
      - descriptions/ghes-3.14/ghes-3.14.json
  - name: GET /setup/api/maintenance
    documentation_url: https://docs.github.com/enterprise-server@3.14/rest/enterprise-admin/management-console#get-the-maintenance-status
    openapi_files:
      - descriptions/ghes-3.14/ghes-3.14.json
  - name: POST /setup/api/maintenance
    documentation_url: https://docs.github.com/enterprise-server@3.14/rest/enterprise-admin/management-console#enable-or-disable-maintenance-mode
    openapi_files:
      - descriptions/ghes-3.14/ghes-3.14.json
  - name: GET /setup/api/settings
    documentation_url: https://docs.github.com/enterprise-server@3.14/rest/enterprise-admin/management-console#get-settings
    openapi_files:
      - descriptions/ghes-3.14/ghes-3.14.json
  - name: PUT /setup/api/settings
    documentation_url: https://docs.github.com/enterprise-server@3.14/rest/enterprise-admin/management-console#set-settings
    openapi_files:
      - descriptions/ghes-3.14/ghes-3.14.json
  - name: DELETE /setup/api/settings/authorized-keys
    documentation_url: https://docs.github.com/enterprise-server@3.14/rest/enterprise-admin/management-console#remove-an-authorized-ssh-key
    openapi_files:
      - descriptions/ghes-3.14/ghes-3.14.json
  - name: GET /setup/api/settings/authorized-keys
    documentation_url: https://docs.github.com/enterprise-server@3.14/rest/enterprise-admin/management-console#get-all-authorized-ssh-keys
    openapi_files:
      - descriptions/ghes-3.14/ghes-3.14.json
  - name: POST /setup/api/settings/authorized-keys
    documentation_url: https://docs.github.com/enterprise-server@3.14/rest/enterprise-admin/management-console#add-an-authorized-ssh-key
    openapi_files:
      - descriptions/ghes-3.14/ghes-3.14.json
  - name: POST /setup/api/start
    documentation_url: https://docs.github.com/enterprise-server@3.14/rest/enterprise-admin/management-console#create-a-github-license
    openapi_files:
      - descriptions/ghes-3.14/ghes-3.14.json
  - name: POST /setup/api/upgrade
    documentation_url: https://docs.github.com/enterprise-server@3.14/rest/enterprise-admin/management-console#upgrade-a-license
    openapi_files:
      - descriptions/ghes-3.14/ghes-3.14.json
  - name: DELETE /teams/{team_id}
    documentation_url: https://docs.github.com/rest/teams/teams#delete-a-team-legacy
    openapi_files:
      - descriptions/api.github.com/api.github.com.json
      - descriptions/ghec/ghec.json
      - descriptions/ghes-3.16/ghes-3.16.json
  - name: GET /teams/{team_id}
    documentation_url: https://docs.github.com/rest/teams/teams#get-a-team-legacy
    openapi_files:
      - descriptions/api.github.com/api.github.com.json
      - descriptions/ghec/ghec.json
      - descriptions/ghes-3.16/ghes-3.16.json
  - name: PATCH /teams/{team_id}
    documentation_url: https://docs.github.com/rest/teams/teams#update-a-team-legacy
    openapi_files:
      - descriptions/api.github.com/api.github.com.json
      - descriptions/ghec/ghec.json
      - descriptions/ghes-3.16/ghes-3.16.json
  - name: GET /teams/{team_id}/discussions
    documentation_url: https://docs.github.com/rest/teams/discussions#list-discussions-legacy
    openapi_files:
      - descriptions/api.github.com/api.github.com.json
      - descriptions/ghec/ghec.json
      - descriptions/ghes-3.16/ghes-3.16.json
  - name: POST /teams/{team_id}/discussions
    documentation_url: https://docs.github.com/rest/teams/discussions#create-a-discussion-legacy
    openapi_files:
      - descriptions/api.github.com/api.github.com.json
      - descriptions/ghec/ghec.json
      - descriptions/ghes-3.16/ghes-3.16.json
  - name: DELETE /teams/{team_id}/discussions/{discussion_number}
    documentation_url: https://docs.github.com/rest/teams/discussions#delete-a-discussion-legacy
    openapi_files:
      - descriptions/api.github.com/api.github.com.json
      - descriptions/ghec/ghec.json
      - descriptions/ghes-3.16/ghes-3.16.json
  - name: GET /teams/{team_id}/discussions/{discussion_number}
    documentation_url: https://docs.github.com/rest/teams/discussions#get-a-discussion-legacy
    openapi_files:
      - descriptions/api.github.com/api.github.com.json
      - descriptions/ghec/ghec.json
      - descriptions/ghes-3.16/ghes-3.16.json
  - name: PATCH /teams/{team_id}/discussions/{discussion_number}
    documentation_url: https://docs.github.com/rest/teams/discussions#update-a-discussion-legacy
    openapi_files:
      - descriptions/api.github.com/api.github.com.json
      - descriptions/ghec/ghec.json
      - descriptions/ghes-3.16/ghes-3.16.json
  - name: GET /teams/{team_id}/discussions/{discussion_number}/comments
    documentation_url: https://docs.github.com/rest/teams/discussion-comments#list-discussion-comments-legacy
    openapi_files:
      - descriptions/api.github.com/api.github.com.json
      - descriptions/ghec/ghec.json
      - descriptions/ghes-3.16/ghes-3.16.json
  - name: POST /teams/{team_id}/discussions/{discussion_number}/comments
    documentation_url: https://docs.github.com/rest/teams/discussion-comments#create-a-discussion-comment-legacy
    openapi_files:
      - descriptions/api.github.com/api.github.com.json
      - descriptions/ghec/ghec.json
      - descriptions/ghes-3.16/ghes-3.16.json
  - name: DELETE /teams/{team_id}/discussions/{discussion_number}/comments/{comment_number}
    documentation_url: https://docs.github.com/rest/teams/discussion-comments#delete-a-discussion-comment-legacy
    openapi_files:
      - descriptions/api.github.com/api.github.com.json
      - descriptions/ghec/ghec.json
      - descriptions/ghes-3.16/ghes-3.16.json
  - name: GET /teams/{team_id}/discussions/{discussion_number}/comments/{comment_number}
    documentation_url: https://docs.github.com/rest/teams/discussion-comments#get-a-discussion-comment-legacy
    openapi_files:
      - descriptions/api.github.com/api.github.com.json
      - descriptions/ghec/ghec.json
      - descriptions/ghes-3.16/ghes-3.16.json
  - name: PATCH /teams/{team_id}/discussions/{discussion_number}/comments/{comment_number}
    documentation_url: https://docs.github.com/rest/teams/discussion-comments#update-a-discussion-comment-legacy
    openapi_files:
      - descriptions/api.github.com/api.github.com.json
      - descriptions/ghec/ghec.json
      - descriptions/ghes-3.16/ghes-3.16.json
  - name: GET /teams/{team_id}/discussions/{discussion_number}/comments/{comment_number}/reactions
    documentation_url: https://docs.github.com/rest/reactions/reactions#list-reactions-for-a-team-discussion-comment-legacy
    openapi_files:
      - descriptions/api.github.com/api.github.com.json
      - descriptions/ghec/ghec.json
      - descriptions/ghes-3.16/ghes-3.16.json
  - name: POST /teams/{team_id}/discussions/{discussion_number}/comments/{comment_number}/reactions
    documentation_url: https://docs.github.com/rest/reactions/reactions#create-reaction-for-a-team-discussion-comment-legacy
    openapi_files:
      - descriptions/api.github.com/api.github.com.json
      - descriptions/ghec/ghec.json
      - descriptions/ghes-3.16/ghes-3.16.json
  - name: GET /teams/{team_id}/discussions/{discussion_number}/reactions
    documentation_url: https://docs.github.com/rest/reactions/reactions#list-reactions-for-a-team-discussion-legacy
    openapi_files:
      - descriptions/api.github.com/api.github.com.json
      - descriptions/ghec/ghec.json
      - descriptions/ghes-3.16/ghes-3.16.json
  - name: POST /teams/{team_id}/discussions/{discussion_number}/reactions
    documentation_url: https://docs.github.com/rest/reactions/reactions#create-reaction-for-a-team-discussion-legacy
    openapi_files:
      - descriptions/api.github.com/api.github.com.json
      - descriptions/ghec/ghec.json
      - descriptions/ghes-3.16/ghes-3.16.json
  - name: GET /teams/{team_id}/invitations
    documentation_url: https://docs.github.com/rest/teams/members#list-pending-team-invitations-legacy
    openapi_files:
      - descriptions/api.github.com/api.github.com.json
      - descriptions/ghec/ghec.json
  - name: GET /teams/{team_id}/members
    documentation_url: https://docs.github.com/rest/teams/members#list-team-members-legacy
    openapi_files:
      - descriptions/api.github.com/api.github.com.json
      - descriptions/ghec/ghec.json
      - descriptions/ghes-3.16/ghes-3.16.json
  - name: DELETE /teams/{team_id}/members/{username}
    documentation_url: https://docs.github.com/rest/teams/members#remove-team-member-legacy
    openapi_files:
      - descriptions/api.github.com/api.github.com.json
      - descriptions/ghec/ghec.json
      - descriptions/ghes-3.16/ghes-3.16.json
  - name: GET /teams/{team_id}/members/{username}
    documentation_url: https://docs.github.com/rest/teams/members#get-team-member-legacy
    openapi_files:
      - descriptions/api.github.com/api.github.com.json
      - descriptions/ghec/ghec.json
      - descriptions/ghes-3.16/ghes-3.16.json
  - name: PUT /teams/{team_id}/members/{username}
    documentation_url: https://docs.github.com/rest/teams/members#add-team-member-legacy
    openapi_files:
      - descriptions/api.github.com/api.github.com.json
      - descriptions/ghec/ghec.json
      - descriptions/ghes-3.16/ghes-3.16.json
  - name: DELETE /teams/{team_id}/memberships/{username}
    documentation_url: https://docs.github.com/rest/teams/members#remove-team-membership-for-a-user-legacy
    openapi_files:
      - descriptions/api.github.com/api.github.com.json
      - descriptions/ghec/ghec.json
      - descriptions/ghes-3.16/ghes-3.16.json
  - name: GET /teams/{team_id}/memberships/{username}
    documentation_url: https://docs.github.com/rest/teams/members#get-team-membership-for-a-user-legacy
    openapi_files:
      - descriptions/api.github.com/api.github.com.json
      - descriptions/ghec/ghec.json
      - descriptions/ghes-3.16/ghes-3.16.json
  - name: PUT /teams/{team_id}/memberships/{username}
    documentation_url: https://docs.github.com/rest/teams/members#add-or-update-team-membership-for-a-user-legacy
    openapi_files:
      - descriptions/api.github.com/api.github.com.json
      - descriptions/ghec/ghec.json
      - descriptions/ghes-3.16/ghes-3.16.json
  - name: GET /teams/{team_id}/projects
    documentation_url: https://docs.github.com/rest/teams/teams#list-team-projects-legacy
    openapi_files:
      - descriptions/api.github.com/api.github.com.json
      - descriptions/ghec/ghec.json
      - descriptions/ghes-3.16/ghes-3.16.json
  - name: DELETE /teams/{team_id}/projects/{project_id}
    documentation_url: https://docs.github.com/rest/teams/teams#remove-a-project-from-a-team-legacy
    openapi_files:
      - descriptions/api.github.com/api.github.com.json
      - descriptions/ghec/ghec.json
      - descriptions/ghes-3.16/ghes-3.16.json
  - name: GET /teams/{team_id}/projects/{project_id}
    documentation_url: https://docs.github.com/rest/teams/teams#check-team-permissions-for-a-project-legacy
    openapi_files:
      - descriptions/api.github.com/api.github.com.json
      - descriptions/ghec/ghec.json
      - descriptions/ghes-3.16/ghes-3.16.json
  - name: PUT /teams/{team_id}/projects/{project_id}
    documentation_url: https://docs.github.com/rest/teams/teams#add-or-update-team-project-permissions-legacy
    openapi_files:
      - descriptions/api.github.com/api.github.com.json
      - descriptions/ghec/ghec.json
      - descriptions/ghes-3.16/ghes-3.16.json
  - name: GET /teams/{team_id}/repos
    documentation_url: https://docs.github.com/rest/teams/teams#list-team-repositories-legacy
    openapi_files:
      - descriptions/api.github.com/api.github.com.json
      - descriptions/ghec/ghec.json
      - descriptions/ghes-3.16/ghes-3.16.json
  - name: DELETE /teams/{team_id}/repos/{owner}/{repo}
    documentation_url: https://docs.github.com/rest/teams/teams#remove-a-repository-from-a-team-legacy
    openapi_files:
      - descriptions/api.github.com/api.github.com.json
      - descriptions/ghec/ghec.json
      - descriptions/ghes-3.16/ghes-3.16.json
  - name: GET /teams/{team_id}/repos/{owner}/{repo}
    documentation_url: https://docs.github.com/rest/teams/teams#check-team-permissions-for-a-repository-legacy
    openapi_files:
      - descriptions/api.github.com/api.github.com.json
      - descriptions/ghec/ghec.json
      - descriptions/ghes-3.16/ghes-3.16.json
  - name: PUT /teams/{team_id}/repos/{owner}/{repo}
    documentation_url: https://docs.github.com/rest/teams/teams#add-or-update-team-repository-permissions-legacy
    openapi_files:
      - descriptions/api.github.com/api.github.com.json
      - descriptions/ghec/ghec.json
      - descriptions/ghes-3.16/ghes-3.16.json
  - name: GET /teams/{team_id}/team-sync/group-mappings
    documentation_url: https://docs.github.com/enterprise-cloud@latest//rest/teams/team-sync#list-idp-groups-for-a-team-legacy
    openapi_files:
      - descriptions/ghec/ghec.json
  - name: PATCH /teams/{team_id}/team-sync/group-mappings
    documentation_url: https://docs.github.com/enterprise-cloud@latest//rest/teams/team-sync#create-or-update-idp-group-connections-legacy
    openapi_files:
      - descriptions/ghec/ghec.json
  - name: GET /teams/{team_id}/teams
    documentation_url: https://docs.github.com/rest/teams/teams#list-child-teams-legacy
    openapi_files:
      - descriptions/api.github.com/api.github.com.json
      - descriptions/ghec/ghec.json
      - descriptions/ghes-3.16/ghes-3.16.json
  - name: GET /user
    documentation_url: https://docs.github.com/rest/users/users#get-the-authenticated-user
    openapi_files:
      - descriptions/api.github.com/api.github.com.json
      - descriptions/ghec/ghec.json
      - descriptions/ghes-3.16/ghes-3.16.json
  - name: PATCH /user
    documentation_url: https://docs.github.com/rest/users/users#update-the-authenticated-user
    openapi_files:
      - descriptions/api.github.com/api.github.com.json
      - descriptions/ghec/ghec.json
      - descriptions/ghes-3.16/ghes-3.16.json
  - name: GET /user/blocks
    documentation_url: https://docs.github.com/rest/users/blocking#list-users-blocked-by-the-authenticated-user
    openapi_files:
      - descriptions/api.github.com/api.github.com.json
      - descriptions/ghec/ghec.json
  - name: DELETE /user/blocks/{username}
    documentation_url: https://docs.github.com/rest/users/blocking#unblock-a-user
    openapi_files:
      - descriptions/api.github.com/api.github.com.json
      - descriptions/ghec/ghec.json
  - name: GET /user/blocks/{username}
    documentation_url: https://docs.github.com/rest/users/blocking#check-if-a-user-is-blocked-by-the-authenticated-user
    openapi_files:
      - descriptions/api.github.com/api.github.com.json
      - descriptions/ghec/ghec.json
  - name: PUT /user/blocks/{username}
    documentation_url: https://docs.github.com/rest/users/blocking#block-a-user
    openapi_files:
      - descriptions/api.github.com/api.github.com.json
      - descriptions/ghec/ghec.json
  - name: GET /user/codespaces
    documentation_url: https://docs.github.com/rest/codespaces/codespaces#list-codespaces-for-the-authenticated-user
    openapi_files:
      - descriptions/api.github.com/api.github.com.json
      - descriptions/ghec/ghec.json
  - name: POST /user/codespaces
    documentation_url: https://docs.github.com/rest/codespaces/codespaces#create-a-codespace-for-the-authenticated-user
    openapi_files:
      - descriptions/api.github.com/api.github.com.json
      - descriptions/ghec/ghec.json
  - name: GET /user/codespaces/secrets
    documentation_url: https://docs.github.com/rest/codespaces/secrets#list-secrets-for-the-authenticated-user
    openapi_files:
      - descriptions/api.github.com/api.github.com.json
      - descriptions/ghec/ghec.json
  - name: GET /user/codespaces/secrets/public-key
    documentation_url: https://docs.github.com/rest/codespaces/secrets#get-public-key-for-the-authenticated-user
    openapi_files:
      - descriptions/api.github.com/api.github.com.json
      - descriptions/ghec/ghec.json
  - name: DELETE /user/codespaces/secrets/{secret_name}
    documentation_url: https://docs.github.com/rest/codespaces/secrets#delete-a-secret-for-the-authenticated-user
    openapi_files:
      - descriptions/api.github.com/api.github.com.json
      - descriptions/ghec/ghec.json
  - name: GET /user/codespaces/secrets/{secret_name}
    documentation_url: https://docs.github.com/rest/codespaces/secrets#get-a-secret-for-the-authenticated-user
    openapi_files:
      - descriptions/api.github.com/api.github.com.json
      - descriptions/ghec/ghec.json
  - name: PUT /user/codespaces/secrets/{secret_name}
    documentation_url: https://docs.github.com/rest/codespaces/secrets#create-or-update-a-secret-for-the-authenticated-user
    openapi_files:
      - descriptions/api.github.com/api.github.com.json
      - descriptions/ghec/ghec.json
  - name: GET /user/codespaces/secrets/{secret_name}/repositories
    documentation_url: https://docs.github.com/rest/codespaces/secrets#list-selected-repositories-for-a-user-secret
    openapi_files:
      - descriptions/api.github.com/api.github.com.json
      - descriptions/ghec/ghec.json
  - name: PUT /user/codespaces/secrets/{secret_name}/repositories
    documentation_url: https://docs.github.com/rest/codespaces/secrets#set-selected-repositories-for-a-user-secret
    openapi_files:
      - descriptions/api.github.com/api.github.com.json
      - descriptions/ghec/ghec.json
  - name: DELETE /user/codespaces/secrets/{secret_name}/repositories/{repository_id}
    documentation_url: https://docs.github.com/rest/codespaces/secrets#remove-a-selected-repository-from-a-user-secret
    openapi_files:
      - descriptions/api.github.com/api.github.com.json
      - descriptions/ghec/ghec.json
  - name: PUT /user/codespaces/secrets/{secret_name}/repositories/{repository_id}
    documentation_url: https://docs.github.com/rest/codespaces/secrets#add-a-selected-repository-to-a-user-secret
    openapi_files:
      - descriptions/api.github.com/api.github.com.json
      - descriptions/ghec/ghec.json
  - name: DELETE /user/codespaces/{codespace_name}
    documentation_url: https://docs.github.com/rest/codespaces/codespaces#delete-a-codespace-for-the-authenticated-user
    openapi_files:
      - descriptions/api.github.com/api.github.com.json
      - descriptions/ghec/ghec.json
  - name: GET /user/codespaces/{codespace_name}
    documentation_url: https://docs.github.com/rest/codespaces/codespaces#get-a-codespace-for-the-authenticated-user
    openapi_files:
      - descriptions/api.github.com/api.github.com.json
      - descriptions/ghec/ghec.json
  - name: PATCH /user/codespaces/{codespace_name}
    documentation_url: https://docs.github.com/rest/codespaces/codespaces#update-a-codespace-for-the-authenticated-user
    openapi_files:
      - descriptions/api.github.com/api.github.com.json
      - descriptions/ghec/ghec.json
  - name: POST /user/codespaces/{codespace_name}/exports
    documentation_url: https://docs.github.com/rest/codespaces/codespaces#export-a-codespace-for-the-authenticated-user
    openapi_files:
      - descriptions/api.github.com/api.github.com.json
      - descriptions/ghec/ghec.json
  - name: GET /user/codespaces/{codespace_name}/exports/{export_id}
    documentation_url: https://docs.github.com/rest/codespaces/codespaces#get-details-about-a-codespace-export
    openapi_files:
      - descriptions/api.github.com/api.github.com.json
      - descriptions/ghec/ghec.json
  - name: GET /user/codespaces/{codespace_name}/machines
    documentation_url: https://docs.github.com/rest/codespaces/machines#list-machine-types-for-a-codespace
    openapi_files:
      - descriptions/api.github.com/api.github.com.json
      - descriptions/ghec/ghec.json
  - name: POST /user/codespaces/{codespace_name}/publish
    documentation_url: https://docs.github.com/rest/codespaces/codespaces#create-a-repository-from-an-unpublished-codespace
    openapi_files:
      - descriptions/api.github.com/api.github.com.json
      - descriptions/ghec/ghec.json
  - name: POST /user/codespaces/{codespace_name}/start
    documentation_url: https://docs.github.com/rest/codespaces/codespaces#start-a-codespace-for-the-authenticated-user
    openapi_files:
      - descriptions/api.github.com/api.github.com.json
      - descriptions/ghec/ghec.json
  - name: POST /user/codespaces/{codespace_name}/stop
    documentation_url: https://docs.github.com/rest/codespaces/codespaces#stop-a-codespace-for-the-authenticated-user
    openapi_files:
      - descriptions/api.github.com/api.github.com.json
      - descriptions/ghec/ghec.json
  - name: GET /user/docker/conflicts
    documentation_url: https://docs.github.com/rest/packages/packages#get-list-of-conflicting-packages-during-docker-migration-for-authenticated-user
    openapi_files:
      - descriptions/api.github.com/api.github.com.json
      - descriptions/ghec/ghec.json
      - descriptions/ghes-3.16/ghes-3.16.json
  - name: PATCH /user/email/visibility
    documentation_url: https://docs.github.com/rest/users/emails#set-primary-email-visibility-for-the-authenticated-user
    openapi_files:
      - descriptions/api.github.com/api.github.com.json
      - descriptions/ghec/ghec.json
  - name: DELETE /user/emails
    documentation_url: https://docs.github.com/rest/users/emails#delete-an-email-address-for-the-authenticated-user
    openapi_files:
      - descriptions/api.github.com/api.github.com.json
      - descriptions/ghec/ghec.json
      - descriptions/ghes-3.16/ghes-3.16.json
  - name: GET /user/emails
    documentation_url: https://docs.github.com/rest/users/emails#list-email-addresses-for-the-authenticated-user
    openapi_files:
      - descriptions/api.github.com/api.github.com.json
      - descriptions/ghec/ghec.json
      - descriptions/ghes-3.16/ghes-3.16.json
  - name: POST /user/emails
    documentation_url: https://docs.github.com/rest/users/emails#add-an-email-address-for-the-authenticated-user
    openapi_files:
      - descriptions/api.github.com/api.github.com.json
      - descriptions/ghec/ghec.json
      - descriptions/ghes-3.16/ghes-3.16.json
  - name: GET /user/followers
    documentation_url: https://docs.github.com/rest/users/followers#list-followers-of-the-authenticated-user
    openapi_files:
      - descriptions/api.github.com/api.github.com.json
      - descriptions/ghec/ghec.json
      - descriptions/ghes-3.16/ghes-3.16.json
  - name: GET /user/following
    documentation_url: https://docs.github.com/rest/users/followers#list-the-people-the-authenticated-user-follows
    openapi_files:
      - descriptions/api.github.com/api.github.com.json
      - descriptions/ghec/ghec.json
      - descriptions/ghes-3.16/ghes-3.16.json
  - name: DELETE /user/following/{username}
    documentation_url: https://docs.github.com/rest/users/followers#unfollow-a-user
    openapi_files:
      - descriptions/api.github.com/api.github.com.json
      - descriptions/ghec/ghec.json
      - descriptions/ghes-3.16/ghes-3.16.json
  - name: GET /user/following/{username}
    documentation_url: https://docs.github.com/rest/users/followers#check-if-a-person-is-followed-by-the-authenticated-user
    openapi_files:
      - descriptions/api.github.com/api.github.com.json
      - descriptions/ghec/ghec.json
      - descriptions/ghes-3.16/ghes-3.16.json
  - name: PUT /user/following/{username}
    documentation_url: https://docs.github.com/rest/users/followers#follow-a-user
    openapi_files:
      - descriptions/api.github.com/api.github.com.json
      - descriptions/ghec/ghec.json
      - descriptions/ghes-3.16/ghes-3.16.json
  - name: GET /user/gpg_keys
    documentation_url: https://docs.github.com/rest/users/gpg-keys#list-gpg-keys-for-the-authenticated-user
    openapi_files:
      - descriptions/api.github.com/api.github.com.json
      - descriptions/ghec/ghec.json
      - descriptions/ghes-3.16/ghes-3.16.json
  - name: POST /user/gpg_keys
    documentation_url: https://docs.github.com/rest/users/gpg-keys#create-a-gpg-key-for-the-authenticated-user
    openapi_files:
      - descriptions/api.github.com/api.github.com.json
      - descriptions/ghec/ghec.json
      - descriptions/ghes-3.16/ghes-3.16.json
  - name: DELETE /user/gpg_keys/{gpg_key_id}
    documentation_url: https://docs.github.com/rest/users/gpg-keys#delete-a-gpg-key-for-the-authenticated-user
    openapi_files:
      - descriptions/api.github.com/api.github.com.json
      - descriptions/ghec/ghec.json
      - descriptions/ghes-3.16/ghes-3.16.json
  - name: GET /user/gpg_keys/{gpg_key_id}
    documentation_url: https://docs.github.com/rest/users/gpg-keys#get-a-gpg-key-for-the-authenticated-user
    openapi_files:
      - descriptions/api.github.com/api.github.com.json
      - descriptions/ghec/ghec.json
      - descriptions/ghes-3.16/ghes-3.16.json
  - name: GET /user/installations
    documentation_url: https://docs.github.com/rest/apps/installations#list-app-installations-accessible-to-the-user-access-token
    openapi_files:
      - descriptions/api.github.com/api.github.com.json
      - descriptions/ghec/ghec.json
      - descriptions/ghes-3.16/ghes-3.16.json
  - name: GET /user/installations/{installation_id}/repositories
    documentation_url: https://docs.github.com/rest/apps/installations#list-repositories-accessible-to-the-user-access-token
    openapi_files:
      - descriptions/api.github.com/api.github.com.json
      - descriptions/ghec/ghec.json
      - descriptions/ghes-3.16/ghes-3.16.json
  - name: DELETE /user/installations/{installation_id}/repositories/{repository_id}
    documentation_url: https://docs.github.com/rest/apps/installations#remove-a-repository-from-an-app-installation
    openapi_files:
      - descriptions/api.github.com/api.github.com.json
      - descriptions/ghec/ghec.json
      - descriptions/ghes-3.16/ghes-3.16.json
  - name: PUT /user/installations/{installation_id}/repositories/{repository_id}
    documentation_url: https://docs.github.com/rest/apps/installations#add-a-repository-to-an-app-installation
    openapi_files:
      - descriptions/api.github.com/api.github.com.json
      - descriptions/ghec/ghec.json
      - descriptions/ghes-3.16/ghes-3.16.json
  - name: DELETE /user/interaction-limits
    documentation_url: https://docs.github.com/rest/interactions/user#remove-interaction-restrictions-from-your-public-repositories
    openapi_files:
      - descriptions/api.github.com/api.github.com.json
      - descriptions/ghec/ghec.json
  - name: GET /user/interaction-limits
    documentation_url: https://docs.github.com/rest/interactions/user#get-interaction-restrictions-for-your-public-repositories
    openapi_files:
      - descriptions/api.github.com/api.github.com.json
      - descriptions/ghec/ghec.json
  - name: PUT /user/interaction-limits
    documentation_url: https://docs.github.com/rest/interactions/user#set-interaction-restrictions-for-your-public-repositories
    openapi_files:
      - descriptions/api.github.com/api.github.com.json
      - descriptions/ghec/ghec.json
  - name: GET /user/issues
    documentation_url: https://docs.github.com/rest/issues/issues#list-user-account-issues-assigned-to-the-authenticated-user
    openapi_files:
      - descriptions/api.github.com/api.github.com.json
      - descriptions/ghec/ghec.json
      - descriptions/ghes-3.16/ghes-3.16.json
  - name: GET /user/keys
    documentation_url: https://docs.github.com/rest/users/keys#list-public-ssh-keys-for-the-authenticated-user
    openapi_files:
      - descriptions/api.github.com/api.github.com.json
      - descriptions/ghec/ghec.json
      - descriptions/ghes-3.16/ghes-3.16.json
  - name: POST /user/keys
    documentation_url: https://docs.github.com/rest/users/keys#create-a-public-ssh-key-for-the-authenticated-user
    openapi_files:
      - descriptions/api.github.com/api.github.com.json
      - descriptions/ghec/ghec.json
      - descriptions/ghes-3.16/ghes-3.16.json
  - name: DELETE /user/keys/{key_id}
    documentation_url: https://docs.github.com/rest/users/keys#delete-a-public-ssh-key-for-the-authenticated-user
    openapi_files:
      - descriptions/api.github.com/api.github.com.json
      - descriptions/ghec/ghec.json
      - descriptions/ghes-3.16/ghes-3.16.json
  - name: GET /user/keys/{key_id}
    documentation_url: https://docs.github.com/rest/users/keys#get-a-public-ssh-key-for-the-authenticated-user
    openapi_files:
      - descriptions/api.github.com/api.github.com.json
      - descriptions/ghec/ghec.json
      - descriptions/ghes-3.16/ghes-3.16.json
  - name: GET /user/marketplace_purchases
    documentation_url: https://docs.github.com/rest/apps/marketplace#list-subscriptions-for-the-authenticated-user
    openapi_files:
      - descriptions/api.github.com/api.github.com.json
      - descriptions/ghec/ghec.json
  - name: GET /user/marketplace_purchases/stubbed
    documentation_url: https://docs.github.com/rest/apps/marketplace#list-subscriptions-for-the-authenticated-user-stubbed
    openapi_files:
      - descriptions/api.github.com/api.github.com.json
      - descriptions/ghec/ghec.json
  - name: GET /user/memberships/orgs
    documentation_url: https://docs.github.com/rest/orgs/members#list-organization-memberships-for-the-authenticated-user
    openapi_files:
      - descriptions/api.github.com/api.github.com.json
      - descriptions/ghec/ghec.json
      - descriptions/ghes-3.16/ghes-3.16.json
  - name: GET /user/memberships/orgs/{org}
    documentation_url: https://docs.github.com/rest/orgs/members#get-an-organization-membership-for-the-authenticated-user
    openapi_files:
      - descriptions/api.github.com/api.github.com.json
      - descriptions/ghec/ghec.json
      - descriptions/ghes-3.16/ghes-3.16.json
  - name: PATCH /user/memberships/orgs/{org}
    documentation_url: https://docs.github.com/rest/orgs/members#update-an-organization-membership-for-the-authenticated-user
    openapi_files:
      - descriptions/api.github.com/api.github.com.json
      - descriptions/ghec/ghec.json
      - descriptions/ghes-3.16/ghes-3.16.json
  - name: GET /user/migrations
    documentation_url: https://docs.github.com/rest/migrations/users#list-user-migrations
    openapi_files:
      - descriptions/api.github.com/api.github.com.json
      - descriptions/ghec/ghec.json
      - descriptions/ghes-3.16/ghes-3.16.json
  - name: POST /user/migrations
    documentation_url: https://docs.github.com/rest/migrations/users#start-a-user-migration
    openapi_files:
      - descriptions/api.github.com/api.github.com.json
      - descriptions/ghec/ghec.json
      - descriptions/ghes-3.16/ghes-3.16.json
  - name: GET /user/migrations/{migration_id}
    documentation_url: https://docs.github.com/rest/migrations/users#get-a-user-migration-status
    openapi_files:
      - descriptions/api.github.com/api.github.com.json
      - descriptions/ghec/ghec.json
  - name: DELETE /user/migrations/{migration_id}/archive
    documentation_url: https://docs.github.com/rest/migrations/users#delete-a-user-migration-archive
    openapi_files:
      - descriptions/api.github.com/api.github.com.json
      - descriptions/ghec/ghec.json
  - name: GET /user/migrations/{migration_id}/archive
    documentation_url: https://docs.github.com/rest/migrations/users#download-a-user-migration-archive
    openapi_files:
      - descriptions/api.github.com/api.github.com.json
      - descriptions/ghec/ghec.json
      - descriptions/ghes-3.16/ghes-3.16.json
  - name: DELETE /user/migrations/{migration_id}/repos/{repo_name}/lock
    documentation_url: https://docs.github.com/rest/migrations/users#unlock-a-user-repository
    openapi_files:
      - descriptions/api.github.com/api.github.com.json
      - descriptions/ghec/ghec.json
  - name: GET /user/migrations/{migration_id}/repositories
    documentation_url: https://docs.github.com/rest/migrations/users#list-repositories-for-a-user-migration
    openapi_files:
      - descriptions/api.github.com/api.github.com.json
      - descriptions/ghec/ghec.json
      - descriptions/ghes-3.16/ghes-3.16.json
  - name: GET /user/orgs
    documentation_url: https://docs.github.com/rest/orgs/orgs#list-organizations-for-the-authenticated-user
    openapi_files:
      - descriptions/api.github.com/api.github.com.json
      - descriptions/ghec/ghec.json
      - descriptions/ghes-3.16/ghes-3.16.json
  - name: GET /user/packages
    documentation_url: https://docs.github.com/rest/packages/packages#list-packages-for-the-authenticated-users-namespace
    openapi_files:
      - descriptions/api.github.com/api.github.com.json
      - descriptions/ghec/ghec.json
      - descriptions/ghes-3.16/ghes-3.16.json
  - name: DELETE /user/packages/{package_type}/{package_name}
    documentation_url: https://docs.github.com/rest/packages/packages#delete-a-package-for-the-authenticated-user
    openapi_files:
      - descriptions/api.github.com/api.github.com.json
      - descriptions/ghec/ghec.json
      - descriptions/ghes-3.16/ghes-3.16.json
  - name: GET /user/packages/{package_type}/{package_name}
    documentation_url: https://docs.github.com/rest/packages/packages#get-a-package-for-the-authenticated-user
    openapi_files:
      - descriptions/api.github.com/api.github.com.json
      - descriptions/ghec/ghec.json
      - descriptions/ghes-3.16/ghes-3.16.json
  - name: POST /user/packages/{package_type}/{package_name}/restore
    documentation_url: https://docs.github.com/rest/packages/packages#restore-a-package-for-the-authenticated-user
    openapi_files:
      - descriptions/api.github.com/api.github.com.json
      - descriptions/ghec/ghec.json
      - descriptions/ghes-3.16/ghes-3.16.json
  - name: GET /user/packages/{package_type}/{package_name}/versions
    documentation_url: https://docs.github.com/rest/packages/packages#list-package-versions-for-a-package-owned-by-the-authenticated-user
    openapi_files:
      - descriptions/api.github.com/api.github.com.json
      - descriptions/ghec/ghec.json
      - descriptions/ghes-3.16/ghes-3.16.json
  - name: DELETE /user/packages/{package_type}/{package_name}/versions/{package_version_id}
    documentation_url: https://docs.github.com/rest/packages/packages#delete-a-package-version-for-the-authenticated-user
    openapi_files:
      - descriptions/api.github.com/api.github.com.json
      - descriptions/ghec/ghec.json
      - descriptions/ghes-3.16/ghes-3.16.json
  - name: GET /user/packages/{package_type}/{package_name}/versions/{package_version_id}
    documentation_url: https://docs.github.com/rest/packages/packages#get-a-package-version-for-the-authenticated-user
    openapi_files:
      - descriptions/api.github.com/api.github.com.json
      - descriptions/ghec/ghec.json
      - descriptions/ghes-3.16/ghes-3.16.json
  - name: POST /user/packages/{package_type}/{package_name}/versions/{package_version_id}/restore
    documentation_url: https://docs.github.com/rest/packages/packages#restore-a-package-version-for-the-authenticated-user
    openapi_files:
      - descriptions/api.github.com/api.github.com.json
      - descriptions/ghec/ghec.json
      - descriptions/ghes-3.16/ghes-3.16.json
  - name: POST /user/projects
    documentation_url: https://docs.github.com/rest/projects/projects#create-a-user-project
    openapi_files:
      - descriptions/api.github.com/api.github.com.json
      - descriptions/ghec/ghec.json
      - descriptions/ghes-3.16/ghes-3.16.json
  - name: GET /user/public_emails
    documentation_url: https://docs.github.com/rest/users/emails#list-public-email-addresses-for-the-authenticated-user
    openapi_files:
      - descriptions/api.github.com/api.github.com.json
      - descriptions/ghec/ghec.json
      - descriptions/ghes-3.16/ghes-3.16.json
  - name: GET /user/repos
    documentation_url: https://docs.github.com/rest/repos/repos#list-repositories-for-the-authenticated-user
    openapi_files:
      - descriptions/api.github.com/api.github.com.json
      - descriptions/ghec/ghec.json
      - descriptions/ghes-3.16/ghes-3.16.json
  - name: POST /user/repos
    documentation_url: https://docs.github.com/rest/repos/repos#create-a-repository-for-the-authenticated-user
    openapi_files:
      - descriptions/api.github.com/api.github.com.json
      - descriptions/ghec/ghec.json
      - descriptions/ghes-3.16/ghes-3.16.json
  - name: GET /user/repository_invitations
    documentation_url: https://docs.github.com/rest/collaborators/invitations#list-repository-invitations-for-the-authenticated-user
    openapi_files:
      - descriptions/api.github.com/api.github.com.json
      - descriptions/ghec/ghec.json
      - descriptions/ghes-3.16/ghes-3.16.json
  - name: DELETE /user/repository_invitations/{invitation_id}
    documentation_url: https://docs.github.com/rest/collaborators/invitations#decline-a-repository-invitation
    openapi_files:
      - descriptions/api.github.com/api.github.com.json
      - descriptions/ghec/ghec.json
      - descriptions/ghes-3.16/ghes-3.16.json
  - name: PATCH /user/repository_invitations/{invitation_id}
    documentation_url: https://docs.github.com/rest/collaborators/invitations#accept-a-repository-invitation
    openapi_files:
      - descriptions/api.github.com/api.github.com.json
      - descriptions/ghec/ghec.json
      - descriptions/ghes-3.16/ghes-3.16.json
  - name: DELETE /user/social_accounts
    documentation_url: https://docs.github.com/rest/users/social-accounts#delete-social-accounts-for-the-authenticated-user
    openapi_files:
      - descriptions/api.github.com/api.github.com.json
      - descriptions/ghec/ghec.json
      - descriptions/ghes-3.16/ghes-3.16.json
  - name: GET /user/social_accounts
    documentation_url: https://docs.github.com/rest/users/social-accounts#list-social-accounts-for-the-authenticated-user
    openapi_files:
      - descriptions/api.github.com/api.github.com.json
      - descriptions/ghec/ghec.json
      - descriptions/ghes-3.16/ghes-3.16.json
  - name: POST /user/social_accounts
    documentation_url: https://docs.github.com/rest/users/social-accounts#add-social-accounts-for-the-authenticated-user
    openapi_files:
      - descriptions/api.github.com/api.github.com.json
      - descriptions/ghec/ghec.json
      - descriptions/ghes-3.16/ghes-3.16.json
  - name: GET /user/ssh_signing_keys
    documentation_url: https://docs.github.com/rest/users/ssh-signing-keys#list-ssh-signing-keys-for-the-authenticated-user
    openapi_files:
      - descriptions/api.github.com/api.github.com.json
      - descriptions/ghec/ghec.json
      - descriptions/ghes-3.16/ghes-3.16.json
  - name: POST /user/ssh_signing_keys
    documentation_url: https://docs.github.com/rest/users/ssh-signing-keys#create-a-ssh-signing-key-for-the-authenticated-user
    openapi_files:
      - descriptions/api.github.com/api.github.com.json
      - descriptions/ghec/ghec.json
      - descriptions/ghes-3.16/ghes-3.16.json
  - name: DELETE /user/ssh_signing_keys/{ssh_signing_key_id}
    documentation_url: https://docs.github.com/rest/users/ssh-signing-keys#delete-an-ssh-signing-key-for-the-authenticated-user
    openapi_files:
      - descriptions/api.github.com/api.github.com.json
      - descriptions/ghec/ghec.json
      - descriptions/ghes-3.16/ghes-3.16.json
  - name: GET /user/ssh_signing_keys/{ssh_signing_key_id}
    documentation_url: https://docs.github.com/rest/users/ssh-signing-keys#get-an-ssh-signing-key-for-the-authenticated-user
    openapi_files:
      - descriptions/api.github.com/api.github.com.json
      - descriptions/ghec/ghec.json
      - descriptions/ghes-3.16/ghes-3.16.json
  - name: GET /user/starred
    documentation_url: https://docs.github.com/rest/activity/starring#list-repositories-starred-by-the-authenticated-user
    openapi_files:
      - descriptions/api.github.com/api.github.com.json
      - descriptions/ghec/ghec.json
      - descriptions/ghes-3.16/ghes-3.16.json
  - name: DELETE /user/starred/{owner}/{repo}
    documentation_url: https://docs.github.com/rest/activity/starring#unstar-a-repository-for-the-authenticated-user
    openapi_files:
      - descriptions/api.github.com/api.github.com.json
      - descriptions/ghec/ghec.json
      - descriptions/ghes-3.16/ghes-3.16.json
  - name: GET /user/starred/{owner}/{repo}
    documentation_url: https://docs.github.com/rest/activity/starring#check-if-a-repository-is-starred-by-the-authenticated-user
    openapi_files:
      - descriptions/api.github.com/api.github.com.json
      - descriptions/ghec/ghec.json
      - descriptions/ghes-3.16/ghes-3.16.json
  - name: PUT /user/starred/{owner}/{repo}
    documentation_url: https://docs.github.com/rest/activity/starring#star-a-repository-for-the-authenticated-user
    openapi_files:
      - descriptions/api.github.com/api.github.com.json
      - descriptions/ghec/ghec.json
      - descriptions/ghes-3.16/ghes-3.16.json
  - name: GET /user/subscriptions
    documentation_url: https://docs.github.com/rest/activity/watching#list-repositories-watched-by-the-authenticated-user
    openapi_files:
      - descriptions/api.github.com/api.github.com.json
      - descriptions/ghec/ghec.json
      - descriptions/ghes-3.16/ghes-3.16.json
  - name: GET /user/teams
    documentation_url: https://docs.github.com/rest/teams/teams#list-teams-for-the-authenticated-user
    openapi_files:
      - descriptions/api.github.com/api.github.com.json
      - descriptions/ghec/ghec.json
      - descriptions/ghes-3.16/ghes-3.16.json
  - name: GET /user/{account_id}
    documentation_url: https://docs.github.com/rest/users/users#get-a-user-using-their-id
    openapi_files:
      - descriptions/api.github.com/api.github.com.json
      - descriptions/ghec/ghec.json
      - descriptions/ghes-3.16/ghes-3.16.json
  - name: GET /users
    documentation_url: https://docs.github.com/rest/users/users#list-users
    openapi_files:
      - descriptions/api.github.com/api.github.com.json
      - descriptions/ghec/ghec.json
      - descriptions/ghes-3.16/ghes-3.16.json
  - name: GET /users/{username}
    documentation_url: https://docs.github.com/rest/users/users#get-a-user
    openapi_files:
      - descriptions/api.github.com/api.github.com.json
      - descriptions/ghec/ghec.json
      - descriptions/ghes-3.16/ghes-3.16.json
  - name: GET /users/{username}/attestations/{subject_digest}
    documentation_url: https://docs.github.com/rest/users/attestations#list-attestations
    openapi_files:
      - descriptions/api.github.com/api.github.com.json
      - descriptions/ghec/ghec.json
  - name: GET /users/{username}/docker/conflicts
    documentation_url: https://docs.github.com/rest/packages/packages#get-list-of-conflicting-packages-during-docker-migration-for-user
    openapi_files:
      - descriptions/api.github.com/api.github.com.json
      - descriptions/ghec/ghec.json
      - descriptions/ghes-3.16/ghes-3.16.json
  - name: GET /users/{username}/events
    documentation_url: https://docs.github.com/rest/activity/events#list-events-for-the-authenticated-user
    openapi_files:
      - descriptions/api.github.com/api.github.com.json
      - descriptions/ghec/ghec.json
      - descriptions/ghes-3.16/ghes-3.16.json
  - name: GET /users/{username}/events/orgs/{org}
    documentation_url: https://docs.github.com/rest/activity/events#list-organization-events-for-the-authenticated-user
    openapi_files:
      - descriptions/api.github.com/api.github.com.json
      - descriptions/ghec/ghec.json
      - descriptions/ghes-3.16/ghes-3.16.json
  - name: GET /users/{username}/events/public
    documentation_url: https://docs.github.com/rest/activity/events#list-public-events-for-a-user
    openapi_files:
      - descriptions/api.github.com/api.github.com.json
      - descriptions/ghec/ghec.json
      - descriptions/ghes-3.16/ghes-3.16.json
  - name: GET /users/{username}/followers
    documentation_url: https://docs.github.com/rest/users/followers#list-followers-of-a-user
    openapi_files:
      - descriptions/api.github.com/api.github.com.json
      - descriptions/ghec/ghec.json
      - descriptions/ghes-3.16/ghes-3.16.json
  - name: GET /users/{username}/following
    documentation_url: https://docs.github.com/rest/users/followers#list-the-people-a-user-follows
    openapi_files:
      - descriptions/api.github.com/api.github.com.json
      - descriptions/ghec/ghec.json
      - descriptions/ghes-3.16/ghes-3.16.json
  - name: GET /users/{username}/following/{target_user}
    documentation_url: https://docs.github.com/rest/users/followers#check-if-a-user-follows-another-user
    openapi_files:
      - descriptions/api.github.com/api.github.com.json
      - descriptions/ghec/ghec.json
      - descriptions/ghes-3.16/ghes-3.16.json
  - name: GET /users/{username}/gists
    documentation_url: https://docs.github.com/rest/gists/gists#list-gists-for-a-user
    openapi_files:
      - descriptions/api.github.com/api.github.com.json
      - descriptions/ghec/ghec.json
      - descriptions/ghes-3.16/ghes-3.16.json
  - name: GET /users/{username}/gpg_keys
    documentation_url: https://docs.github.com/rest/users/gpg-keys#list-gpg-keys-for-a-user
    openapi_files:
      - descriptions/api.github.com/api.github.com.json
      - descriptions/ghec/ghec.json
      - descriptions/ghes-3.16/ghes-3.16.json
  - name: GET /users/{username}/hovercard
    documentation_url: https://docs.github.com/rest/users/users#get-contextual-information-for-a-user
    openapi_files:
      - descriptions/api.github.com/api.github.com.json
      - descriptions/ghec/ghec.json
      - descriptions/ghes-3.16/ghes-3.16.json
  - name: GET /users/{username}/installation
    documentation_url: https://docs.github.com/rest/apps/apps#get-a-user-installation-for-the-authenticated-app
    openapi_files:
      - descriptions/api.github.com/api.github.com.json
      - descriptions/ghec/ghec.json
      - descriptions/ghes-3.16/ghes-3.16.json
  - name: GET /users/{username}/keys
    documentation_url: https://docs.github.com/rest/users/keys#list-public-keys-for-a-user
    openapi_files:
      - descriptions/api.github.com/api.github.com.json
      - descriptions/ghec/ghec.json
      - descriptions/ghes-3.16/ghes-3.16.json
  - name: GET /users/{username}/orgs
    documentation_url: https://docs.github.com/rest/orgs/orgs#list-organizations-for-a-user
    openapi_files:
      - descriptions/api.github.com/api.github.com.json
      - descriptions/ghec/ghec.json
      - descriptions/ghes-3.16/ghes-3.16.json
  - name: GET /users/{username}/packages
    documentation_url: https://docs.github.com/rest/packages/packages#list-packages-for-a-user
    openapi_files:
      - descriptions/api.github.com/api.github.com.json
      - descriptions/ghec/ghec.json
      - descriptions/ghes-3.16/ghes-3.16.json
  - name: DELETE /users/{username}/packages/{package_type}/{package_name}
    documentation_url: https://docs.github.com/rest/packages/packages#delete-a-package-for-a-user
    openapi_files:
      - descriptions/api.github.com/api.github.com.json
      - descriptions/ghec/ghec.json
      - descriptions/ghes-3.16/ghes-3.16.json
  - name: GET /users/{username}/packages/{package_type}/{package_name}
    documentation_url: https://docs.github.com/rest/packages/packages#get-a-package-for-a-user
    openapi_files:
      - descriptions/api.github.com/api.github.com.json
      - descriptions/ghec/ghec.json
      - descriptions/ghes-3.16/ghes-3.16.json
  - name: POST /users/{username}/packages/{package_type}/{package_name}/restore
    documentation_url: https://docs.github.com/rest/packages/packages#restore-a-package-for-a-user
    openapi_files:
      - descriptions/api.github.com/api.github.com.json
      - descriptions/ghec/ghec.json
      - descriptions/ghes-3.16/ghes-3.16.json
  - name: GET /users/{username}/packages/{package_type}/{package_name}/versions
    documentation_url: https://docs.github.com/rest/packages/packages#list-package-versions-for-a-package-owned-by-a-user
    openapi_files:
      - descriptions/api.github.com/api.github.com.json
      - descriptions/ghec/ghec.json
      - descriptions/ghes-3.16/ghes-3.16.json
  - name: DELETE /users/{username}/packages/{package_type}/{package_name}/versions/{package_version_id}
    documentation_url: https://docs.github.com/rest/packages/packages#delete-package-version-for-a-user
    openapi_files:
      - descriptions/api.github.com/api.github.com.json
      - descriptions/ghec/ghec.json
      - descriptions/ghes-3.16/ghes-3.16.json
  - name: GET /users/{username}/packages/{package_type}/{package_name}/versions/{package_version_id}
    documentation_url: https://docs.github.com/rest/packages/packages#get-a-package-version-for-a-user
    openapi_files:
      - descriptions/api.github.com/api.github.com.json
      - descriptions/ghec/ghec.json
      - descriptions/ghes-3.16/ghes-3.16.json
  - name: POST /users/{username}/packages/{package_type}/{package_name}/versions/{package_version_id}/restore
    documentation_url: https://docs.github.com/rest/packages/packages#restore-package-version-for-a-user
    openapi_files:
      - descriptions/api.github.com/api.github.com.json
      - descriptions/ghec/ghec.json
      - descriptions/ghes-3.16/ghes-3.16.json
  - name: GET /users/{username}/projects
    documentation_url: https://docs.github.com/rest/projects/projects#list-user-projects
    openapi_files:
      - descriptions/api.github.com/api.github.com.json
      - descriptions/ghec/ghec.json
      - descriptions/ghes-3.16/ghes-3.16.json
  - name: GET /users/{username}/received_events
    documentation_url: https://docs.github.com/rest/activity/events#list-events-received-by-the-authenticated-user
    openapi_files:
      - descriptions/api.github.com/api.github.com.json
      - descriptions/ghec/ghec.json
      - descriptions/ghes-3.16/ghes-3.16.json
  - name: GET /users/{username}/received_events/public
    documentation_url: https://docs.github.com/rest/activity/events#list-public-events-received-by-a-user
    openapi_files:
      - descriptions/api.github.com/api.github.com.json
      - descriptions/ghec/ghec.json
      - descriptions/ghes-3.16/ghes-3.16.json
  - name: GET /users/{username}/repos
    documentation_url: https://docs.github.com/rest/repos/repos#list-repositories-for-a-user
    openapi_files:
      - descriptions/api.github.com/api.github.com.json
      - descriptions/ghec/ghec.json
      - descriptions/ghes-3.16/ghes-3.16.json
  - name: GET /users/{username}/settings/billing/actions
    documentation_url: https://docs.github.com/rest/billing/billing#get-github-actions-billing-for-a-user
    openapi_files:
      - descriptions/api.github.com/api.github.com.json
      - descriptions/ghec/ghec.json
  - name: GET /users/{username}/settings/billing/packages
    documentation_url: https://docs.github.com/rest/billing/billing#get-github-packages-billing-for-a-user
    openapi_files:
      - descriptions/api.github.com/api.github.com.json
      - descriptions/ghec/ghec.json
  - name: GET /users/{username}/settings/billing/shared-storage
    documentation_url: https://docs.github.com/rest/billing/billing#get-shared-storage-billing-for-a-user
    openapi_files:
      - descriptions/api.github.com/api.github.com.json
      - descriptions/ghec/ghec.json
  - name: DELETE /users/{username}/site_admin
    documentation_url: https://docs.github.com/enterprise-server@3.16/rest/enterprise-admin/users#demote-a-site-administrator
    openapi_files:
      - descriptions/ghes-3.16/ghes-3.16.json
  - name: PUT /users/{username}/site_admin
    documentation_url: https://docs.github.com/enterprise-server@3.16/rest/enterprise-admin/users#promote-a-user-to-be-a-site-administrator
    openapi_files:
      - descriptions/ghes-3.16/ghes-3.16.json
  - name: GET /users/{username}/social_accounts
    documentation_url: https://docs.github.com/rest/users/social-accounts#list-social-accounts-for-a-user
    openapi_files:
      - descriptions/api.github.com/api.github.com.json
      - descriptions/ghec/ghec.json
      - descriptions/ghes-3.16/ghes-3.16.json
  - name: GET /users/{username}/ssh_signing_keys
    documentation_url: https://docs.github.com/rest/users/ssh-signing-keys#list-ssh-signing-keys-for-a-user
    openapi_files:
      - descriptions/api.github.com/api.github.com.json
      - descriptions/ghec/ghec.json
      - descriptions/ghes-3.16/ghes-3.16.json
  - name: GET /users/{username}/starred
    documentation_url: https://docs.github.com/rest/activity/starring#list-repositories-starred-by-a-user
    openapi_files:
      - descriptions/api.github.com/api.github.com.json
      - descriptions/ghec/ghec.json
      - descriptions/ghes-3.16/ghes-3.16.json
  - name: GET /users/{username}/subscriptions
    documentation_url: https://docs.github.com/rest/activity/watching#list-repositories-watched-by-a-user
    openapi_files:
      - descriptions/api.github.com/api.github.com.json
      - descriptions/ghec/ghec.json
      - descriptions/ghes-3.16/ghes-3.16.json
  - name: DELETE /users/{username}/suspended
    documentation_url: https://docs.github.com/enterprise-server@3.16/rest/enterprise-admin/users#unsuspend-a-user
    openapi_files:
      - descriptions/ghes-3.16/ghes-3.16.json
  - name: PUT /users/{username}/suspended
    documentation_url: https://docs.github.com/enterprise-server@3.16/rest/enterprise-admin/users#suspend-a-user
    openapi_files:
      - descriptions/ghes-3.16/ghes-3.16.json
  - name: GET /versions
    documentation_url: https://docs.github.com/rest/meta/meta#get-all-api-versions
    openapi_files:
      - descriptions/api.github.com/api.github.com.json
      - descriptions/ghec/ghec.json
  - name: GET /zen
    documentation_url: https://docs.github.com/rest/meta/meta#get-the-zen-of-github
    openapi_files:
      - descriptions/api.github.com/api.github.com.json
      - descriptions/ghec/ghec.json
      - descriptions/ghes-3.16/ghes-3.16.json<|MERGE_RESOLUTION|>--- conflicted
+++ resolved
@@ -47,11 +47,7 @@
     documentation_url: https://docs.github.com/rest/pages/pages#request-a-github-pages-build
   - name: GET /repos/{owner}/{repo}/pages/builds/{build_id}
     documentation_url: https://docs.github.com/rest/pages/pages#get-github-pages-build
-<<<<<<< HEAD
-openapi_commit: fd8b14666d8a4e34411bee8dbd103edc8b81d0e3
-=======
 openapi_commit: 2320d61e4c805300787f8551fda53076bb4fae8b
->>>>>>> 69acb872
 openapi_operations:
   - name: GET /
     documentation_url: https://docs.github.com/rest/meta/meta#github-api-root
@@ -507,11 +503,7 @@
   - name: PATCH /enterprises/{enterprise}/actions/cache/usage-policy
     documentation_url: https://docs.github.com/enterprise-server@3.16/rest/actions/cache#set-github-actions-cache-usage-policy-for-an-enterprise
     openapi_files:
-<<<<<<< HEAD
-      - descriptions/ghes-3.16/ghes-3.16.json
-=======
       - descriptions/ghes-3.15/ghes-3.15.json
->>>>>>> 69acb872
   - name: GET /enterprises/{enterprise}/actions/hosted-runners
     documentation_url: https://docs.github.com/enterprise-cloud@latest//rest/actions/hosted-runners#list-github-hosted-runners-for-an-enterprise
     openapi_files:
@@ -777,10 +769,6 @@
     documentation_url: https://docs.github.com/enterprise-cloud@latest//rest/enterprise-admin/audit-log#update-an-existing-audit-log-stream-configuration
     openapi_files:
       - descriptions/ghec/ghec.json
-<<<<<<< HEAD
-      - descriptions/ghes-3.16/ghes-3.16.json
-=======
->>>>>>> 69acb872
   - name: GET /enterprises/{enterprise}/bypass-requests/push-rules
     documentation_url: https://docs.github.com/enterprise-cloud@latest//rest/enterprise-admin/bypass-requests#list-push-rule-bypass-requests-within-an-enterprise
     openapi_files:
@@ -1401,11 +1389,7 @@
     openapi_files:
       - descriptions/api.github.com/api.github.com.json
       - descriptions/ghec/ghec.json
-<<<<<<< HEAD
-      - descriptions/ghes-3.16/ghes-3.16.json
-=======
       - descriptions/ghes-3.15/ghes-3.15.json
->>>>>>> 69acb872
   - name: GET /orgs/{org}/actions/hosted-runners
     documentation_url: https://docs.github.com/rest/actions/hosted-runners#list-github-hosted-runners-for-an-organization
     openapi_files:
@@ -1557,11 +1541,7 @@
     openapi_files:
       - descriptions/api.github.com/api.github.com.json
       - descriptions/ghec/ghec.json
-<<<<<<< HEAD
-      - descriptions/ghes-3.16/ghes-3.16.json
-=======
       - descriptions/ghes-3.15/ghes-3.15.json
->>>>>>> 69acb872
   - name: GET /orgs/{org}/actions/runner-groups/{runner_group_id}/hosted-runners
     documentation_url: https://docs.github.com/rest/actions/self-hosted-runner-groups#list-github-hosted-runners-in-a-group-for-an-organization
     openapi_files:
@@ -2823,11 +2803,7 @@
     openapi_files:
       - descriptions/api.github.com/api.github.com.json
       - descriptions/ghec/ghec.json
-<<<<<<< HEAD
-      - descriptions/ghes-3.16/ghes-3.16.json
-=======
       - descriptions/ghes-3.15/ghes-3.15.json
->>>>>>> 69acb872
   - name: GET /orgs/{org}/rulesets/{ruleset_id}/history
     documentation_url: https://docs.github.com/rest/orgs/rules#get-organization-ruleset-history
     openapi_files:
@@ -5780,11 +5756,7 @@
     openapi_files:
       - descriptions/api.github.com/api.github.com.json
       - descriptions/ghec/ghec.json
-<<<<<<< HEAD
-      - descriptions/ghes-3.16/ghes-3.16.json
-=======
       - descriptions/ghes-3.15/ghes-3.15.json
->>>>>>> 69acb872
   - name: GET /repos/{owner}/{repo}/rulesets/{ruleset_id}/history
     documentation_url: https://docs.github.com/rest/repos/rules#get-repository-ruleset-history
     openapi_files:
